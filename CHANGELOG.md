# Lotus changelog

<<<<<<< HEAD
# UNRELEASED

## New features
- feat: Added new environment variable `LOTUS_EXEC_TRACE_CACHE_SIZE` to configure execution trace cache size ([filecoin-project/lotus#10585](https://github.com/filecoin-project/lotus/pull/10585))
  - If unset, we default to caching 16 most recent execution traces. Node operatores may want to set this to 0 while exchanges may want to crank it up. 
=======
# v1.23.1 / 2023-06-20

This is an optional feature release of Lotus. This feature release includes numerous improvements and enhancements for node operators, ETH RPC-providers and storage providers.

**☢️ Upgrade Warnings ☢️**

If you are upgrading to this release candidate from Lotus v1.22.1, please make sure to read the upgrade warnings section in the [v1.23.0 release first.](https://github.com/filecoin-project/lotus/releases/tag/v1.23.0)

- *Storage providers:* The Lotus-Miner legacy-markets has been disbled by default in this feature release and will be removed in the near term future. Users are adviced to migrate to [Boost](https://boost.filecoin.io) or other SP markets systems.

## Highlights

**🛣 Execution Lanes 🛣**
This feature release introduces VM Execution Lanes! Execution lanes efficiently divide the workload between system processes  (chainsync) and RPC requests. This way syncing the chain will not be at the mercy of responding to users' requests and RPC providers nodes should have less problems catching up.

To take advantage of VM Execution Lanes, you need to set up two environment variables:
- `LOTUS_FVM_CONCURRENCY` - read more about how this value should be set to [here](https://lotus.filecoin.io/lotus/configure/ethereum-rpc/#environment-variables)
- `LOTUS_FVM_CONCURRENCY_RESERVED = 4` 

**🧱 Aggregation / Batching fixes 🔨**

Numerous aggregation and batching fixes has been included in the feature release. Large `ProveCommitAggregate` and `PreCommitBatching` messages that exceeds the block limit will now automatically be split into smaller messages when sent to the chain.

Additionally we have added a new feature that staggers the amount of ProveCommit messages sent simulatanously to the chain if a storage provider has been aggregating many sectors in ProveCommitAggregate message, but at the time of publishing the BaseFee is below the aggregation threshold. This stagger feature prevents issues where some of the ProveCommit messages fail with the SysErrorOutOfGas message. You can tweak how many messages will be staggered per epoch by changing `MaxSectorProveCommitsSubmittedPerEpoch` in the [sealing section of the config.toml file.](https://lotus.filecoin.io/storage-providers/advanced-configurations/sealing/#sealing-section)

*NB:* While these fixes are great for the reliability of aggregation and batching on the Lotus side, it has been uncovered that aggregating ProveCommit messages for sectors containing verified deals are currently more expensive then single messages due to an issue on the actors side. We therefore do not reccomend our users to aggregate ProveCommit messages when doing verified deals until that issue has been resolved. You can follow the discussion on resolving the issue on the [actors side here.](https://github.com/filecoin-project/FIPs/discussions/689)

**Unsealing CLI/API**

This feature release adds a dedicated `lotus-miner sectors unseal` command and API, allowing you to unseal specific sealed sectors easily.

## New features
- feat: VM Execution Lanes ([filecoin-project/lotus#10551](https://github.com/filecoin-project/lotus/pull/10551))
   - Adds VM exections lanes, efficiently dividing the workload between system processes and RPC-requests.
- Add API and CLI to unseal sector (#10626) ([filecoin-project/lotus#10626](https://github.com/filecoin-project/lotus/pull/10626))
   - Adds `lotus-miner sectors unseal` cmd, and a API-method to unseal a sector.
- feat: sealing: Split PCA/PCB batches if gas used exceeds block limit ([filecoin-project/lotus#10647](https://github.com/filecoin-project/lotus/pull/10647))
   - Splits ProveCommitAggregate and PreCommitBatch messages into multiple messages if the message exceeds the block limit.
- Add feature to stagger sector prove commit submission (#10543) ([filecoin-project/lotus#10543](https://github.com/filecoin-project/lotus/pull/10543))
   - Staggers the amount of ProveCommit messages sent simultanously if a storage provider has been aggregating many message, but at the moment of publishing the BaseFee is below the threshold for aggregation to prevent unwanted SysErrorOutOfGas issues.
- Set default for MaxSectorProveCommitsSubmittedPerEpoch ([filecoin-project/lotus#10728](https://github.com/filecoin-project/lotus/pull/10728))
   - Sets the default amount of ProveCommits submitted per epoch to 20.
- feat: worker: Ensure tempdir exists (#10433) ([filecoin-project/lotus#10433](https://github.com/filecoin-project/lotus/pull/10433))
   - Ensures that a temporary directory exists on start of a lotus-worker with a custom TMPDIR set.
- feat: sync: harden chain sync (#10756) ([filecoin-project/lotus#10756](https://github.com/filecoin-project/lotus/pull/10756))
- feat: populate the index on snapshot import ([filecoin-project/lotus#10556](https://github.com/filecoin-project/lotus/pull/10556))
- feat:chain: Message Index (**HIGHLY EXPERIMENTAL**) ([filecoin-project/lotus#10452](https://github.com/filecoin-project/lotus/pull/10452))
   - MVP of a message index that allows us to accelrate StateSearchMessage and related functionality, and eventually accelerate critical chain calls (follow up).
- feat: Add small cache to execution traces ([filecoin-project/lotus#10517](https://github.com/filecoin-project/lotus/pull/10517))
- feat: shed: incoming block-sub chainwatch tool ([filecoin-project/lotus#10513](https://github.com/filecoin-project/lotus/pull/10513))

## Improvements
- feat: daemon: Auto-resume interrupted snapshot imports ([filecoin-project/lotus#10636](https://github.com/filecoin-project/lotus/pull/10636))
   - Auto-resumes interrupted snapshot imports when using an URL.
- fix: storage: Remove temp fetching files after failed fetch ([filecoin-project/lotus#10661](https://github.com/filecoin-project/lotus/pull/10661))
   - Clean up partially fetched failed after a failed fetch on a lotus-worker.
- feat: chainstore: batch writes of tipsets ([filecoin-project/lotus#10800](https://github.com/filecoin-project/lotus/pull/10800))
   - Reduces the time to persist all headers from 4-5 minutes, to < 15 seconds. 
- Check if epoch is negative in GetTipsetByHeight
- fix: sched: Address GET_32G_MAX_CONCURRENT regression
- fix: cli: Hide legacy markets cmds
   - Hides the lotus-miner legacy markets commands from the lotus-miner CLI.
- fix: ci: Debugging m1 build
- Disable lotus markets by default (#10809) ([filecoin-project/lotus#10809](https://github.com/filecoin-project/lotus/pull/10809))
   - Disables lotus-miner legacy markets [EOL] by default.
- perf: mempool: lower priority optimizations (#10693) ([filecoin-project/lotus#10693](https://github.com/filecoin-project/lotus/pull/10693))
- perf: message pool: change locks to RWMutexes for performance ([filecoin-project/lotus#10561](https://github.com/filecoin-project/lotus/pull/10561))
- perf: eth: gas estimate set applyTsMessages false (#10546) ([filecoin-project/lotus#10546](https://github.com/filecoin-project/lotus/pull/10546))
- Change args check ([filecoin-project/lotus#10812](https://github.com/filecoin-project/lotus/pull/10812))
- fix: sealing: Make lotus-worker report GPU usage to miner during ReplicaUpdate task (#10806) ([filecoin-project/lotus#10806](https://github.com/filecoin-project/lotus/pull/10806))
- fix:splitstore:Don't block when potentially holding txnLk as writer ([filecoin-project/lotus#10811](https://github.com/filecoin-project/lotus/pull/10811))
- fix: prover: Propagate skipped sectors in local PoSt
- fix: unseal: check if sealed/update sector exists ([filecoin-project/lotus#10639](https://github.com/filecoin-project/lotus/pull/10639))
- fix: sealing pipeline: Allow nil message in TerminateWait ([filecoin-project/lotus#10696](https://github.com/filecoin-project/lotus/pull/10696))
- fix: cli: Check if the sectorID exists before removing ([filecoin-project/lotus#10611](https://github.com/filecoin-project/lotus/pull/10611))
- feat:splitstore:limit moving gc threads ([filecoin-project/lotus#10621](https://github.com/filecoin-project/lotus/pull/10621))
- fix: cli: Make `net connect` to miner address work ([filecoin-project/lotus#10599](https://github.com/filecoin-project/lotus/pull/10599))
- fix: log: Stop logging `file does not exists` ([filecoin-project/lotus#10588](https://github.com/filecoin-project/lotus/pull/10588))
- Update config default value (#10605) ([filecoin-project/lotus#10605](https://github.com/filecoin-project/lotus/pull/10605))
- fix: cap the message gas limit at the block gas limit (#10637) ([filecoin-project/lotus#10637](https://github.com/filecoin-project/lotus/pull/10637))
- fix: miner: correctly count sector extensions ([filecoin-project/lotus#10544](https://github.com/filecoin-project/lotus/pull/10544))
- fix:mpool: prune excess messages before selection ([filecoin-project/lotus#10648](https://github.com/filecoin-project/lotus/pull/10648))
- fix: proving: Initialize slice with with same length as partition ([filecoin-project/lotus#10569](https://github.com/filecoin-project/lotus/pull/10569))
- perf: Address performance of EthGetTransactionCount  ([filecoin-project/lotus#10700](https://github.com/filecoin-project/lotus/pull/10700))
- fix: sync: reduce log from error to info ([filecoin-project/lotus#10759](https://github.com/filecoin-project/lotus/pull/10759))
- fix: state: lotus-miner info should show deals info without admin permission ([filecoin-project/lotus#10323](https://github.com/filecoin-project/lotus/pull/10323))
- fix: tvx: make extract-multiple support the FVM ([filecoin-project/lotus#10714](https://github.com/filecoin-project/lotus/pull/10714))
- feat: badger: add a has check before writing to reduce duplicates ([filecoin-project/lotus#10680](https://github.com/filecoin-project/lotus/pull/10680))
- fix: chain: record heaviest tipset before notifying (#10694) ([filecoin-project/lotus#10694](https://github.com/filecoin-project/lotus/pull/10694))
- fix: Eth JSON-RPC api: handle messages with gasFeeCap less than baseFee (#10614) ([filecoin-project/lotus#10614](https://github.com/filecoin-project/lotus/pull/10614))
- feat: chainstore: optimize BlockMsgsForTipset ([filecoin-project/lotus#10552](https://github.com/filecoin-project/lotus/pull/10552))
- refactor: stop using deprecated io/ioutil ([filecoin-project/lotus#10596](https://github.com/filecoin-project/lotus/pull/10596))
- feat: shed: refactor market cron-state command ([filecoin-project/lotus#10746](https://github.com/filecoin-project/lotus/pull/10746))
- fix: events: don't set GC confidence to 1 ([filecoin-project/lotus#10713](https://github.com/filecoin-project/lotus/pull/10713))
- feat: sync: validate (early) that blocks fall within range (#10691) ([filecoin-project/lotus#10691](https://github.com/filecoin-project/lotus/pull/10691))
- chainstore: Fix raw blocks getting scanned for links during snapshots (#10684) ([filecoin-project/lotus#10684](https://github.com/filecoin-project/lotus/pull/10684))
- fix: remove pointless panic ([filecoin-project/lotus#10690](https://github.com/filecoin-project/lotus/pull/10690))
- fix: check for nil bcastDict (#10646) ([filecoin-project/lotus#10646](https://github.com/filecoin-project/lotus/pull/10646))
- fix: make state compute --html work with unknown methods ([filecoin-project/lotus#10619](https://github.com/filecoin-project/lotus/pull/10619))
- shed: get balances of evm accounts  ([filecoin-project/lotus#10489](https://github.com/filecoin-project/lotus/pull/10489))
- feat: Use MessageIndex in WaitForMessage ([filecoin-project/lotus#10587](https://github.com/filecoin-project/lotus/pull/10587))
- fix: searchForIndexedMsg always returns an error ([filecoin-project/lotus#10586](https://github.com/filecoin-project/lotus/pull/10586))
- Fix: export-range: Ignore ipld Blocks not found in Receipts. ([filecoin-project/lotus#10535](https://github.com/filecoin-project/lotus/pull/10535))
- feat: stmgr: speed up calculation of genesis circ supply ([filecoin-project/lotus#10553](https://github.com/filecoin-project/lotus/pull/10553))
- fix: gas estimation: don't special case paych collects ([filecoin-project/lotus#10549](https://github.com/filecoin-project/lotus/pull/10549))
- fix: tracer: emit raw peer ids for compatibility with libp2p tracer ([filecoin-project/lotus#10271](https://github.com/filecoin-project/lotus/pull/10271))
- Merge branch 'feat/new-gw-methods'

## Dependencies
- chore: deps: update to go-libp2p 0.27.5
- devs: update libp2p #10937
- chore: deps: update to FVM 3.3.1 ([filecoin-project/lotus#10786](https://github.com/filecoin-project/lotus/pull/10786))
- chore: boxo: migrate from go-libipfs to boxo ([filecoin-project/lotus#10562](https://github.com/filecoin-project/lotus/pull/10562))
- chore: deps: update to go-state-types v0.11.0-alpha-3 ([filecoin-project/lotus#10606](https://github.com/filecoin-project/lotus/pull/10606))
- chore: bump go-libipfs ([filecoin-project/lotus#10531](https://github.com/filecoin-project/lotus/pull/10531))

## Others
- feat:networking:  (Synchronous) Consistent Broadcast for Filecoin EC ([filecoin-project/lotus#9858](https://github.com/filecoin-project/lotus/pull/9858))
- Revert #9858 (consistent broadcast changes) ([filecoin-project/lotus#10777](https://github.com/filecoin-project/lotus/pull/10777))
- Update build version for release/v1.23.1
- chore: drop flaky TestBatchDealInput subcase ([filecoin-project/lotus#10810](https://github.com/filecoin-project/lotus/pull/10810))
- chore: changelog clean up ([filecoin-project/lotus#10744](https://github.com/filecoin-project/lotus/pull/10744))
- chore: refactor: drop unused IsTicketWinner (#10801) ([filecoin-project/lotus#10801](https://github.com/filecoin-project/lotus/pull/10801))
- chore: build: bump matser version to v1.23.1-dev ([filecoin-project/lotus#10709](https://github.com/filecoin-project/lotus/pull/10709))
- fix: deflake: use 2 miners for flaky tests ([filecoin-project/lotus#10764](https://github.com/filecoin-project/lotus/pull/10764))
- test: eth: deflake multiblock lookup test (#10769) ([filecoin-project/lotus#10769](https://github.com/filecoin-project/lotus/pull/10769))
- shed: migrations: add reminder about continuity testing tool ([filecoin-project/lotus#10762](https://github.com/filecoin-project/lotus/pull/10762))
- chore: merge releases into master ([filecoin-project/lotus#10742](https://github.com/filecoin-project/lotus/pull/10742))
- test: events: fix race when recording tipsets (#10665) ([filecoin-project/lotus#10665](https://github.com/filecoin-project/lotus/pull/10665))
- fix: build: add CBDeliveryDelay to testground ([filecoin-project/lotus#10613](https://github.com/filecoin-project/lotus/pull/10613))
- fix: build: Fixed incorrect words that could not be compiled ([filecoin-project/lotus#10610](https://github.com/filecoin-project/lotus/pull/10610))
- build: docker: Update GO-version ([filecoin-project/lotus#10581](https://github.com/filecoin-project/lotus/pull/10581))
- fix: itests: Don't call t.Error in MineBlocks goroutine ([filecoin-project/lotus#10572](https://github.com/filecoin-project/lotus/pull/10572))
- docs: api: clarify MpoolClear params ([filecoin-project/lotus#10550](https://github.com/filecoin-project/lotus/pull/10550))

Contributors

| Contributor | Commits | Lines ± | Files Changed |
|-------------|---------|---------|---------------|
| vyzo | 70 | +1990/-429 | 135 |
| Alfonso de la Rocha | 25 | +814/-299 | 56 |
| Steven Allen | 14 | +125/-539 | 28 |
| Shrenuj Bansal | 13 | +482/-138 | 52 |
| Aayush | 17 | +317/-301 | 90 |
| Łukasz Magiera | 13 | +564/-26 | 16 |
| Jennifer Wang | 7 | +401/-140 | 10 |
| Fridrik Asmundsson | 14 | +315/-84 | 20 |
| Jorropo | 2 | +139/-137 | 74 |
| Mikers | 6 | +114/-43 | 14 |
| Hector Sanjuan | 5 | +92/-44 | 5 |
| Ales Dumikau | 1 | +117/-0 | 10 |
| Mike Seiler | 4 | +51/-51 | 6 |
| zenground0 | 6 | +33/-25 | 8 |
| Phi | 8 | +32/-10 | 10 |
| Aayush Rajasekaran | 1 | +1/-32 | 2 |
| Ian Davis | 2 | +7/-10 | 3 |
| Marcel Telka | 1 | +5/-7 | 1 |
| ychiao | 1 | +8/-3 | 2 |
| jennijuju | 1 | +4/-4 | 8 |
| adlrocha | 2 | +2/-2 | 2 |
| Jiaying Wang | 1 | +0/-4 | 1 |
| ZenGround0 | 1 | +2/-1 | 2 |
| Zeng Li | 1 | +1/-1 | 1 |
>>>>>>> 26dbe515

# v1.23.0 / 2023-04-21

This is the stable feature release for the upcoming MANDATORY network upgrade at `2023-04-27T13:00:00Z`, epoch `2809800`. This feature release delivers the nv19 Lighting and nv20 Thunder network upgrade for mainnet, and includes numerous improvements and enhancements for node operators, ETH RPC-providers and storage providers.

## ☢️ Upgrade Warnings ☢️

Please read carefully through the **upgrade warnings** section if you are upgrading from a v1.20.X release, or the v1.22.0 release. If you are upgrading from a v1.21.0-rcX these warnings should be familiar to you.

- Starting from this release, the SplitStore feature is automatically activated on new nodes. However, for existing Lotus users, you need to explicitly configure SplitStore by uncommenting the `EnableSplitstore` option in your `config.toml` file. To enable SplitStore, set `EnableSplitstore=true`, and to disable it, set `EnableSplitstore=false`. **It's important to note that your Lotus node will not start unless this configuration is properly set. Set it to false if you are running a full archival node!**
- This feature release requires a **minimum Go version of v1.19.7 or higher to successfully build Lotus**. Additionally, Go version v1.20 and higher is now also supported.
- **Storage Providers:** The proofs libraries now have CUDA enabled by default, which requires you to install (CUDA)[https://lotus.filecoin.io/tutorials/lotus-miner/cuda/] if you haven't already done so. If you prefer to use OpenCL on your GPUs instead, you can use the `FFI_USE_OPENCL=1` flag when building from source. On the other hand, if you want to disable GPUs altogether, you can use the `FFI_NO_GPU=1` environment variable when building from source.
- **Storage Providers:** The `lotus-miner sectors extend` command has been refactored to the functionality of `lotus-miner sectors renew`.
- **Exchanges/Node operators/RPC-providers::** Execution traces (returned from `lotus state exec-trace`, `lotus state replay`, etc.), has changed to account for changes introduced by the by the FVM. **Please make sure to read the `Execution trace format change` section carefully, as these are interface breaking changes**
- **Syncing issues:** If you have been struggling with syncing issues in normal operations you can try to adjust the amount of threads used for more concurrent FMV execution through via the `LOTUS_FVM_CONCURRENCY` enviroment variable. It is set to 4 threads by default. Recommended formula for concurrency == YOUR_RAM/4 , but max during a network upgrade is 24. If you are a Storage Provider and are pushing many messages within a short period of time, exporting `LOTUS_SKIP_APPLY_TS_MESSAGE_CALL_WITH_GAS=1` will also help with keeping in sync.
- **Catching up from a Snapshot:** Users have noticed that catching up sync from a snapshot is taking a lot longer these day. This is largely related to the built-in market actor consuming a lot of computational demand for block validation. A FIP for a short-term mitigation for this is currently in Last Call and will be included network version 19 upgrade if accepted. You [can read the FIP here.](https://github.com/filecoin-project/FIPs/blob/master/FIPS/fip-0060.md)

## Highlights

### Execution Trace Format Changes

Execution traces (returned from `lotus state exec-trace`, `lotus state replay`, etc.), has changed to account for changes introduced by the FVM. Specifically:

- The `Msg` field no longer matches the Filecoin message format as many of the message fields didn't make sense in on-chain sub-calls. Instead, it now has the fields `To`, `From`, `Value`, `Method`, `Params`, and `ParamsCodec` where `ParamsCodec` is a new field indicating the IPLD codec of the parameters.
    - Importantly, the `Msg.CID` field has been removed. This field is still present in top-level invocation results, just not inside the execution trace itself.
- The `MsgRct` field no longer includes a `GasUsed` field and now has a `ReturnCodec` field to indicating the IPLD codec of the return value.
- The `Error` and `Duration` fields have been removed as these are not set by the FVM. The top-level message "invocation result" retains the `Error` and `Duration` fields, they've only been removed from the trace itself.
- Gas Charges no longer include "virtual" gas fields (those starting with `v...`) or source location information (`loc`) as neither field is set by the FVM.

A note on "codecs": FVM parameters and return values are IPLD blocks where the "codec" specifies the data encoding. The codec will generally be one of:

- `0x51`, `0x71` - CBOR or DagCBOR. You should generally treat these as equivalent.
- `0x55` - Raw bytes.
- `0x00` - Nothing. If the codec is `0x00`, the parameter and/or return value should be empty and should be treated as "void" (not specified).

<details>
<summary>
Old <code>ExecutionTrace</code>:
</summary>

```json
{
  "Msg": {
    "Version": 0,
    "To": "f01234",
    "From": "f04321",
    "Nonce": 1,
    "Value": "0",
    "GasLimit": 0,
    "GasFeeCap": "1234",
    "GasPremium": "1234",
    "Method": 42,
    "Params": "<base64-data-or-null>",
    "CID": {
        "/": "bafyxyz....."
    },
  },
  "MsgRct": {
    "ExitCode": 0,
    "Return": "<base64-data-or-null>",
    "GasUsed": 12345,
  },
  "Error": "",
  "Duration": 568191845,
  "GasCharges": [
    {
      "Name": "OnMethodInvocation",
      "loc": null,
      "tg": 23856,
      "cg": 23856,
      "sg": 0,
      "vtg": 0,
      "vcg": 0,
      "vsg": 0,
      "tt": 0
    },
    {
      "Name": "wasm_exec",
      "loc": null,
      "tg": 1764,
      "cg": 1764,
      "sg": 0,
      "vtg": 0,
      "vcg": 0,
      "vsg": 0,
      "tt": 0
    },
    {
      "Name": "OnSyscall",
      "loc": null,
      "tg": 14000,
      "cg": 14000,
      "sg": 0,
      "vtg": 0,
      "vcg": 0,
      "vsg": 0,
      "tt": 0
    },
  ],
  "Subcalls": [
    {
      "Msg": { },
      "MsgRct": { },
      "Error": "",
      "Duration": 1235,
      "GasCharges": [],
      "Subcalls": [],
    },
  ]
}
```
</details>

<details>
<summary>
New <code>ExecutionTrace</code>:
</summary>

```json
{
  "Msg": {
    "To": "f01234",
    "From": "f04321",
    "Value": "0",
    "Method": 42,
    "Params": "<base64-data-or-null>",
    "ParamsCodec": 81
  },
  "MsgRct": {
    "ExitCode": 0,
    "Return": "<base64-data-or-null>",
    "ReturnCodec": 81
  },
  "GasCharges": [
    {
      "Name": "OnMethodInvocation",
      "loc": null,
      "tg": 23856,
      "cg": 23856,
      "tt": 0
    },
    {
      "Name": "wasm_exec",
      "loc": null,
      "tg": 1764,
      "cg": 1764,
      "sg": 0,
      "tt": 0
    },
    {
      "Name": "OnSyscall",
      "loc": null,
      "tg": 14000,
      "cg": 14000,
      "sg": 0,
      "tt": 0
    },
  ],
  "Subcalls": [
    {
      "Msg": { },
      "MsgRct": { },
      "GasCharges": [],
      "Subcalls": [],
    },
  ]
}
```

</details>

**SplitStore**

This feature release introduces numerous improvements and fixes to tackle SplitStore related issues that has been reported. With this feature release SplitStore is automatically activated by default on new nodes. However, for existing Lotus users, you need to explicitly configure SplitStore by uncommenting the `EnableSplitstore` option in your `config.toml` file. To enable SplitStore, set `EnableSplitstore=true`, and to disable it, set `EnableSplitstore=false`. **It's important to note that your Lotus node will not start unless this configuration is properly set. Set it to false if you are running a full archival node!**

SplitStore also has some new configuration settings that you can set in your config.toml file:
- `HotstoreMaxSpaceTarget` suggests the max allowed space (in bytes) the hotstore can take.
- `HotstoreMaxSpaceThreshold` a moving GC will be triggered when total moving size exceeds this threshold (in bytes).
- `HotstoreMaxSpaceSafetyBuffer` a safety buffer to prevent moving GC from an overflowing disk.

The SplitStore also has two new commands:

- `lotus chain prune hot` is a much less resource-intensive GC and is best suited for situations where you don't have the spare disk space for a full GC.
- `lotus chain prune hot-moving` will run a full moving garbage collection of the hotstore. This commands create a new hotstore before deleting the old one so you need working room in the hotstore directory. The current size of a fully GC'd hotstore is around 295 GiB so you need to make sure you have at least that available.

You can read more about the new SplitStore commands in [the documentation](https://lotus.filecoin.io/lotus/configure/splitstore/#manual-chain-store-garbage-collection).

**RPC API improvements**

This feature release includes all the RPC API improvements made in the Lotus v1.20.x patch releases. It includes an updated FFI that sets the FVM parallelism to 4 by default.

Node operators with higher memory specs can experiment with setting LOTUS_FVM_CONCURRENCY to higher values, up to 48, to allow for more concurrent FVM execution.

**Experimental scheduler assigners**

In this release there are four new expirmental scheduler assigners:

- The `experiment-spread-qcount` - similar to the spread assigner but also takes into account task counts which are in running/preparing/queued states.
- The `experiment-spread-tasks` - similar to the spread assigner, but counts running tasks on a per-task-type basis
- The `experiment-spread-tasks-qcount` -  similar to the spread assigner, but also takes into account task counts which are in running/preparing/queued states, as well as counting running tasks on a per-task-type basis. Check the results for this assigner on ([storage-only lotus-workers here](https://github.com/filecoin-project/lotus/issues/8566#issuecomment-1446978856)).
- The `experiment-random` - In each schedule loop the assinger figures a set of all workers which can handle the task and then picks a random one. Check the results for this assigner on ([storage-only lotus-workers here](https://github.com/filecoin-project/lotus/issues/8566#issuecomment-1447064218)).

**Graceful shutdown of lotus-workers**
We have cleaned up some commands in the `lotus-worker` to make it less confusing how to gracefully shutting down a `lotus-worker` while there are incoming sealing tasks in the pipeline. To shut down a `lotus-worker` gracefully:

1. `lotus-worker tasks disable --all` and wait for the worker to finish processing its current tasks.
2. `lotus-worker stop` to detach it and do maintenance/upgrades.

**CLI speedups**

The `lotus-miner sector list` is now running in parallel - which should speed up the process from anywhere between 2x-10x+. You can tune it additionally with the `check-parallelism` option in the command. The `Lotus-Miner info` command also has a large speed improvement, as calls to the lotus legacy market has been removed.

## New features
- feat: splitstore: Pause compaction when out of sync ([filecoin-project/lotus/#10641](https://github.com/filecoin-project/lotus/pull/10641))
   - Pause the SplitStore compaction if the node is out of sync. Resumes the compation when its back in sync.
- feat: splitstore: limit moving gc threads (#10621) ([filecoin-project/lotus/#10621](https://github.com/filecoin-project/lotus/pull/10621))
   - Makes moving gc less likely to cause node falling out of sync.
- feat: splitstore: Update config default value (#10605) ([filecoin-project/lotus/#10605](https://github.com/filecoin-project/lotus/pull/10605))
   - Sets Splitstore HotStoreMaxSpaceTarget config to 650GB as default
- feat: splitstore: Splitstore enabled by default (#10429) ([filecoin-project/lotus#10429](https://github.com/filecoin-project/lotus/pull/10429))
   - Enables SplitStore by default on new Lotus nodes. Existing Lotus users need to explicitly configure 
- feat: splitstore: Configure max space used by hotstore and GC makes best effort to respect ([filecoin-project/lotus#10391](https://github.com/filecoin-project/lotus/pull/10391))
   - Adds three new configs for setting the maximum allowed space the hotstore can take.
- feat: splitstore: Badger GC of hotstore command ([filecoin-project/lotus#10387](https://github.com/filecoin-project/lotus/pull/10387))
   - Adds a `lotus chain prune hot` command, to run the garbage collection of the hotstore in a user driven way.
- feat: sched: Assigner experiments ([filecoin-project/lotus#10356](https://github.com/filecoin-project/lotus/pull/10356))
   - Introduces experimental scheduler assigners that works better for setups that uses storage-only lotus-workers. 
- fix: wdpost: disabled post worker handling ([filecoin-project/lotus#10394](https://github.com/filecoin-project/lotus/pull/10394))
   - Improved scheduling logic for Proof-of-SpaceTime workers.
- feat: cli: list claims and remove expired claims ([filecoin-project/lotus#9875](https://github.com/filecoin-project/lotus/pull/9875))
   - Adds a command to list claims made by a provider `lotus filplus list-claims`. And `lotus filplus remove-expired-claims` to remove expired claims.
- feat: cli: make sectors list much faster ([filecoin-project/lotus#10202](https://github.com/filecoin-project/lotus/pull/10202))
   - Makes `lotus-miner sector list` checks run in parallel.
- feat: cli: Add an EVM command to fetch a contract's bytecode ([filecoin-project/lotus#10443](https://github.com/filecoin-project/lotus/pull/10443))
   - Adds an `lotus evm bytecode` command to fetch a contract's bytecode.
- feat: mempool: Reduce minimum replace fee from 1.25x to 1.1x (#10416) ([filecoin-project/lotus#10416](https://github.com/filecoin-project/lotus/pull/10416))
   - Reduces replacement message fee logic to help include update message replacements from developers using Ethereum tools like MetaMask.
- feat: update renew-sectors with FIP-0045 logic ([filecoin-project/lotus#10328](https://github.com/filecoin-project/lotus/pull/10328))
   - Updates the `lotus-miner sectors extend` with FIP-0045 logic to include the ability to drop claims and set the maximum number of messages contained in a message.
- feat: IPC: Abstract common consensus functions and consensus interface ([filecoin-project/lotus#9481](https://github.com/filecoin-project/lotus/pull/9481))
   - Add eudico's consensus interface to Lotus and implement EC behind that interface. This abstraction is the stepping-stone for Mir's integration.
- fix: worker: add all tasks flag ([filecoin-project/lotus#10232](https://github.com/filecoin-project/lotus/pull/10232))
   - Adds an `all` flag for the `lotus-worker tasks enable/disable` cmds.
- feat:shed:add cid to cbor serialization command ([filecoin-project/lotus#10032](https://github.com/filecoin-project/lotus/pull/10032))
  - Adds two `lotus-shed` commands, `lotus-shed cid bytes` and `lotus-shed cid cbor` to serialize cid to cbor and cid to bytes.
- feat: add toolshed commands to inspect statetree size ([filecoin-project/lotus#9982](https://github.com/filecoin-project/lotus/pull/9982))
  - Adds two commands, `lotus-shed stat-actor` and `lotus-shed stat-obj` that work with an offline lotus repo to report dag size stats.
- feat: shed: encode address to bytes ([filecoin-project/lotus#10105](https://github.com/filecoin-project/lotus/pull/10105))
   - Adds a `lotus-shed address encode` for encoding a filecoin address to hex bytes.
- feat: chain: export-range ([filecoin-project/lotus#10145](https://github.com/filecoin-project/lotus/pull/10145))
   - Adds a `lotus chain export-range` command that can create archival-grade ranged exports of the chain as quickly as possible.
- feat: stmgr: cache migrated stateroots ([filecoin-project/lotus#10282](https://github.com/filecoin-project/lotus/pull/10282))
   - Cache network migration results to avoid running migrations twice.
- feat: shed: Add a tool to read data from sectors ([filecoin-project/lotus#10169](https://github.com/filecoin-project/lotus/pull/10169))
   - Adds a lotus-shed sectors read command that extract data from sectors from a running lotus-miner deployment.
- feat: cli: Refactor renew and remove extend ([filecoin-project/lotus#9920](https://github.com/filecoin-project/lotus/pull/9920))
   - Refactors the `lotus-miner sectors extend` command to have the functionality of `lotus-miner sectors renew`. The `lotus-miner sectors renew` command has been deprecated.
- feat: shed: Add beneficiary commands ([filecoin-project/lotus#10037](https://github.com/filecoin-project/lotus/pull/10037))
   - Adds the beneficiary address command to `lotus-shed`. You can now use `lotus-shed actor propose-change-beneficiary` and `lotus-shed actor confirm-change-beneficiary` to change beneficiary addresses.

## Improvements

- backport: fix: miner: correctly count sector extensions (10555) ([filecoin-project/lotus#10555](https://github.com/filecoin-project/lotus/pull/10555))
   - Fixes the issue with sector extensions.
- fix: proving: Initialize slice with with same length as partition (#10574) ([filecoin-project/lotus#10574])(https://github.com/filecoin-project/lotus/pull/10574)
   - Fixes an issue where `lotus-miner proving compute window-post` paniced when trying to make skipped sectors human readable.
- feat: stmgr: speed up calculation of genesis circ supply (#10553) ([filecoin-project/lotus#10553])(https://github.com/filecoin-project/lotus/pull/10553)
- perf: eth: gas estimate set applyTsMessages false (#10546) ([filecoin-project/lotus#10456](https://github.com/filecoin-project/lotus/pull/10546))
- feat: config: Force existing users to opt into new defaults (#10488) ([filecoin-project/lotus#10488](https://github.com/filecoin-project/lotus/pull/10488))
   - Force existing users to opt into the new SplitStore defaults.
- fix: splitstore: Demote now common logs (#10516) ([filecoin-project/lotus#10516](https://github.com/filecoin-project/lotus/pull/10516))
- fix: splitstore: Don't enforce walking receipt tree during compaction ([filecoin-project/lotus#10502](https://github.com/filecoin-project/lotus/pull/10502))
- fix: splitstore: Fix the overzealous fix (#10366) ([filecoin-project/lotus#10366](https://github.com/filecoin-project/lotus/pull/10366))
- fix: splitstore: Two fixes, better logging and comments (#10332) ([filecoin-project/lotus#10332](https://github.com/filecoin-project/lotus/pull/10332))
- fix: fsm: shutdown removed sectors FSMs ([filecoin-project/lotus#10363](https://github.com/filecoin-project/lotus/pull/10363))
   - Fixes an issue where removed sectors still got state machine events.
- fix: rpcenc: Don't hang when source dies ([filecoin-project/lotus#10116](https://github.com/filecoin-project/lotus/pull/10116))
   - Fixes an issue where AddPiece tasks could get stuck if the Boost process was abruptly lost.
- fix: make debugging windowPoSt-failures human readable ([filecoin-project/lotus#10390](https://github.com/filecoin-project/lotus/pull/10390))
   - Makes the skipped sector list in `lotus-miner proving compute window-post` human readable.
- fix: cli: Hide `lotus-worker set` command ([filecoin-project/lotus#10384](https://github.com/filecoin-project/lotus/pull/10384))
   - Hides the `lotus-worker set` command. This command will be deprecated later.
- fix: worker: Hide `wait-quiet` cmd ([filecoin-project/lotus#10331](https://github.com/filecoin-project/lotus/pull/10331))
   - Hides the `lotus-worker wait-quiet` command. This command will be deprecated later.
- fix: post: Tune down default post-parallel-reads ([filecoin-project/lotus#10365](https://github.com/filecoin-project/lotus/pull/10365))
   - Tuning down the default post-parallel-reads to a more conservative number to prevent sectors from being skipped due to network timeouts.
- fix: cli: error if backup file already exists ([filecoin-project/lotus#10209](https://github.com/filecoin-project/lotus/pull/10209))
   - Error out if a backup file with the same name already exists when using the `lotus-miner backup` or `lotus backup` command
- fix: cli: option to set-seal-delay in seconds ([filecoin-project/lotus#10208](https://github.com/filecoin-project/lotus/pull/10208))
   - Adds the option to specify `lotus-miner sectors set-seal-delay` in seconds
- fix: cli: extend cmd to get the right sector number ([filecoin-project/lotus#10182](https://github.com/filecoin-project/lotus/pull/10182))
   - Making sure the `lotus-miner sectors extend` command gets the correct sector number.
- feat: wdpost: Emit more detailed errors ([filecoin-project/lotus#10121](https://github.com/filecoin-project/lotus/pull/10121))
   - Emits more detailed windowPoSt error messages, making it easier to debug PoSt issues.
- fix: Lotus Gateway: Add missing methods - master ([filecoin-project/lotus#10420](https://github.com/filecoin-project/lotus/pull/10420))
   - Adds `StateNetworkName`, `MpoolGetNonce`, `StateCall` and `StateDecodeParams` methods to Lotus Gateway.
- fix: stmgr: don't attempt to lookup genesis state (#10472) ([filecoin-project/lotus#10472](https://github.com/filecoin-project/lotus/pull/10472))
- feat: gateway: export StateVerifierStatus ([filecoin-project/lotus#10477](https://github.com/filecoin-project/lotus/pull/10477))
- fix: gateway: correctly apply the fee history lookback max ([filecoin-project/lotus#10464](https://github.com/filecoin-project/lotus/pull/10464))
- fix: gateway: drop overzealous guard on MsigGetVested ([filecoin-project/lotus#10451](https://github.com/filecoin-project/lotus/pull/10451))
- feat: apply gateway lookback limit to eth API lookback ([filecoin-project/lotus#10467](https://github.com/filecoin-project/lotus/pull/10467))
- fix: revert "Eth API: drop support for 'pending' block parameter." ([filecoin-project/lotus#10474](https://github.com/filecoin-project/lotus/pull/10474))
- fix: Eth API: make net_version return the chain ID ([filecoin-project/lotus#10456](https://github.com/filecoin-project/lotus/pull/10456))
- fix: eth: handle a potential divide by zero in receipt handling ([filecoin-project/lotus#10495](https://github.com/filecoin-project/lotus/pull/10495))
- fix: ethrpc: Don't lock up when eth subscriber goes away ([filecoin-project/lotus#10485](https://github.com/filecoin-project/lotus/pull/10485))
- feat: eth: Avoid StateCompute in EthTxnReceipt lookup (#10460) ([filecoin-project/lotus#10460](https://github.com/filecoin-project/lotus/pull/10460))
- feat: eth: optimize eth block loading + eth_feeHistory ([filecoin-project/lotus#10446](https://github.com/filecoin-project/lotus/pull/10446))
- feat: state: skip tipset execution when possible ([filecoin-project/lotus#10445](https://github.com/filecoin-project/lotus/pull/10445))
- feat: eth API: reject masked ID addresses embedded in f410f payloads ([filecoin-project/lotus#10440](https://github.com/filecoin-project/lotus/pull/10440))
- fix: Eth API: make block parameter parsing sounder. ([filecoin-project/lotus#10427](https://github.com/filecoin-project/lotus/pull/10427))
- fix: eth API: return correct txIdx around null blocks (#10419) ([filecoin-project/lotus#10419](https://github.com/filecoin-project/lotus/pull/10419))
- fix: EthAPI: use StateCompute for feeHistory; apply minimum gas premium (#10413) ([filecoin-project/lotus#10413](https://github.com/filecoin-project/lotus/pull/10413))
- refactor: EthAPI: Drop unnecessary param from newEthTxReceipt ([filecoin-project/lotus#10411](https://github.com/filecoin-project/lotus/pull/10411))
- fix: eth API: correct gateway restrictions, drop unimplemented methods ([filecoin-project/lotus#10409](https://github.com/filecoin-project/lotus/pull/10409))
- fix: EthAPI: Correctly get parent hash ([filecoin-project/lotus#10389](https://github.com/filecoin-project/lotus/pull/10389))
- fix: EthAPI: Make newEthBlockFromFilecoinTipSet faster and correct ([filecoin-project/lotus#10380](https://github.com/filecoin-project/lotus/pull/10380))
- fix: eth: incorrect struct tags (#10309) ([filecoin-project/lotus#10309](https://github.com/filecoin-project/lotus/pull/10309))
- refactor: update cache to the new generic version (#10463) ([filecoin-project/lotus#10463](https://github.com/filecoin-project/lotus/pull/10463))
- feat: consensus: log ApplyBlock timing/gas stats ([filecoin-project/lotus#10470](https://github.com/filecoin-project/lotus/pull/10470))
- feat: chain: make chain tipset fetching 1000x faster ([filecoin-project/lotus#10423](https://github.com/filecoin-project/lotus/pull/10423))
- chain: explicitly check that gasLimit is above zero ([filecoin-project/lotus#10198](https://github.com/filecoin-project/lotus/pull/10198))
- feat: blockstore: Envvar can adjust badger compaction worker poolsize ([filecoin-project/lotus#9973](https://github.com/filecoin-project/lotus/pull/9973))
- feat: stmgr: add env to disable premigrations ([filecoin-project/lotus#10283](https://github.com/filecoin-project/lotus/pull/10283))
- chore: Remove legacy market info from lotus-miner info ([filecoin-project/lotus#10364](https://github.com/filecoin-project/lotus/pull/10364))
   - Removes the legacy market info in the `Lotus-Miner info`. Speeds up the command significantly.
- chore: blockstore: Plumb through a proper Flush() method on all blockstores ([filecoin-project/lotus#10465](https://github.com/filecoin-project/lotus/pull/10465))
- fix: extend LOTUS_CHAIN_BADGERSTORE_DISABLE_FSYNC to the markset ([filecoin-project/lotus#10172](https://github.com/filecoin-project/lotus/pull/10172))
- feat: vm: switch to the new exec trace format (#10372) ([filecoin-project/lotus#10372](https://github.com/filecoin-project/lotus/pull/10372))
- fix: Remove workaround that is no longer needed ([filecoin-project/lotus#9995](https://github.com/filecoin-project/lotus/pull/9995))
- feat: Check for allocation expiry when waiting to seal sectors ([filecoin-project/lotus#9878](https://github.com/filecoin-project/lotus/pull/9878))
- feat: Allow libp2p user agent to be overriden ([filecoin-project/lotus#10149](https://github.com/filecoin-project/lotus/pull/10149))
- feat: cli: Add global color flag ([filecoin-project/lotus#10022](https://github.com/filecoin-project/lotus/pull/10022))
- fix: should not serve non v0 api in v0 ([filecoin-project/lotus#10066](https://github.com/filecoin-project/lotus/pull/10066))
- fix: build: drop drand incentinet servers ([filecoin-project/lotus#10476](https://github.com/filecoin-project/lotus/pull/10476))
- fix: sealing: stub out the FileSize function on Windows ([filecoin-project/lotus#10035](https://github.com/filecoin-project/lotus/pull/10035))

## Dependencies
- github.com/filecoin-project/go-dagaggregator-unixfs (v0.2.0 -> v0.3.0):
- github.com/filecoin-project/go-fil-markets (v1.25.2 -> v1.27.0-rc1):
- github.com/filecoin-project/go-jsonrpc (v0.2.1 -> v0.2.3):
- github.com/filecoin-project/go-statemachine (v1.0.2 -> v1.0.3):
- github.com/filecoin-project/go-state-types (v0.10.0 -> v0.11.0-alpha-3)
- github.com/ipfs/go-cid (v0.3.2 -> v0.4.0):
- github.com/ipfs/go-libipfs (v0.5.0 -> v0.7.0):
- github.com/ipfs/go-path (v0.3.0 -> v0.3.1):
- chore: deps: update to go-state-types v0.11.0-alpha-3 (([filecoin-project/lotus#10606](https://github.com/filecoin-project/lotus/pull/10606))
- deps: update go-libp2p-pubsub to v0.9.3 ([filecoin-project/lotus#10483](https://github.com/filecoin-project/lotus/pull/10483))
- deps: Update go-jsonrpc to v0.2.2 ([filecoin-project/lotus#10395](https://github.com/filecoin-project/lotus/pull/10395))
- Update to go-data-transfer v2 and libp2p, still wip ([filecoin-project/lotus#10382](https://github.com/filecoin-project/lotus/pull/10382))
- dep: ipld: update ipld prime to v0.20.0 ([filecoin-project/lotus#10247](https://github.com/filecoin-project/lotus/pull/10247))
- chore: node: migrate go-bitswap to go-libipfs/bitswap ([filecoin-project/lotus#10138](https://github.com/filecoin-project/lotus/pull/10138))
- chore: all: bump go-libipfs to replace go-block-format ([filecoin-project/lotus#10126](https://github.com/filecoin-project/lotus/pull/10126))
- chore: market: Upgrade to index-provider 0.10.0 ([filecoin-project/lotus#9981](https://github.com/filecoin-project/lotus/pull/9981))
- chore: all: bump go-libipfs ([filecoin-project/lotus#10563](https://github.com/filecoin-project/lotus/pull/10563))

## Others
- Update service_developer_bug_report.yml ([filecoin-project/lotus#10321](https://github.com/filecoin-project/lotus/pull/10321))
- Update service_developer_bug_report.yml ([filecoin-project/lotus#10321](https://github.com/filecoin-project/lotus/pull/10321))
- chore: github: Service-provider/dev bug template ([filecoin-project/lotus#10321](https://github.com/filecoin-project/lotus/pull/10321))
- chore: github: update enhancement and feature templates ([filecoin-project/lotus#10291](https://github.com/filecoin-project/lotus/pull/10291))
- chore: github: Update bug_report template ([filecoin-project/lotus#10289](https://github.com/filecoin-project/lotus/pull/10289))
- fix: itest: avoid failing the test when we race the miner ([filecoin-project/lotus#10461](https://github.com/filecoin-project/lotus/pull/10461))
- fix: github: Discussion and FIP links in `New Issue` ([filecoin-project/lotus#10268](https://github.com/filecoin-project/lotus/pull/10268))
- fix: state: short-circuit genesis state computation ([filecoin-project/lotus#10397](https://github.com/filecoin-project/lotus/pull/10397))
- fix: rpcenc: deflake TestReaderRedirectDrop ([filecoin-project/lotus#10406](https://github.com/filecoin-project/lotus/pull/10406))
- fix: tests: Fix TestMinerAllInfo test ([filecoin-project/lotus#10319](https://github.com/filecoin-project/lotus/pull/10319))
- fix: tests: Make TestWorkerKeyChange not flaky ([filecoin-project/lotus#10320](https://github.com/filecoin-project/lotus/pull/10320))
- test: eth: make sure we can deploy a new placeholder on transfer (#10281) ([filecoin-project/lotus#10281](https://github.com/filecoin-project/lotus/pull/10281))
- fix: itests: Fix flaky paych test ([filecoin-project/lotus#10100](https://github.com/filecoin-project/lotus/pull/10100))
- fix: cli: add ArgsUsage ([filecoin-project/lotus#10147](https://github.com/filecoin-project/lotus/pull/10147))
- chore: cli: cleanup cli  ([filecoin-project/lotus#10114](https://github.com/filecoin-project/lotus/pull/10114))
- chore: cli: Remove unneeded individual color flags ([filecoin-project/lotus#10028](https://github.com/filecoin-project/lotus/pull/10028))
- fix: cli: remove requirements in helptext ([filecoin-project/lotus#9969](https://github.com/filecoin-project/lotus/pull/9969))
- chore: build: release v1.21.0-rc1 prep ([filecoin-project/lotus#10524](https://github.com/filecoin-project/lotus/pull/10524))
- chore: merge release/v1.20.0 into master ([filecoin-project/lotus#10308](https://github.com/filecoin-project/lotus/pull/10308))
- chore: merge release branch into master ([filecoin-project/lotus#10272](https://github.com/filecoin-project/lotus/pull/10272))
- chore: merge release/v1.20.0 into master ([filecoin-project/lotus#10238](https://github.com/filecoin-project/lotus/pull/10238))
- chore: releases to master  ([filecoin-project/lotus#10490](https://github.com/filecoin-project/lotus/pull/10490))
- chore: merge releases into master ([filecoin-project/lotus#10377](https://github.com/filecoin-project/lotus/pull/10377))
- chore: merge release/v1.20.0 into master ([filecoin-project/lotus#10030](https://github.com/filecoin-project/lotus/pull/10030))
- chore: update ffi to increase execution parallelism (#10480) ([filecoin-project/lotus#10480](https://github.com/filecoin-project/lotus/pull/10480))
- chore: update the FFI for release (#10435) ([filecoin-project/lotus#10444](https://github.com/filecoin-project/lotus/pull/10444))
- build: bump version to v1.21.0-dev ([filecoin-project/lotus#10249](https://github.com/filecoin-project/lotus/pull/10249))
- build: docker: Update GO-version (#10591) ([filecoin-project/lotus#10249](https://github.com/filecoin-project/lotus/pull/10591))
- chore: merge release/v1.20.0 into master ([filecoin-project/lotus#10184](https://github.com/filecoin-project/lotus/pull/10184))
- docs: API Gateway: patch documentation note about make gen command ([filecoin-project/lotus#10422](https://github.com/filecoin-project/lotus/pull/10422))
- chore: docs: fix docs typos ([filecoin-project/lotus#10155](https://github.com/filecoin-project/lotus/pull/10155))
- chore: docker: Add back <<network>> parameter for docker push ([filecoin-project/lotus#10096](https://github.com/filecoin-project/lotus/pull/10096))
- chore: docker: Properly balance <<?>> in circleci docker config ([filecoin-project/lotus#10088](https://github.com/filecoin-project/lotus/pull/10088))
- chore: ci: Fix dirty git state when building docker images ([filecoin-project/lotus#10125](https://github.com/filecoin-project/lotus/pull/10125))
- chore: build: Remove AppImage and Snapcraft build automation ([filecoin-project/lotus#10003](https://github.com/filecoin-project/lotus/pull/10003))
- chore: ci: Update codeql to v2 ([filecoin-project/lotus#10120](https://github.com/filecoin-project/lotus/pull/10120))
- feat: ci: make ci more efficient ([filecoin-project/lotus#9910](https://github.com/filecoin-project/lotus/pull/9910))
- feat: scripts: go.mod dep diff script ([filecoin-project/lotus#9711](https://github.com/filecoin-project/lotus/pull/9711))

## Contributors

| Contributor | Commits | Lines ± | Files Changed |
|-------------|---------|---------|---------------|
| Hannah Howard | 2 | +2909/-6026 | 84 |
| Łukasz Magiera | 42 | +2967/-1848 | 95 |
| Steven Allen | 20 | +1703/-1345 | 88 |
| Alfonso de la Rocha | 17 | +823/-1808 | 86 |
| Peter Rabbitson | 9 | +1957/-219 | 34 |
| Geoff Stuart | 12 | +818/-848 | 29 |
| hannahhoward | 5 | +507/-718 | 36 |
| Hector Sanjuan | 6 | +443/-726 | 35 |
| Kevin Li | 1 | +1124/-14 | 22 |
| zenground0 | 30 | +791/-269 | 88 |
| frrist | 1 | +992/-16 | 13 |
| Travis Person | 4 | +837/-53 | 24 |
| Phi | 20 | +622/-254 | 34 |
| Ian Davis | 7 | +35/-729 | 20 |
| Aayush | 10 | +378/-177 | 40 |
| Raúl Kripalani | 15 | +207/-138 | 19 |
| Arsenii Petrovich | 7 | +248/-94 | 30 |
| ZenGround0 | 5 | +238/-39 | 15 |
| Neel Virdy | 1 | +109/-107 | 58 |
| ychiao | 1 | +135/-39 | 3 |
| Jorropo | 2 | +87/-82 | 67 |
| Marten Seemann | 8 | +69/-64 | 17 |
| Rod Vagg | 1 | +55/-16 | 3 |
| Masih H. Derkani | 3 | +39/-27 | 12 |
| raulk | 2 | +30/-29 | 5 |
| dependabot[bot] | 4 | +37/-17 | 8 |
| beck | 2 | +38/-2 | 2 |
| Jennifer Wang | 4 | +20/-19 | 19 |
| Richard Guan | 3 | +28/-8 | 5 |
| omahs | 7 | +14/-14 | 7 |
| dirkmc | 2 | +19/-7 | 6 |
| David Choi | 2 | +16/-5 | 2 |
| Mike Greenberg | 1 | +18/-1 | 1 |
| Adin Schmahmann | 1 | +19/-0 | 2 |
| Phi-rjan | 5 | +12/-4 | 5 |
| Dirk McCormick | 2 | +6/-6 | 3 |
| Aayush Rajasekaran | 2 | +9/-3 | 2 |
| Jiaying Wang | 5 | +6/-4 | 5 |
| Anjor Kanekar | 1 | +5/-5 | 1 |
| vyzo | 1 | +3/-3 | 2 |
| 0x5459 | 1 | +1/-1 | 1 |

# v1.22.1 / 2023-04-23

## Important Notice

This is a MANDATORY hotfix release that fixes a consensus-critical bug that was in v1.22.0 -- the necessary fix is https://github.com/filecoin-project/ref-fvm/pull/1750 and it is integrated into lotus via https://github.com/filecoin-project/lotus/pull/10735.
You can NOT use 1.22.0 for the nv19 upgrade, you MUST be on 1.22.1 or higher.

## About This Release

This is the stable release of Lotus v1.22.1 for the upcoming MANDATORY network upgrade at `2023-04-27T13:00:00Z`, epoch `2809800`. This release delivers the nv19 Lighting and nv20 Thunder network upgrade for mainnet.

Note that you must be on a go version higher than Go 1.18.8, but lower than Go v1.20.0. We would recommend Go 1.19.7.

The Lighting and Thunder upgrade introduces the following Filecoin Improvement Proposals (FIPs), delivered by builtin-actors v11 (see actors [v11.0.0](https://github.com/filecoin-project/builtin-actors/releases/tag/v11.0.0-rc2)):

- [FIP 0060](https://github.com/filecoin-project/FIPs/blob/master/FIPS/fip-0060.md) - Thirty day market deal maintenance interval
- [FIP 0061](https://github.com/filecoin-project/FIPs/blob/master/FIPS/fip-0061.md) - WindowPoSt grindability fix
- [FIP 0062](https://github.com/filecoin-project/FIPs/blob/master/FIPS/fip-0062.md) - Fallback method handler for multisig actor

## Expedited nv19 Lightning ⚡️ rollout

In light of the recent degraded chain quality on the mainnet [an expedited nv19 upgrade has been proposed and accepted](https://github.com/filecoin-project/core-devs/discussions/123#discussioncomment-5642909) to roll out the market cron mitigation ([FIP0060](https://github.com/filecoin-project/FIPs/blob/master/FIPS/fip-0060.md)) that will improve block validation times, and with that the delay in block production that is causing a decrease in the chain quality currently.

With this expedited roll out we want to inform you of some **key changes and important dates:**

- Accelerate the nv19-upgrade on **mainnet** from May 11th to **April 27th**.
- Derisk nv19 by descoping the sector info migration, activation epoch fixes and drop [[FIP0052 - Extend sector/deal max duration to 3.5 year.](https://github.com/filecoin-project/FIPs/blob/master/FIPS/fip-0052.md)](https://github.com/filecoin-project/FIPs/blob/master/FIPS/fip-0052.md)
  - By descoping these changes we can greatly derisk the network upgrade itself by removing a heavy migration that could cause instability for storage providers and node operators during the network upgrade.
- Increase the rollover period for [[FIP0061](https://github.com/filecoin-project/FIPs/blob/master/FIPS/fip-0052.md)](https://github.com/filecoin-project/FIPs/blob/master/FIPS/fip-0052.md) from 1 week to 3 weeks on mainnet. The rollover period is the duration between nv19 and nv20 which both old proofs (v1) and the new proofs (v1_1) proofs will be accepted by the network.

The Lighting and Thunder upgrade now implements the following Filecoin Improvement Proposals (FIPs), delivered by builtin-actors v11 (see actors [v11.0.0](https://github.com/filecoin-project/builtin-actors/releases/tag/v11.0.0)):

- [FIP 0060](https://github.com/filecoin-project/FIPs/blob/master/FIPS/fip-0060.md) - Thirty day market deal maintenance interval
- [FIP 0061](https://github.com/filecoin-project/FIPs/blob/master/FIPS/fip-0061.md) - WindowPoSt grindability fix
- [FIP 0062](https://github.com/filecoin-project/FIPs/blob/master/FIPS/fip-0062.md) - Fallback method handler for multisig actor

## v11 Builtin Actor Bundles

Make sure that your lotus actor bundle matches the v11 actors manifest by running after upgrading:

```
lotus state actor-cids --network-version 19
Network Version: 19
Actor Version: 11
Manifest CID: bafy2bzacecnhaiwcrpyjvzl4uv4q3jzoif26okl3m66q3cijp3dfwlcxwztwo

Actor             CID  
datacap           bafk2bzacebslykoyrb2hm7aacjngqgd5n2wmeii2goadrs5zaya3pvdf6pdnq
init              bafk2bzaceckwf3w6n2nw6eh77ktmsxqgsvshonvgnyk5q5syyngtetxvasfxg
reward            bafk2bzacebwjw2vxkobs7r2kwjdqqb42h2kucyuk6flbnyzw4odg5s4mogamo
cron              bafk2bzacebpewdvvgt6tk2o2u4rcovdgym67tadiis5usemlbejg7k3kt567o
ethaccount        bafk2bzaceclkmc4yidxc6lgcjpfypbde2eddnevcveo4j5kmh4ek6inqysz2k
evm               bafk2bzacediwh6etwzwmb5pivtclpdplewdjzphouwqpppce6opisjv2fjqfe
storagemarket     bafk2bzaceazu2j2zu4p24tr22btnqzkhzjvyjltlvsagaj6w3syevikeb5d7m
storagepower      bafk2bzaceaxgloxuzg35vu7l7tohdgaq2frsfp4ejmuo7tkoxjp5zqrze6sf4
system            bafk2bzaced7npe5mt5nh72jxr2igi2sofoa7gedt4w6kueeke7i3xxugqpjfm
account           bafk2bzacealnlr7st6lkwoh6wxpf2hnrlex5sknaopgmkr2tuhg7vmbfy45so
placeholder       bafk2bzacedfvut2myeleyq67fljcrw4kkmn5pb5dpyozovj7jpoez5irnc3ro
eam               bafk2bzaceaelwt4yfsfvsu3pa3miwalsvy3cfkcjvmt4sqoeopsppnrmj2mf2
multisig          bafk2bzaceafajceqwg5ybiz7xw6rxammuirkgtuv625gzaehsqfprm4bazjmk
paymentchannel    bafk2bzaceb4e6cnsnviegmqvsmoxzncruvhra54piq7bwiqfqevle6oob2gvo
storageminer      bafk2bzacec24okjqrp7c7rj3hbrs5ez5apvwah2ruka6haesgfngf37mhk6us
verifiedregistry  bafk2bzacedej3dnr62g2je2abmyjg3xqv4otvh6e26du5fcrhvw7zgcaaez3a
```

## Changelog

- feat: build: set Lightning and Thunder upgrade epochs [filecoin-project/lotus#10716](https://github.com/filecoin-project/lotus/pull/10707)
- fix: PoSt worker: use go-state-types for proof policies [filecoin-project/lotus#10716](https://github.com/filecoin-project/lotus/pull/10716)
- chore: deps: update to actors v11.0.0 [filecoin-project/lotus#10718](https://github.com/filecoin-project/lotus/pull/10718)
- chore: deps: update to go-state-types v0.11.1 [filecoin-project/lotus#10720](https://github.com/filecoin-project/lotus/pull/10720)
- feat: upgrade: expedite nv19 [filecoin-project/lotus#10681](https://github.com/filecoin-project/lotus/pull/10681)
  - Update changelog build version (commit: [67d419e](https://github.com/filecoin-project/lotus/commit/67d419e1623e6b9f5b871d6157a3096378477c3b))
  - Update actors v11 (commit: [5df4f75](https://github.com/filecoin-project/lotus/commit/5df4f75dc22318fd304313714d5c4f4cfeed22c9))
  - Correct epoch to match specified date (commit: [a28fcea](https://github.com/filecoin-project/lotus/commit/a28fceaa559b6c7e1b5df09383af56a5c2f51caa))
  - Fast butterfly migration to validate migration (commit: [37a0dca](https://github.com/filecoin-project/lotus/commit/37a0dca11ebfadebad3920a337b4f1b2fba08a7b))
  - Make docsgen (commit: [daba4ff](https://github.com/filecoin-project/lotus/commit/daba4ff5f0e97ab6ed444a34f61499a64b92a220))
  - Update go-state-types (commit: [244ca0b](https://github.com/filecoin-project/lotus/commit/244ca0b5f32a2af684f3f9586b92861a06bb8833))
  - Revert FIP0052 (commit: [68ed494](https://github.com/filecoin-project/lotus/commit/68ed494a6e497ac556eb93b28b2536c881dc9a4c))
  - Modify upgrade schedule and params (commit: [fa0dfdf](https://github.com/filecoin-project/lotus/commit/fa0dfdfd9f89fab8491f3e613909782ab9bb7cee))
  - Update go-state-types (commit: [19ae05f](https://github.com/filecoin-project/lotus/commit/19ae05f3b3a589e28efe4690c5816dfc1c7866a6))

### Dependencies
github.com/filecoin-project/go-state-types (v0.11.0-rc1 -> v0.11.1):

# v1.22.0 / 2023-04-21

EDIT: Do NOT use this release for nv19, you MUST use v1.22.1 or higher.

This is the stable release of Lotus v1.22.0 for the upcoming MANDATORY network upgrade at `2023-04-27T13:00:00Z`, epoch `2809800`. This release delivers the nv19 Lighting and nv20 Thunder network upgrade for mainnet.

Note that you must be on a go version higher then Go 1.18.8, but lower then Go v1.20.0. We would recommend Go 1.19.7.

The Lighting and Thunder upgrade introduces the following Filecoin Improvement Proposals (FIPs), delivered by builtin-actors v11 (see actors [v11.0.0](https://github.com/filecoin-project/builtin-actors/releases/tag/v11.0.0-rc2)):

- [FIP 0060](https://github.com/filecoin-project/FIPs/blob/master/FIPS/fip-0060.md) - Thirty day market deal maintenance interval
- [FIP 0061](https://github.com/filecoin-project/FIPs/blob/master/FIPS/fip-0061.md) - WindowPoSt grindability fix
- [FIP 0062](https://github.com/filecoin-project/FIPs/blob/master/FIPS/fip-0062.md) - Fallback method handler for multisig actor

## Expedited nv19 Lightning ⚡️ rollout

In light of the recent degraded chain quality on the mainnet [an expedited nv19 upgrade has been proposed and accepted](https://github.com/filecoin-project/core-devs/discussions/123#discussioncomment-5642909) to roll out the market cron mitigation ([FIP0060](https://github.com/filecoin-project/FIPs/blob/master/FIPS/fip-0060.md)) that will improve block validation times, and with that the delay in block production that is causing a decrease in the chain quality currently.

With this expedited roll out we want to inform you of some **key changes and important dates:**

- Accelerate the nv19-upgrade on **mainnet** from May 11th to **April 27th**.
- Derisk nv19 by descoping the sector info migration, activation epoch fixes and drop [[FIP0052 - Extend sector/deal max duration to 3.5 year.](https://github.com/filecoin-project/FIPs/blob/master/FIPS/fip-0052.md)](https://github.com/filecoin-project/FIPs/blob/master/FIPS/fip-0052.md)
    - By descoping these changes we can greatly derisk the network upgrade itself by removing a heavy migration that could cause instability for storage providers and node operators during the network upgrade.
- Increase the rollover period for [[FIP0061](https://github.com/filecoin-project/FIPs/blob/master/FIPS/fip-0052.md)](https://github.com/filecoin-project/FIPs/blob/master/FIPS/fip-0052.md) from 1 week to 3 weeks on mainnet. The rollover period is the duration between nv19 and nv20 which both old proofs (v1) and the new proofs (v1_1) proofs will be accepted by the network.

The Lighting and Thunder upgrade now implements the following Filecoin Improvement Proposals (FIPs), delivered by builtin-actors v11 (see actors [v11.0.0](https://github.com/filecoin-project/builtin-actors/releases/tag/v11.0.0)):

- [FIP 0060](https://github.com/filecoin-project/FIPs/blob/master/FIPS/fip-0060.md) - Thirty day market deal maintenance interval
- [FIP 0061](https://github.com/filecoin-project/FIPs/blob/master/FIPS/fip-0061.md) - WindowPoSt grindability fix
- [FIP 0062](https://github.com/filecoin-project/FIPs/blob/master/FIPS/fip-0062.md) - Fallback method handler for multisig actor

## v11 Builtin Actor Bundles

Make sure that your lotus actor bundle matches the v11 actors manifest by running after upgrading:

```
lotus state actor-cids --network-version 19
Network Version: 19
Actor Version: 11
Manifest CID: bafy2bzacecnhaiwcrpyjvzl4uv4q3jzoif26okl3m66q3cijp3dfwlcxwztwo

Actor             CID  
datacap           bafk2bzacebslykoyrb2hm7aacjngqgd5n2wmeii2goadrs5zaya3pvdf6pdnq
init              bafk2bzaceckwf3w6n2nw6eh77ktmsxqgsvshonvgnyk5q5syyngtetxvasfxg
reward            bafk2bzacebwjw2vxkobs7r2kwjdqqb42h2kucyuk6flbnyzw4odg5s4mogamo
cron              bafk2bzacebpewdvvgt6tk2o2u4rcovdgym67tadiis5usemlbejg7k3kt567o
ethaccount        bafk2bzaceclkmc4yidxc6lgcjpfypbde2eddnevcveo4j5kmh4ek6inqysz2k
evm               bafk2bzacediwh6etwzwmb5pivtclpdplewdjzphouwqpppce6opisjv2fjqfe
storagemarket     bafk2bzaceazu2j2zu4p24tr22btnqzkhzjvyjltlvsagaj6w3syevikeb5d7m
storagepower      bafk2bzaceaxgloxuzg35vu7l7tohdgaq2frsfp4ejmuo7tkoxjp5zqrze6sf4
system            bafk2bzaced7npe5mt5nh72jxr2igi2sofoa7gedt4w6kueeke7i3xxugqpjfm
account           bafk2bzacealnlr7st6lkwoh6wxpf2hnrlex5sknaopgmkr2tuhg7vmbfy45so
placeholder       bafk2bzacedfvut2myeleyq67fljcrw4kkmn5pb5dpyozovj7jpoez5irnc3ro
eam               bafk2bzaceaelwt4yfsfvsu3pa3miwalsvy3cfkcjvmt4sqoeopsppnrmj2mf2
multisig          bafk2bzaceafajceqwg5ybiz7xw6rxammuirkgtuv625gzaehsqfprm4bazjmk
paymentchannel    bafk2bzaceb4e6cnsnviegmqvsmoxzncruvhra54piq7bwiqfqevle6oob2gvo
storageminer      bafk2bzacec24okjqrp7c7rj3hbrs5ez5apvwah2ruka6haesgfngf37mhk6us
verifiedregistry  bafk2bzacedej3dnr62g2je2abmyjg3xqv4otvh6e26du5fcrhvw7zgcaaez3a
```

## Changelog


- feat: build: set Lightning and Thunder upgrade epochs [filecoin-project/lotus#10716](https://github.com/filecoin-project/lotus/pull/10707)
- fix: PoSt worker: use go-state-types for proof policies [filecoin-project/lotus#10716](https://github.com/filecoin-project/lotus/pull/10716)
- chore: deps: update to actors v11.0.0 [filecoin-project/lotus#10718](https://github.com/filecoin-project/lotus/pull/10718)
- chore: deps: update to go-state-types v0.11.1 [filecoin-project/lotus#10720](https://github.com/filecoin-project/lotus/pull/10720)
- feat: upgrade: expedite nv19 [filecoin-project/lotus#10681](https://github.com/filecoin-project/lotus/pull/10681)
   - Update changelog build version (commit: [67d419e](https://github.com/filecoin-project/lotus/commit/67d419e1623e6b9f5b871d6157a3096378477c3b))
   - Update actors v11 (commit: [5df4f75](https://github.com/filecoin-project/lotus/commit/5df4f75dc22318fd304313714d5c4f4cfeed22c9))
   - Correct epoch to match specified date (commit: [a28fcea](https://github.com/filecoin-project/lotus/commit/a28fceaa559b6c7e1b5df09383af56a5c2f51caa))
   - Fast butterfly migration to validate migration (commit: [37a0dca](https://github.com/filecoin-project/lotus/commit/37a0dca11ebfadebad3920a337b4f1b2fba08a7b))
   - Make docsgen (commit: [daba4ff](https://github.com/filecoin-project/lotus/commit/daba4ff5f0e97ab6ed444a34f61499a64b92a220))
   - Update go-state-types (commit: [244ca0b](https://github.com/filecoin-project/lotus/commit/244ca0b5f32a2af684f3f9586b92861a06bb8833))
   - Revert FIP0052 (commit: [68ed494](https://github.com/filecoin-project/lotus/commit/68ed494a6e497ac556eb93b28b2536c881dc9a4c))
   - Modify upgrade schedule and params (commit: [fa0dfdf](https://github.com/filecoin-project/lotus/commit/fa0dfdfd9f89fab8491f3e613909782ab9bb7cee))
   - Update go-state-types (commit: [19ae05f](https://github.com/filecoin-project/lotus/commit/19ae05f3b3a589e28efe4690c5816dfc1c7866a6))

### Dependencies
github.com/filecoin-project/go-state-types (v0.11.0-rc1 -> v0.11.1):

# v1.20.4 / 2023-03-17

This is a patch release intended to alleviate performance issues reported by some users since the nv18 upgrade. 
The primary change is to update the FFI to allow for FVM parallelism of 4 by default, and make this user-configurable.
through the `LOTUS_FVM_CONCURRENCY` env var. 

Users with higher memory specs can experiment with setting `LOTUS_FVM_CONCURRENCY` to higher values, up to 48, to allow for more concurrent FVM execution.

## Bug fixes

- Splitstore: Don't enforce walking receipt tree during compaction #10505
- fix: build: drop drand incentinet servers #10506 

## Improvement

- chore: update ffi to increase execution parallelism #10503 

# v1.20.3 / 2023-03-09

A 🐈 stepped on the ⌨️ and made a mistake while resolving conflicts 😨. This releases only includes #10439 to fix that mistake. v1.20.2 is retracted - Please skip v1.20.2 and **only** update to v1.20.3!!!

## Changelog
> compare to v1.20.1

This is a HIGHLY RECOMMENDED patch release for node operators/API service providers that run ETH RPC service and an optional release for Storage Providers.

## Bug fixes
- fix: EthAPI: use StateCompute for feeHistory; apply minimum gas premium #10413
- fix: eth API: return correct txIdx around null blocks #10419
- fix: Eth API: make block parameter parsing sounder. #10427

## Improvement
- feat: Lotus Gateway: Add missing methods - master #10420
- feat: mempool: Reduce minimum replace fee from 1.25x to 1.1x #10416
- We recommend storage providers to update your nodes to this patch, that will help improve developers who use Ethereum tooling's experience.

# v1.20.2 / 2023-03-09

DO NOT USE: Use 1.20.3 instead!

This is a HIGHLY RECOMMENDED patch release for node operators/API service providers that run ETH RPC service and an optional release for Storage Providers.

## Bug fixes
- fix: EthAPI: use StateCompute for feeHistory; apply minimum gas premium #10413
- fix: eth API: return correct txIdx around null blocks #10419
- fix: Eth API: make block parameter parsing sounder. #10427

## Improvement
- feat: Lotus Gateway: Add missing methods - master #10420
- feat: mempool: Reduce minimum replace fee from 1.25x to 1.1x #10416
 - We recommend storage providers to update your nodes to this patch, that will help improve developers who use Ethereum tooling's experience.

# v1.20.1 / 2023-03-06

This an optional patch releases for node operators/API service providers that run ETH RPC service.

## Bug fixes
- fix: EthAPI: Correctly get parent hash #10389
- fix: EthAPI: Make newEthBlockFromFilecoinTipSet faster and correct #10380
- fix: state: short-circuit genesis state computation

# 1.20.0 / 2023-02-28

This is a MANDATORY release of Lotus that delivers the [Hygge network upgrade](https://github.com/filecoin-project/community/discussions/74?sort=top#discussioncomment-4313888), introducing Filecoin network version 18. The centerpiece of the upgrade is the introduction of the [Filecoin Virtual Machine (FVM)’s Milestone 2.1](https://fvm.filecoin.io/), which will allow for EVM-compatible contracts to be deployed on the Filecoin network. This upgrade delivers user-programmablity to the Filecoin network for the first time!

The Filecoin mainnet is scheduled to upgrade to nv18 at epoch 2683348, on March 14th at 2023-03-14T15:14:00Z. All node operators, including storage providers, must upgrade to this release before that time. Storage providers must update their daemons, miners, market and worker(s)/boost.
At the upgrade, a short migration will run that converts code actors v9 code CIDs to v10 CIDs, and installs the new Ethereum Address Manager singleton (see below). This is expected to be a lightweight migration that causes no service disruption.

The Hygge upgrade introduces the following Filecoin Improvement Proposals (FIPs), delivered in FVM3 (see FVM [v3.0.0](https://github.com/filecoin-project/ref-fvm/pull/1683)) and builtin-actors v10 (see actors [v10.0.0](https://github.com/filecoin-project/builtin-actors/releases/tag/v10.0.0)):

- [FIP-0048](https://github.com/filecoin-project/FIPs/blob/master/FIPS/fip-0048.md): f4 Address Class
- [FIP-0049](https://github.com/filecoin-project/FIPs/blob/master/FIPS/fip-0049.md): Actor events
- [FIP-0050](https://github.com/filecoin-project/FIPs/blob/master/FIPS/fip-0050.md): API between user-programmed actors and built-in actors
- [FIP-0054](https://github.com/filecoin-project/FIPs/blob/master/FIPS/fip-0054.md): Filecoin EVM runtime (FEVM)
- [FIP-0055](https://github.com/filecoin-project/FIPs/blob/master/FIPS/fip-0055.md): Supporting Ethereum Accounts, Addresses, and Transactions
- [FIP-0057](https://github.com/filecoin-project/FIPs/blob/master/FIPS/fip-0057.md): Update gas charging schedule and system limits for FEVM

## Filecoin Ethereum Virtual Machine (FEVM)

The Filecoin Ethereum Virtual Machine (FEVM) is built on top of the WASM-based execution environment introduced in the Skyr v16 upgrade. The chief feature introduced is the ability for anyone participating in the Filecoin network to deploy their own EVM-compatible contracts onto the blockchain, and invoke them as appropriate.

## New Built-in Actors

The FEVM is principally delivered through the introduction of **the new [EVM actor](https://github.com/filecoin-project/builtin-actors/tree/master/actors/evm)**. This actor “represents” smart contracts on the Filecoin network, and includes an interpreter that implements all EVM opcodes as their Filecoin equivalents, and translates state I/O operations to be compatible with Filecoin’s IPLD-based data model. For more on the EVM actors, please see [FIP-0054](https://github.com/filecoin-project/FIPs/blob/master/FIPS/fip-0054.md).

The creation of EVM actors is managed by **the new** [Ethereum Address Manager actor (EAM)](https://github.com/filecoin-project/builtin-actors/tree/master/actors/eam), a singleton that is invoked in order to deploy EVM actors. In order to make usage of the FEVM as seamless as possible for users familiar with the Ethereum ecosystem, this upgrades also introduces **a dedicated actor to serve as “[Ethereum Accounts](https://github.com/filecoin-project/builtin-actors/tree/master/actors/ethaccount)”**. This actor exists to allow for secp keys to be used in the Ethereum addressing scheme. **The last new built-in actor introduced is [the Placeholder actor](https://github.com/filecoin-project/builtin-actors/tree/master/actors/placeholder)**, a thin “shell” of an actor that can transform into either EVM or EthAccount actors. For more on the EAM, EthAccount, and Placeholder actors, please see [FIP-0055](https://github.com/filecoin-project/FIPs/blob/master/FIPS/fip-0055.md).

### v10 Built-in actor bundles

Bundles for all networks (mainnet, calibnet, etc.) are included in the lotus source tree (`build/actors/`) and embedded on build, for v10 actors you can find it [here](https://github.com/filecoin-project/lotus/blob/master/build/actors/v10.tar.zst). 
Reminder: Lotus verifies that the bundle CIDs are the right ones upon build & upgrade against the values in `build/builtin_actors_gen.go`, according to the network you are building. You may also check the bundle manifest CID matches the bundle gen-ed values by running `lotus state actor-cids --network-version 18`.

The manifest CID & full list of actor code CIDs for nv18 using [actor v10](https://github.com/filecoin-project/builtin-actors/releases/tag/v10.0.0) is:

    "_manifest":        "bafy2bzacecsuyf7mmvrhkx2evng5gnz5canlnz2fdlzu2lvcgptiq2pzuovos"
    "account":          "bafk2bzaceampw4romta75hyz5p4cqriypmpbgnkxncgxgqn6zptv5lsp2w2bo"
    "cron":             "bafk2bzacedcbtsifegiu432m5tysjzkxkmoczxscb6hqpmrr6img7xzdbbs2g"
    "datacap":          "bafk2bzacealj5uk7wixhvk7l5tnredtelralwnceafqq34nb2lbylhtuyo64u"
    "eam":             "bafk2bzacedrpm5gbleh4xkyo2jvs7p5g6f34soa6dpv7ashcdgy676snsum6g"
    "ethaccount":   "bafk2bzaceaqoc5zakbhjxn3jljc4lxnthllzunhdor7sxhwgmskvc6drqc3fa"
    "evm":                "bafk2bzaceahmzdxhqsm7cu2mexusjp6frm7r4kdesvti3etv5evfqboos2j4g"
    "init":                "bafk2bzaced2f5rhir3hbpqbz5ght7ohv2kgj42g5ykxrypuo2opxsup3ykwl6"
    "multisig":         "bafk2bzaceduf3hayh63jnl4z2knxv7cnrdenoubni22fxersc4octlwpxpmy4"
    "paymentchannel":   "bafk2bzaceartlg4mrbwgzcwric6mtvyawpbgx2xclo2vj27nna57nxynf3pgc"
    "placeholder": "bafk2bzacedfvut2myeleyq67fljcrw4kkmn5pb5dpyozovj7jpoez5irnc3ro"
    "reward":           "bafk2bzacebnhtaejfjtzymyfmbdrfmo7vgj3zsof6zlucbmkhrvcuotw5dxpq"
    "storagemarket":    "bafk2bzaceclejwjtpu2dhw3qbx6ow7b4pmhwa7ocrbbiqwp36sq5yeg6jz2bc"
    "storageminer":     "bafk2bzaced4h7noksockro7glnssz2jnmo2rpzd7dvnmfs4p24zx3h6gtx47s"
    "storagepower":     "bafk2bzacec4ay4crzo73ypmh7o3fjendhbqrxake46bprabw67fvwjz5q6ixq"
    "system":           "bafk2bzacedakk5nofebyup4m7nvx6djksfwhnxzrfuq4oyemhpl4lllaikr64"
    "verifiedregistry": "bafk2bzacedfel6edzqpe5oujno7fog4i526go4dtcs6vwrdtbpy2xq6htvcg6"

## Node Operators

FVM has been running in lotus since v1.16.0 and up, and the new FEVM does not increase any node hardware spec requirement.

With FEVM on Filecoin, we aim to provide full compatibility with the existing EVM ecosystem and its tooling out of the box. 
Consequently, lotus now provides a full set of [Ethereum-styled APIs](https://github.com/filecoin-project/lotus/blob/release/v1.20.0/node/impl/full/eth.go) for developers and token holders to interact with the Filecoin network as well.
For full documentation on this new tooling, please see the [Lotus docs website](https://lotus.filecoin.io/lotus/configure/ethereum-rpc/).

**Enabling Ethereum JSON RPC API**

Note that Ethereum APIs are only supported in the lotus v1 API, meaning that any node operator who wants to enable Eth API services must be using the v1 API, instead of the v0 API. To enable Eth RPC, simply set `EnableEthRPC` to `true` in your node config.toml file; or set env var `LOTUS_FEVM_ENABLEETHRPC` to `1` before starting your lotus node.

**Eth tx hash and Filecoin message CID**

Most of the Eth APIs take Eth accounts and tx has as an input, and they start with `0x` , and that is what Ethereum tooling support. However, in Filecoin, we have Filecoin account formats where things start with `f` (`f410` specifically for eth accounts on Filecoin) and the messages are in the format of CIDs. To enable a smooth developer experience, Lotus internally converts between Ethereum address and Filecoin account address as needed. In addition, lotus also keeps a Eth tx hash <> Filecoin message CID map and stores them in a SQLite database as node sees a FEVM messages. The database is initiated and the maps are populated  automatically in `~/<lotus_repo>/sqlite/txhash.db` for any node that as Eth RPC enabled. Node operators can configure how many historical mappings they wanna store by configuring `EthTxHashMappingLifetimeDays` .

**Events**

[FIP-0049 introduces actor events](https://github.com/filecoin-project/FIPs/blob/master/FIPS/fip-0049.md) that can be emitted and externally observable during message execution. An `events.db` is created automatically under `~/<lotus_repo>/sqlite` to store these events if the node has Eth RPC enabled. Node operators can configure the events support base on their needs by configuration `Events` configurations.

Note: All three features are new, and we welcome user feedback, please create an issue if you have any enhancements that you’d like to see!

# 1.19.0 / 2022-12-07

This is an optional feature release of Lotus. This feature release includes the SplitStore beta, the experimental Lotus node cluster feature, as well as numerous enhancments and bugfixes.

## Highlights
### 🟢 SplitStore v2（Beta) 🟢

Splitstore aims to reduce the node performance impact that's caused by the Filecoin's very large, and continuously growing chain datastore by having a hot and cold blockstore. You can find more about the Splitstore implementation [here](https://github.com/filecoin-project/lotus/blob/master/blockstore/splitstore/README.md).
Splitstore has three basic modes for node operators to configure according to your needs: 
- `discard`: hotstore only, automatically archive out-of-scope objects that are beyond 4 finalities(3600 epochs).
- `universal`:  stores all chain data that's beyond 4 finalities into coldstore.
- `messages`: only stores on-chain messages into coldstore.

The `EnableColdStoreAutoPrune=` configuration is being deprecated in this release, as there is only ever one compaction running. We welcome all node operators to try the new feature and let us know [here](https://github.com/filecoin-project/lotus/discussions/9179) if you have any feedback! 
There are more configuration one may set, you can read the full documentation about the SplitStoreV2 here: https://lotus.filecoin.io/lotus/configure/splitstore/.

### 🧪 Node Cluster (*EXPERIMENTAL.*) 🧪
The Lotus HA node cluster feature allows you to run multiple Lotus daemons for the same lotus-miner increasing resiliency. We welcome all Lotus users to join the early testing for this feature and provide your feedback. Please note that this feature is targeted towards more enterprise users of Lotus and requires at least 3 lotus nodes to be set up in a cluster.
Check out the documentation here: https://lotus.filecoin.io/lotus/configure/clusters/

### ⭐️ SnapDeals Enhancements ⭐️
Numerous SnapDeals related improvements and fixes made it into this release before the code freeze. Some the highlights of the issues that has been fixed in this feature release are:

- *Unable to snap-up a sector again if something went wrong.* - This has now been fixed ✅
- *Error messages on loop during an open deadline.* - This has now been fixed ✅

## New features
- feat:splitstore:single compaction that can handle prune aka two marksets one compaction (#9571) ([filecoin-project/lotus#9571](https://github.com/filecoin-project/lotus/pull/9571))
   - Introduces a new SplitStore-mode, `messages`, which will only store on-chain messages. Fixes previously issues with regards to `AutoPrune` not compacting the coldstore. [Link to documentation](https://lotus.filecoin.io/lotus/configure/splitstore/)
- feat: Raft consensus for lotus nodes in a cluster ([filecoin-project/lotus#9294](https://github.com/filecoin-project/lotus/pull/9294))
   - Adds the experimental node cluster feature.
- feat: storage: Force exit GenerateSingleVanillaProof on cancelled context ([filecoin-project/lotus#9613](https://github.com/filecoin-project/lotus/pull/9613))
   - `GenerateSingleVanillaProof` now respects context, which means that it will skip slow to read sectors :snail: and return a context error. Instead of being blocked forever if storage reads where blocked (e.g disconnected NFS).
- feat: wdpost: Configurable pre-check timeouts ([filecoin-project/lotus#9680](https://github.com/filecoin-project/lotus/pull/9680))
   - Adds configuration knobs for setting custom amount of time a proving pre-check can take before a sector and partition will be skipped. [Link to documentation](https://lotus.filecoin.io/storage-providers/advanced-configurations/proving/#pre-check-sector-timeout)
- feat: chain: future proof the from & to address protocols ([filecoin-project/lotus#9515](https://github.com/filecoin-project/lotus/pull/9515))
   - This lets us add new address protocols to go-address without implicitly accepting them in messages on the network.
- feat: Retrieval into remote blockstores ([filecoin-project/lotus#9565](https://github.com/filecoin-project/lotus/pull/9565))
   - Makes it possible to point retrievals at a network-backed blockstore.
- feat: Add node uptime rpc / output in info command ([filecoin-project/lotus#9436](https://github.com/filecoin-project/lotus/pull/9436))
   - Adds node uptime stats to the `lotus-miner info` and `lotus info` commands
- feat: wdpost: Add ability to only have single partition per msg for partitions with… ([filecoin-project/lotus#9413](https://github.com/filecoin-project/lotus/pull/9413))
  - Adds a configuration option to have a single partition per PoSt Message for partitions containing recovering sectors.
- feat: miner paramfetch: Don't fetch param files when not needed ([filecoin-project/lotus#9391](https://github.com/filecoin-project/lotus/pull/9391))
   - A Lotus-Miner processes that has disabled local PoSt / C2 / PR2 does not need the param-files. This makes node startup much faster, reducing downtime by a lot when restarts are needed.
- feat: client: Add retrieval deal ID and bytes transferred to retrieval output ([filecoin-project/lotus#9398](https://github.com/filecoin-project/lotus/pull/9398))
   - Appends retrieval deal ID and bytes transferred to the retrieval output.
- feat: dealpublisher: check for duplicate deals before adding ([filecoin-project/lotus#9365](https://github.com/filecoin-project/lotus/pull/9365))
- feat: Drop active retrieval check (#764) ([filecoin-project/go-fil-markets#764](https://github.com/filecoin-project/go-fil-markets/pull/764))
- feat(retrievalmarkets): expose GetDynamicAsk (#748) ([filecoin-project/go-fil-markets#748](https://github.com/filecoin-project/go-fil-markets/pull/748))
- feat: handle retrieval queries for unindexed identity payload CIDs (#747) ([filecoin-project/go-fil-markets#747](https://github.com/filecoin-project/go-fil-markets/pull/747))
- feat: add a method for validating an address for a network version (#115) ([filecoin-project/go-state-types#115](https://github.com/filecoin-project/go-state-types/pull/115))

## Improvements
- fix: miner-cli: Fix lotus-miner proving check ([filecoin-project/lotus#9643](https://github.com/filecoin-project/lotus/pull/9643))
   - Fixes the issue where the `lotus-miner proving check` command always outputted `Error: rg is nil`
- fix: sealing pipeline: Clear CreationTime when starting sector upgrade ([filecoin-project/lotus#9642](https://github.com/filecoin-project/lotus/pull/9642))
   - Fixes the issue where an aborted SnapDeal upgrade could no longer be retried with SnapDeals.
- fix:sealing-fsm:wait mutable fsm state for immutable sector upgrade error ([filecoin-project/lotus#9598](https://github.com/filecoin-project/lotus/pull/9598))
   - Creating a new WaitMutable state - now if the deadline is open and the sectors are trying finalize they will wait on the worker until the deadline has closed. Important to note that they will not finalize as soon as the deadline closes, they will wait 1h before continuing. Fixes the previous issue where upgraded Snap-sectors for an open deadline cause a lot of `error-messages` and `p_aux` issues
- fix: cli: add beneficiary info to lotus-miner actor control list ([filecoin-project/lotus#9632](https://github.com/filecoin-project/lotus/pull/9632))
   - Adds the beneficiary address to the `lotus-miner actor control list` output.
- fix: sealing pipeine: Release assigned deals on snapdeals abort ([filecoin-project/lotus#9601](https://github.com/filecoin-project/lotus/pull/9601))
- fix: docker: make compatible with arm platform ([filecoin-project/lotus#9363](https://github.com/filecoin-project/lotus/pull/9363))
   - Makes the `Dockerfile.lotus` compatible with ARM-platforms (e.g Mac M1).
- fix: post worker sched: Don't check worker session in a busy loop ([filecoin-project/lotus#9495](https://github.com/filecoin-project/lotus/pull/9495))
   - Fixes a looping pattern which could result in a flood of requests between `lotus-miner`<->`lotus-worker`, potentially exhausting resources needed to make http requests, that lead to all sorts of random RPC-related issues.
- fix: miner: init miner's with 32GiB sectors by default ([filecoin-project/lotus#9364](https://github.com/filecoin-project/lotus/pull/9364))
   - Makes the `lotus-miner init` defualt to 32GiB sectors.
- fix: store identity CIDs in CARs for online deals (#749) ([filecoin-project/go-fil-markets#749](https://github.com/filecoin-project/go-fil-markets/pull/749))
- fix: cliutil: Fix URL-based API endpoint parsing

## Dependencies
- deps: upgrade go-merkledag to 0.8.1 (#9717)
- deps: Update go-fil-markets to v1.25.0 ([filecoin-project/lotus#9633](https://github.com/filecoin-project/lotus/pull/9633))
- deps: upgrade go-merkledag to 0.8.0 ([filecoin-project/lotus#9455](https://github.com/filecoin-project/lotus/pull/9455))

## Others
- fix/build: Update Zondax/hid to 0.9.1
- refactor: sealing: minor refactor of FinalizeReplicaUpdate ([filecoin-project/lotus#9614](https://github.com/filecoin-project/lotus/pull/9614))
- update ffi to 280c4f8b94fd46dc (#9608) ([filecoin-project/lotus#9608](https://github.com/filecoin-project/lotus/pull/9608))
- fix: tvx: make it work with the FVM ([filecoin-project/lotus#9604](https://github.com/filecoin-project/lotus/pull/9604))
- fix: autobatch: remove potential deadlock when a block is missing ([filecoin-project/lotus#9602](https://github.com/filecoin-project/lotus/pull/9602))
- feat: shed: set control address: add dump bytes option ([filecoin-project/lotus#9572](https://github.com/filecoin-project/lotus/pull/9572))
- feat: shed: Online export-car ([filecoin-project/lotus#9590](https://github.com/filecoin-project/lotus/pull/9590))
- fix: chain: Update chain.go ([filecoin-project/lotus#9373](https://github.com/filecoin-project/lotus/pull/9373))
- fix: fvm: Allow setting local bundles for Debug FVM for av 9+ ([filecoin-project/lotus#9509](https://github.com/filecoin-project/lotus/pull/9509))
- fix: ux: Add outputs to wallet commands ([filecoin-project/lotus#9416](https://github.com/filecoin-project/lotus/pull/9416))
- fix: ux: specify arg in `net ping` cmd ([filecoin-project/lotus#9459](https://github.com/filecoin-project/lotus/pull/9459))
- fix: cli: renew --only-cc with sectorfile ([filecoin-project/lotus#9402](https://github.com/filecoin-project/lotus/pull/9402))
- fix: bstore: Handle codecs correctly in membstore Get ([filecoin-project/lotus#9471](https://github.com/filecoin-project/lotus/pull/9471))
- fix: not multiplied by the number of seconds ([filecoin-project/lotus#9460](https://github.com/filecoin-project/lotus/pull/9460))
- Makefile: Drop rarely used binaries from build-devnets (#9513) ([filecoin-project/lotus#9513](https://github.com/filecoin-project/lotus/pull/9513))
- _ci_ Remove unneeded homebrew deps ([filecoin-project/lotus#9559](https://github.com/filecoin-project/lotus/pull/9559))
- _ci_: Have apt-get wait until it can get a lock in packer builds ([filecoin-project/lotus#9534](https://github.com/filecoin-project/lotus/pull/9534))
- _ci_ Appimage go1.18.1 fix ([filecoin-project/lotus#9496](https://github.com/filecoin-project/lotus/pull/9496))
- _ci_: Fix failing Digital Ocean and Amazon Machine Image release process ([filecoin-project/lotus#9425](https://github.com/filecoin-project/lotus/pull/9425))
- _ci_: Don't publish new homebrew releases for RC builds ([filecoin-project/lotus#9350](https://github.com/filecoin-project/lotus/pull/9350))
- _ci_: Use golang 1.18.1 to build appimage ([filecoin-project/lotus#9386](https://github.com/filecoin-project/lotus/pull/9386))
- _ci_ Refactor release pipeline to better support m1 builds ([filecoin-project/lotus#9600](https://github.com/filecoin-project/lotus/pull/9600))
- _ci_: Rely on local env varibale instead of context ([filecoin-project/lotus#9740](https://github.com/filecoin-project/lotus/pull/9740))
- feat: shed: FIP0036 post poll result processing  ([filecoin-project/lotus#9387](https://github.com/filecoin-project/lotus/pull/9387))
- misc: github: Cleanup PR template ([filecoin-project/lotus#9472](https://github.com/filecoin-project/lotus/pull/9472))
- docs: release template: Mention codegen in release prep ([filecoin-project/lotus#9430](https://github.com/filecoin-project/lotus/pull/9430))
- chore: merge releases (v1.17.2) into master ([filecoin-project/lotus#9433](https://github.com/filecoin-project/lotus/pull/9433))
- chore: merge release/v1.18.0 into master ([filecoin-project/lotus#9597](https://github.com/filecoin-project/lotus/pull/9597))
- chore:shed: Teach shed/sim to understand --tipset=@nnn notation ([filecoin-project/lotus#9434](https://github.com/filecoin-project/lotus/pull/9434))
- _chore_: Upgrade `hid` ([filecoin-project/lotus#9406](https://github.com/filecoin-project/lotus/pull/9406))
- chore: release: Update `release_issue_template` ([filecoin-project/lotus#9150](https://github.com/filecoin-project/lotus/pull/9150))
- chore: update lotus version to 1.19.0-rc1
- chore: merge release into master ([filecoin-project/lotus#9657](https://github.com/filecoin-project/lotus/pull/9657))
- Backport: #9061 rpc errors ([filecoin-project/lotus#9384](https://github.com/filecoin-project/lotus/pull/9384))
- shed: util: get all msig ([filecoin-project/lotus#9322](https://github.com/filecoin-project/lotus/pull/9322))
- fix: test: simplify TestDeadlineToggling ([filecoin-project/lotus#9356](https://github.com/filecoin-project/lotus/pull/9356))
- fix: build: set PropagationDelaySecs correctly ([filecoin-project/lotus#9358](https://github.com/filecoin-project/lotus/pull/9358))
- fix: test: flaky TestDeadlineToggling around nulls (#9354) ([filecoin-project/lotus#9354](https://github.com/filecoin-project/lotus/pull/9354))
- fix: retrievals: price-per-byte calculation fix ([filecoin-project/lotus#9353](https://github.com/filecoin-project/lotus/pull/9353))
- fix: docs: update Go-badge in readme ([filecoin-project/lotus#9347](https://github.com/filecoin-project/lotus/pull/9347))
- docs: release template: clarify location of version.go ([filecoin-project/lotus#9338](https://github.com/filecoin-project/lotus/pull/9338))
- build: Bump version to v1.17.3-dev ([filecoin-project/lotus#9337](https://github.com/filecoin-project/lotus/pull/9337))
- github.com/filecoin-project/go-fil-markets (v1.24.0-v17 -> v1.25.0):
- Merge branch 'release/v1.24.3'
- Update ffi and update markets to v9 (#751) (#761) ([filecoin-project/go-fil-markets#761](https://github.com/filecoin-project/go-fil-markets/pull/761))
- chore: extract Provider piece logic to separate file (#750) ([filecoin-project/go-fil-markets#750](https://github.com/filecoin-project/go-fil-markets/pull/750))
- Merge branch 'release/v1.24.2'
- Feat/support custom metadata (#759) ([filecoin-project/go-fil-markets#759](https://github.com/filecoin-project/go-fil-markets/pull/759))
- Revert "Update ffi and update markets to v9 (#751)" (#755) ([filecoin-project/go-fil-markets#755](https://github.com/filecoin-project/go-fil-markets/pull/755))
- Update ffi and update markets to v9 (#751) ([filecoin-project/go-fil-markets#751](https://github.com/filecoin-project/go-fil-markets/pull/751))
- release: v1.24.0 ([filecoin-project/go-fil-markets#745](https://github.com/filecoin-project/go-fil-markets/pull/745))
- github.com/filecoin-project/go-state-types (v0.9.8 -> v0.9.9):

## lotus-market EOL notice 

As mentioned in [lotus v1.17.0 release notes](https://github.com/filecoin-project/lotus/releases/tag/v1.17.0), markets related features, enhancements and fixes is now lower priority for Lotus. We recommend our users to migrate to other deal making focused software, like [boost](https://boost.filecoin.io/) as soon as possible. That being said, the lotus maintainers will be:
-  Lotus maintainers will stop supporting lotus-market subcomponent/**storage** deal making related issues or enhancements on Jan 31, 2023.
- In Q2 2023, we will be deprecating/removing lotus-market related code from this repository.

If you have any questions or concerns, please raise them in [Lotus discussion](https://github.com/filecoin-project/lotus/discussions/categories/market)!

## Contributors

| Contributor | Commits | Lines ± | Files Changed |
|-------------|---------|---------|---------------|
| Geoff Stuart | 69 | +4745/-19478 | 405 |
| Shrenuj Bansal | 39 | +5257/-2183 | 243 |
| Łukasz Magiera | 32 | +2763/-730 | 169 |
| Aayush | 47 | +1439/-1138 | 157 |
| Ian Davis | 21 | +556/-1065 | 41 |
| Rod Vagg | 5 | +657/-320 | 18 |
| jennijuju | 4 | +632/-317 | 6 |
| Aayush Rajasekaran | 13 | +700/-135 | 18 |
| Jennifer Wang | 14 | +740/-54 | 25 |
| ZenGround0 | 1 | +193/-195 | 14 |
| Hannah Howard | 4 | +138/-122 | 52 |
| Steven Allen | 4 | +105/-24 | 11 |
| zenground0 | 9 | +109/-16 | 14 |
| Peter Rabbitson | 1 | +27/-23 | 3 |
| hannahhoward | 2 | +49/-0 | 2 |
| Airenas Vaičiūnas | 2 | +31/-16 | 2 |
| simlecode | 6 | +19/-10 | 12 |
| Phi | 5 | +16/-10 | 7 |
| sectrgt | 2 | +18/-0 | 2 |
| Jiaying Wang | 2 | +4/-4 | 3 |
| Rob Quist | 1 | +3/-1 | 1 |
| Jakub Sztandera | 1 | +1/-1 | 1 |

# 1.18.2 / 2022-12-10

This is an OPTIONAL patch release that fixes a recently reported bug, where the miner process crashes due to a panic during an AddPiece process. More details can be found [here](https://github.com/filecoin-project/lotus/pull/9822).


# 1.18.1 / 2022-11-28

This is a small OPTIONAL patch release for the mandatory v1.18.0 release that supports the Filecoin nv17 Shark Upgrade. 
We highly recommend you to read the full [v1.18.0 release note](https://github.com/filecoin-project/lotus/releases/tag/v1.18.0) if you haven't already.

Note to SPs:
If you are running into issue with updating your miner node from an earlier release and is failing to restart your miner, check your `journalctl` and see if you noticed the following error:
```
New sector storage: <%d>
Nov 19 15:03:43 g0lotus01 lotus-miner[<id>]: ERROR: creating node: starting node: could not build arguments for function "reflect".makeFuncStub (/usr/local/go/src/reflect/asm_amd64.s:28): failed to build *paths.Local: received non-nil error from function "reflect".makeFuncStub (/usr/local/go/src/reflect/asm_amd64.s:28): opening path /media/data1/lotusstorage: path with ID <%d> already opened: '<path>'
```
If so, this check is introduced via [#9032](https://github.com/filecoin-project/lotus/pull/9032), precisely this [line](https://github.com/filecoin-project/lotus/blame/master/storage/paths/local.go#L164-L166
). It's added to prevents double-attaching paths given it's now possible to manipulate paths at runtime. Verify storage.json configs if you encounter this error or remove the undesired depulicated path as you see fit accordingly.

## Bug Fixes

- fix: cli: check found before dereferencing SectorInfo #9703

# 1.18.0 / 2022-11-15

> ⚠️ **Please note that from Lotus v1.17.2&^ will require a Go-version of v1.18.1&^**

This is the final release of the upcoming MANDATORY release of Lotus that introduces [Filecoin network v17,
codenamed the Shark upgrade](https://github.com/filecoin-project/community/discussions/74?sort=top#discussioncomment-3825422). Shark upgrade delivers a wave of protocol refinements that will allow for useful smart contracts to be written using the FVM (eg. programmable markets, lending contracts, etc.).

**The Filecoin mainnet is scheduled to upgrade to nv17 at epoch 2383680, on Nov 30th on 2022-11-30T14:00:00Z. All node operators, including storage providers, must upgrade to this release before that time. Storage providers must update their daemons, miners, market and worker(s)/boost.**

The Shark upgrade introduces the following FIPs, delivered in [actors v9](https://github.com/filecoin-project/builtin-actors/releases/tag/v9.0.3):
- [FIP0029 Beneficiary Address for Storage Providers](https://github.com/filecoin-project/FIPs/blob/master/FIPS/fip-0029.md): step towards better lending market for SP
- [FIP0034 Fix PreCommit Deposit Independent of Sector Content](https://github.com/filecoin-project/FIPs/blob/master/FIPS/fip-0034.md): resolves a significant weakening of Filecoin PoRep’s security guarantees
  - ❗Pre-commit deposit will be calculated as the 20-day projection of expected reward earned by a sector with **a sector quality of 10 (i.e. full of verified deals)**, regardless of sector content. The Initial Pledge value, due when the sector is proven, is left **unchanged**.
- [FIP0041 Forward Compatibility for PreCommit](https://github.com/filecoin-project/FIPs/blob/master/FIPS/fip-0041.md): enables a cleaner and easier transition to Programmable Storage Markets
- [FIP0044 Standard Message Authentication](https://github.com/filecoin-project/FIPs/blob/master/FIPS/fip-0044.md): enable metadata authentication for user defined actor
- [FIP0045 Decoupling Fil+ from Marketplace](https://github.com/filecoin-project/FIPs/blob/master/FIPS/fip-0045.md): DataCap and the 10x QAP is now only associated with how long DATA is wanted to be stored on the network.
  - This is a transitional state to enabling far more efficient and dynamic storage markets on Filecoin network in the future.
  - ⭐️ First Fungible Token Contract - Datacap Actor, on Filecoin!  ([fungible token standard](https://github.com/filecoin-project/FIPs/blob/master/FRCs/frc-0046.md), [token contract library](https://github.com/helix-onchain/filecoin/tree/5455f4f831e0f3f20005a9a789623d7ad6dada15/frc46_token)).
  - For storage deal participants (clients and storage providers):
    - `PublishStorageDeals`/`ProveCommit(Aggregate)`/`ProveReplicaUpdates` message that includes verified deals will see a gas usage increase, more details can be found [here](https://github.com/filecoin-project/FIPs/blob/385f069b3b146c5fef4fdc1109a0e2f35f399e48/FIPS/fip-0045.md?plain=1#L784)
    -  `Term` is introduced for defining how long the DataCap is assigned to a piece of data. Anyone who cares about that piece of data may extend the _term_, which incentives SPs to store the data longer on the network without a new deal/resealing.
    - There is no  more diluted verified deal QAP due to deal/sector space time for new sectors that contains verified deals after this upgrade.
    - SPs may enjoy 90 days of extra QAP than deal duration by default, given `term_max` is always `deal duration + 90 days`.
❗ We highly recommend all lotus users, especially storage providers, developers and clients to read the FIPs in detail to understand the protocol changes and potential impact to network participants!
      
## Snapshots

The [#fil-infra](https://filecoinproject.slack.com/archives/C039RBG3RPC) team at PL has launched a brand new Lightweight Filecoin Chain Snapshots Service to support chain management needs for the node operators, check [here](https://www.notion.so/pl-strflt/Lightweight-Filecoin-Chain-Snapshots-17e4c386f35c44548f5863afb7b5e024) for the full detail. 
We are planning to switch [the snapshot service listed in lotus docs](https://lotus.filecoin.io/lotus/manage/chain-management/#lightweight-snapshot) to the new Lightweight Filecoin Chain Snapshots Service by EOY, and deprecate public support of the current snapshots production. We recommend all users to test and switch the new service ASAP, and if you run into any issue, please report them [here](https://github.com/filecoin-project/filecoin-chain-archiver/discussions/new?category=feedback) and the team would be happy to support you! For the main differences between the old & the new service, checkout the FAQ section [here](https://www.notion.so/pl-strflt/Lightweight-Filecoin-Chain-Snapshots-17e4c386f35c44548f5863afb7b5e024)

## Migration 

We are expecting a heavier than normal state migration for this upgrade due to the amount of the state changes introduced.
All node operators, including storage providers, should be aware that two pre-migrations are being scheduled. The first pre-migration will begin at 2022-11-30T12:00:00Z (120 minutes before the real upgrade), the second pre-migration will begin at 2022-11-30T13:45:00Z (7.5 minutes before the real upgrade). 
The first pre-migration will take up to 1.5hr, depending on the amount of the historical state in the node blockstore and the hardware specs the node is running on. During this time, expect slower block validation times, increased CPU and memory usage, and longer delays for API queries. 
We recommend node operators (who haven't enbabled splistore `universal` mode) that do not care about historical chain states, to prune the chain blockstore by syncing from a snapshot 1-2 days before the upgrade.
Note to full archival node operators: you may expect a migration that takes up to 20 min upon the upgrade, during this period your node will fall out of sync and your chain service may have some disruption. However, you can expect the node to catch up soon after the migration completes.

### v9 Built-in actor bundles

Bundles for all networks(mainnet, calibnet, and etc) are included in the lotus source tree (`build/actors/`) and embedded on build, for v9 actors you can find it [here](https://github.com/filecoin-project/lotus/blob/master/build/actors/v9.tar.zst). 
Reminder: Lotus verifies that the bundle CIDs are the right ones upon build & upgrade against the values in `build/builtin_actors_gen.go`, according to the network you are building. You may also check the bundle manifest CID matches the bundle gen-ed values by running `lotus state actor-cids --network-version 17`.

The manifest CID & full list of actor code CIDs for nv17 using [actor v9](https://github.com/filecoin-project/builtin-actors/releases/tag/v9.0.3) is:

```
"_manifest":        "bafy2bzaceb6j6666h36xnhksu3ww4kxb6e25niayfgkdnifaqi6m6ooc66i6i"
"account":          "bafk2bzacect2p7urje3pylrrrjy3tngn6yaih4gtzauuatf2jllk3ksgfiw2y"
"cron":             "bafk2bzacebcec3lffmos3nawm5cvwehssxeqwxixoyyfvejy7viszzsxzyu26"
"datacap":          "bafk2bzacebb6uy2ys7tapekmtj7apnjg7oyj4ia5t7tlkvbmwtxwv74lb2pug"
"init":             "bafk2bzacebtdq4zyuxk2fzbdkva6kc4mx75mkbfmldplfntayhbl5wkqou33i"
"multisig":         "bafk2bzacec4va3nmugyqjqrs3lqyr2ij67jhjia5frvx7omnh2isha6abxzya"
"paymentchannel":   "bafk2bzacebhdvjbjcgupklddfavzef4e4gnkt3xk3rbmgfmk7xhecszhfxeds"
"reward":           "bafk2bzacebezgbbmcm2gbcqwisus5fjvpj7hhmu5ubd37phuku3hmkfulxm2o"
"storagemarket":    "bafk2bzacec3j7p6gklk64stax5px3xxd7hdtejaepnd4nw7s2adihde6emkcu"
"storageminer":     "bafk2bzacedyux5hlrildwutvvjdcsvjtwsoc5xnqdjl73ouiukgklekeuyfl4"
"storagepower":     "bafk2bzacedsetphfajgne4qy3vdrpyd6ekcmtfs2zkjut4r34cvnuoqemdrtw"
"system":           "bafk2bzaceagvlo2jtahj7dloshrmwfulrd6e2izqev32qm46eumf754weec6c"
"verifiedregistry": "bafk2bzacecf3yodlyudzukumehbuabgqljyhjt5ifiv4vetcfohnvsxzynwga"
```

## New Features
- Integrate actor v9:
  - test: Add invariance checks to v17 migration test ([filecoin-project/lotus#9454](https://github.com/filecoin-project/lotus/pull/9454))
- Implement and support [FIP0045 Decoupling Fil+ from Marketplace](https://github.com/filecoin-project/FIPs/blob/master/FIPS/fip-0045.md):
  - fix: state: add datacap actor to actors registry ([filecoin-project/lotus#9476](https://github.com/filecoin-project/lotus/pull/9476))
  - feat: actors: Integrate builtin-actors changes for FIP-0045 ([filecoin-project/lotus#9355](https://github.com/filecoin-project/lotus/pull/9355))
  - feat: actors: Integrate datacap actor into lotus (#9348) ([filecoin-project/lotus#9348](https://github.com/filecoin-project/lotus/pull/9348))
  - feat: cli: Add commands for listing allocations and removing expired allocations ([filecoin-project/lotus#9468](https://github.com/filecoin-project/lotus/pull/9468))
  - feat: sealing pipeline: Prepare deal assigning logic for FIP-45 ([filecoin-project/lotus#9412](https://github.com/filecoin-project/lotus/pull/9412))
  - feat: add API methods to get allocations and claims ([filecoin-project/lotus#9437](https://github.com/filecoin-project/lotus/pull/9437))
- Implement and support [FIP0029 Beneficiary Address for Storage Providers](https://github.com/filecoin-project/FIPs/blob/master/FIPS/fip-0029.md)
  - feat: api/cli: beneficiary withdraw api and cli #9296
  - feat: api/cli: change beneficiary propose and confirm for actors and multisigs. #9307
  
## Improvements
- feat: wdpost: Add ability to only have single partition per msg for partitions with recovery sectors ([filecoin-project/lotus#9427](https://github.com/filecoin-project/lotus/pull/9427))
- feat: API:  support typed errors over RPC ([filecoin-project/lotus#9061](https://github.com/filecoin-project/lotus/pull/9061))
- feat: refactor: remove NewestNetworkVersion ([filecoin-project/lotus#9351](https://github.com/filecoin-project/lotus/pull/9351))
- chore: actors: Allow builtin-actors to return a map of methods (#9342) ([filecoin-project/lotus#9342](https://github.com/filecoin-project/lotus/pull/9342))

## Dependencies
- Update FFI ([filecoin-project/lotus#9484](https://github.com/filecoin-project/lotus/pull/9484))
- chore: deps: update go-state-types and builtin-actors for v9 release ([filecoin-project/lotus#9485](https://github.com/filecoin-project/lotus/pull/9485))
- deps: backport: #9455 ([filecoin-project/lotus#9463](https://github.com/filecoin-project/lotus/pull/9463))
- Deps: Update go-fil-markets to 1.24.0-v17 ([filecoin-project/lotus#9450](https://github.com/filecoin-project/lotus/pull/9450))
- github.com/filecoin-project/go-jsonrpc (v0.1.7 -> v0.1.8)
- github.com/filecoin-project/go-state-types (v0.1.12-beta -> v0.9.0):

## Others
- fix: upgrade: no splash banner for nv17 :( ([filecoin-project/lotus#9486](https://github.com/filecoin-project/lotus/pull/9486))
- chore: build: add calib upgrade param for shark ([filecoin-project/lotus#9483](https://github.com/filecoin-project/lotus/pull/9483))
- chore: update butterfly artifacts ([filecoin-project/lotus#9467](https://github.com/filecoin-project/lotus/pull/9467))
- chore: butterfly: update assets ([filecoin-project/lotus#9462](https://github.com/filecoin-project/lotus/pull/9462))
- Delete lotus-pond (#9352) ([filecoin-project/lotus#9352](https://github.com/filecoin-project/lotus/pull/9352))
- build: set version to v1.18.0-dev

## lotus-market EOL notice 

As mentioned in [lotus v1.17.0 release notes](https://github.com/filecoin-project/lotus/releases/tag/v1.17.0), markets related features, enhancements and fixes is now lower priority for Lotus. We recommend our users to migrate to other deal making focused software, like [boost](https://boost.filecoin.io/) as soon as possible. That being said, the lotus maintainers will be:
-  Lotus maintainers will stop supporting lotus-market subcomponent/**storage** deal making related issues or enhancements on Jan 31, 2023.
- In Q2 2023, we will be deprecating/removing lotus-market related code from this repository.
If you have any questions or concerns, please raise them in [Lotus discussion](https://github.com/filecoin-project/lotus/discussions/categories/market)!


## Contributors

| Contributor | Commits | Lines ± | Files Changed |
|-------------|---------|---------|---------------|
| @geoff-vball | 73 | +14533/-19712 | 509 |
| @arajasek | 16 | +2230/-303 | 49 |
| @arajasek | 29 | +701/-297 | 117 |
| @magik6k | 5 | +429/-135 | 45 |
| @Frrist | 1 | +246/-203 | 25 |
| @stebalien | 2 | +323/-2 | 6 |
| @shrenujbansal  | 3 | +176/-61 | 10 |
| @ZenGround0 | 2 | +78/-38 | 5 |
| @jennijuju | 8 | +97/-18 | 16 |
| @simlecode | 5 | +18/-9 | 11 |
| Kevin Li | 1 | +7/-0 | 1 |
| @zenground0 | 2 | +3/-3 | 3 |
| @jennijuju | 1 | +3/-3 | 2 |
| Rod Vagg | 1 | +3/-2 | 2 |
| @jennijuju | 1 | +2/-2 | 2 |
| Peter Rabbitson | 1 | +3/-0 | 1 |
| Jakub Sztandera | 1 | +1/-1 | 1 |

# v1.17.2 / 2022-10-05

This is an OPTIONAL release of Lotus. This feature release introduces new sector number management APIs in Lotus that enables all the Sealing-as-a-Service and Lotus interactions needed to function. The default propagation delay setting for storage providers has also been changed, as well as numerous other features and enhancements. Check out the sub-bullet points in the feature and enhancement section to get a short description about each feature and enhancements.

### Highlights

🦭 **SaaS** 🦭
New sector management APIs makes it possible to import partially sealed sectors into Lotus. This release implements all SaaS<->Lotus interactions needed for such services to work. Deep dive into the new APIs here: https://github.com/filecoin-project/lotus/discussions/9079#discussioncomment-3652044

⏳ **Propagation delay** ⌛️
In v1.17.2 the default PropagationDelay has been raised from 6 seconds -> 10 seconds, and you can tune this yourself with the `PROPAGATION_DELAY_SECS` environment variable. This means you will now wait for 10 seconds for other blocks to arrive from the network before computing a winningPoSt (if eligible). In your `lotus-miner` logs that means you will see this "baseDeltaSeconds": 10 as default.

⚠️ **Please note that Lotus v1.17.2 will require a Go-version of v1.18.1 or higher!**

## New features
- feat: sealing: Partially sealed sector import ([filecoin-project/lotus#9210](https://github.com/filecoin-project/lotus/pull/9210))
  - Implements support for importing (partially) sealed sectors which is needed for enabling external sealing services.
- feat: sealing: Use bitfields to manage sector numbers ([filecoin-project/lotus#9183](https://github.com/filecoin-project/lotus/pull/9183))
  - Needed for Sealing-as-a-Service. Move sector number assigning logic to use stored bitfields instead of stored counters. Makes it possible to reserve ranges of sector numbers, see the sector assigner state and view sector number reservations.
- feat: env: propagation delay ([filecoin-project/lotus#9290](https://github.com/filecoin-project/lotus/pull/9290))
  - The default propagation delay is raised to 10 seconds from 6 seconds. Ability to set it yourself with the `PROPAGATION_DELAY_SECS` environment variable.
- feat: cli: lotus info cmd ([filecoin-project/lotus#9233](https://github.com/filecoin-project/lotus/pull/9233))
  - A new `lotus info` command that prints useful node information in one place.
- feat: proving: Introduce manual sector fault recovery (#9144) ([filecoin-project/lotus#9144](https://github.com/filecoin-project/lotus/pull/9144))
  - Allow users to declare fault recovery messages manually with the `lotus-miner proving recover-faults` command, rather than waiting for it to happen automatically before windowPost.
- feat: api: Reintroduce StateActorManifestCID ([filecoin-project/lotus#9201](https://github.com/filecoin-project/lotus/pull/9201))
  - Adds ability to retrieve the Actor Manifest CID through the api.
- feat: message: Add uuid to mpool message sent to chain node from miner ([filecoin-project/lotus#9174](https://github.com/filecoin-project/lotus/pull/9174))
  - Adds a UUID to each message sent by the `lotus-miner` to the daemon. A requirement needed for https://github.com/filecoin-project/lotus/issues/9130
- feat: message: Add retries to mpool push message from lotus-miner ([filecoin-project/lotus#9177](https://github.com/filecoin-project/lotus/pull/9177))
  - Retries to mpool push message API in case of unavailability of the lotus chain node.

**Network 17 related features :**
- feat: network: add nv17 and integrate the corresponding go state type ([filecoin-project/lotus#9267](https://github.com/filecoin-project/lotus/pull/9267))
- feat: cli: print beneficiary info in state miner-info ([filecoin-project/lotus#9308](https://github.com/filecoin-project/lotus/pull/9308))
- feat: api/cli: change beneficiary propose and confirm for actors and multisigs. ([filecoin-project/lotus#9307](https://github.com/filecoin-project/lotus/pull/9307))
- feat: api/cli: beneficiary withdraw api and cli ([filecoin-project/lotus#9296](https://github.com/filecoin-project/lotus/pull/9296))

## Enhancements
- feat: sectors renew --only-cc ([filecoin-project/lotus#9184](https://github.com/filecoin-project/lotus/pull/9184))
  - Exlude extending deal-related sectors with the `--only-cc` option when using the `lotus-miner sectors renew`
- feat: miner: display updated & update-cache for storage list ([filecoin-project/lotus#9323](https://github.com/filecoin-project/lotus/pull/9323))
  - Show amount of `updated` & `update-cache` sectors in each storage path in the `lotus-miner storage list` output
- feat: add descriptive errors to markets event handler ([filecoin-project/lotus#9326](https://github.com/filecoin-project/lotus/pull/9326))
  - More descriptive market error logs
- feat: cli: Add option to terminate sectors from worker address ([filecoin-project/lotus#9291](https://github.com/filecoin-project/lotus/pull/9291))
  - Adds a flag to allow either owner address or worker address to send terminate sectors message.
- fix: cli: actor-cids cli command now defaults to current network ([filecoin-project/lotus#9321](https://github.com/filecoin-project/lotus/pull/9321))
  - Makes the command defaults to the current network.
- fix: ux: Output bytes in `lotus client commP` cmd ([filecoin-project/lotus#9189](https://github.com/filecoin-project/lotus/pull/9189))
  - Adds an additional line that outputs bytes in the `lotus client commP` command.
- fix: sealing: Add information on what worker a job was assigned to in logs ([filecoin-project/lotus#9151](https://github.com/filecoin-project/lotus/pull/9151))
  - Adds the worker hostname into the assignment logs.
- refactor: sealing pipeline: Remove useless storage adapter code ([filecoin-project/lotus#9142](https://github.com/filecoin-project/lotus/pull/9142)
  - Remove proxy code in `storage/miner.go` / `storage/miner_sealing.go`, call the pipeline directly instead.

## Bug fixes
- fix: ffiwrapper: Close readers in AddPiece ([filecoin-project/lotus#9328](https://github.com/filecoin-project/lotus/pull/9328))
- fix: sealing: Drop unused PreCommitInfo from pipeline.SectorInfo ([filecoin-project/lotus#9325](https://github.com/filecoin-project/lotus/pull/9325))
- fix: cli: fix panic in `lotus-miner actor control list` ([filecoin-project/lotus#9241](https://github.com/filecoin-project/lotus/pull/9241))
- fix: sealing: Abort upgrades in sectors with no deals ([filecoin-project/lotus#9310](https://github.com/filecoin-project/lotus/pull/9310))
- fix: sealing: Make DataCid resource env vars make more sense ([filecoin-project/lotus#9231](https://github.com/filecoin-project/lotus/pull/9231))
- fix: cli: Option to specify --from msg sender ([filecoin-project/lotus#9237](https://github.com/filecoin-project/lotus/pull/9237))
- fix: ux: better ledger rejection error ([filecoin-project/lotus#9242](https://github.com/filecoin-project/lotus/pull/9242))
- fix: ux: msg receipt for actor withdrawal ([filecoin-project/lotus#9155](https://github.com/filecoin-project/lotus/pull/9155))
- fix: ux: exclude negative available balance from spendable amount ([filecoin-project/lotus#9182](https://github.com/filecoin-project/lotus/pull/9182))
- fix: sealing: Avoid panicking in handleUpdateActivating on startup ([filecoin-project/lotus#9331](https://github.com/filecoin-project/lotus/pull/9331))
- fix: api: DataCid - ensure reader is closed ([filecoin-project/lotus#9230](https://github.com/filecoin-project/lotus/pull/9230))
- fix: verifreg: serialize RmDcProposalID as int, not tuple ([filecoin-project/lotus#9206](https://github.com/filecoin-project/lotus/pull/9206))
- fix: api: Ignore uuid check for messages with uuid not set ([filecoin-project/lotus#9303](https://github.com/filecoin-project/lotus/pull/9303))
- fix: cgroupV1: memory.memsw.usage_in_bytes: no such file or directory ([filecoin-project/lotus#9202](https://github.com/filecoin-project/lotus/pull/9202))
- fix: miner: init miner's with 32GiB sectors by default ([filecoin-project/lotus#9364](https://github.com/filecoin-project/lotus/pull/9364))
- fix: worker: Close all storage paths on worker shutdown ([filecoin-project/lotus#9153](https://github.com/filecoin-project/lotus/pull/9153))
- fix: build: set PropagationDelaySecs correctly ([filecoin-project/lotus#9358](https://github.com/filecoin-project/lotus/pull/9358))
- fix: renew --only-cc with sectorfile ([filecoin-project/lotus#9428](https://github.com/filecoin-project/lotus/pull/9428))

## Dependency updates
- github.com/filecoin-project/go-fil-markets (v1.23.1 -> v1.24.0)
- github.com/filecoin-project/go-jsonrpc (v0.1.5 -> v0.1.7)
- github.com/filecoin-project/go-state-types (v0.1.10 -> v0.1.12-beta)
- github.com/filecoin-project/go-commp-utils/nonffi (null -> v0.0.0-20220905160352-62059082a837)
- deps: go-libp2p-pubsub v0.8.0 ([filecoin-project/lotus#9229](https://github.com/filecoin-project/lotus/pull/9229))
- deps: libp2p v0.22 ([filecoin-project/lotus#9216](https://github.com/filecoin-project/lotus/pull/9216))
- deps: Use latest cbor-gen ([filecoin-project/lotus#9335](https://github.com/filecoin-project/lotus/pull/9335))
- chore: update bitswap and some libp2p packages ([filecoin-project/lotus#9279](https://github.com/filecoin-project/lotus/pull/9279))

## Others
- chore: merge releases into master after v1.17.1 release ([filecoin-project/lotus#9283](https://github.com/filecoin-project/lotus/pull/9283))
- chore: docs: Fix dead links to docs.filecoin.io ([filecoin-project/lotus#9304](https://github.com/filecoin-project/lotus/pull/9304))
- chore: deps: update FFI ([filecoin-project/lotus#9330](https://github.com/filecoin-project/lotus/pull/9330))
- chore: seed: add cmd for adding signers to rkh to genesis ([filecoin-project/lotus#9198](https://github.com/filecoin-project/lotus/pull/9198))
- chore: fix typo in comment ([filecoin-project/lotus#9161](https://github.com/filecoin-project/lotus/pull/9161))
- chore: cli: cleanup and standardize cli ([filecoin-project/lotus#9317](https://github.com/filecoin-project/lotus/pull/9317))
- chore: versioning: Bump version to v1.17.2-dev ([filecoin-project/lotus#9147](https://github.com/filecoin-project/lotus/pull/9147))
- chore: release: v1.17.2-rc1 ([filecoin-project/lotus#9339](https://github.com/filecoin-project/lotus/pull/9339))
- feat: shed: add a --max-size flag to vlog2car ([filecoin-project/lotus#9212](https://github.com/filecoin-project/lotus/pull/9212))
- fix: docsgen: revert rename of API Name to Num ([filecoin-project/lotus#9315](https://github.com/filecoin-project/lotus/pull/9315))
- fix: ffi: Revert accidental filecoin-ffi downgrade from #9144 ([filecoin-project/lotus#9277](https://github.com/filecoin-project/lotus/pull/9277))
- fix: miner: Call SyncBasefeeCheck from `lotus info` ([filecoin-project/lotus#9281](https://github.com/filecoin-project/lotus/pull/9281))
- fix: mock sealer: grab lock in ReadPiece ([filecoin-project/lotus#9207](https://github.com/filecoin-project/lotus/pull/9207))
- refactor: use `os.ReadDir` for lightweight directory reading ([filecoin-project/lotus#9282](https://github.com/filecoin-project/lotus/pull/9282))
- tests: cli: Don't panic with no providers in client retrieve ([filecoin-project/lotus#9232](https://github.com/filecoin-project/lotus/pull/9232))
- build: artifacts: butterfly ([filecoin-project/lotus#9027](https://github.com/filecoin-project/lotus/pull/9027))
- build: Use lotus snap (and fix typo) for packer builds ([filecoin-project/lotus#9152](https://github.com/filecoin-project/lotus/pull/9152))
- build: Update xcode version for macos builds ([filecoin-project/lotus#9170](https://github.com/filecoin-project/lotus/pull/9170))
- ci: build: Snap daemon autorun disable ([filecoin-project/lotus#9167](https://github.com/filecoin-project/lotus/pull/9167))
- ci: Use golang 1.18.1 to build appimage ([filecoin-project/lotus#9389](https://github.com/filecoin-project/lotus/pull/9389))
- ci: Don't publish new homebrew releases for RC builds ([filecoin-project/lotus#9350](https://github.com/filecoin-project/lotus/pull/9350))
- Merge branch 'deps/go-libp2p-v0.21'

Contributors

| Contributor | Commits | Lines ± | Files Changed |
|-------------|---------|---------|---------------|
| Aayush Rajasekaran | 8 | +23010/-2122 | 109 |
| Aayush | 15 | +6168/-2679 | 360 |
| Łukasz Magiera | 69 | +6462/-2137 | 606 |
| Geoff Stuart | 19 | +3080/-1177 | 342 |
| Marco Munizaga | 16 | +543/-424 | 41 |
| Shrenuj Bansal | 30 | +485/-419 | 88 |
| LexLuthr | 3 | +498/-12 | 19 |
| Phi | 15 | +330/-70 | 17 |
| Jennifer Wang | 7 | +132/-12 | 11 |
| TippyFlitsUK | 1 | +43/-45 | 12 |
| Steven Allen | 1 | +18/-28 | 2 |
| Frrist | 1 | +19/-11 | 2 |
| Eng Zer Jun | 1 | +14/-11 | 6 |
| Dirk McCormick | 2 | +23/-1 | 3 |
| Ian Davis | 3 | +7/-9 | 3 |
| Masih H. Derkani | 1 | +11/-0 | 1 |
| Anton Evangelatov | 1 | +11/-0 | 1 |
| Yu | 2 | +4/-4 | 5 |
| Hannah Howard | 1 | +4/-4 | 1 |
| Phi-rjan | 1 | +1/-2 | 1 |
| Jiaying Wang | 1 | +3/-0 | 1 |
| nujz | 1 | +1/-1 | 1 |
| Rob Quist | 1 | +1/-1 | 1 |

# v1.17.1 / 2022-09-06

This is an optional release of Lotus. This release introduces the [Splitstore v2 - beta](https://github.com/filecoin-project/lotus/blob/master/blockstore/splitstore/README.md)(beta). Splitstore aims to reduce the node performance impact that's caused by the Filecoin's very large, and continuously growing datastore. Splitstore v2 introduces  the coldstore auto prune/GC feature & some improvements for the hotstore.  We welcome all lotus users to join the early testers and try the new Splitstore out, you can leave any feedback or report issues in [this discussion](https://github.com/filecoin-project/lotus/discussions/9179) or create an issue. As always,  multiple small bug fixes, new features & improvements are also included in this release.


## New features

- feat:chain:splitstore auto prune ([filecoin-project/lotus#9123](https://github.com/filecoin-project/lotus/pull/9123))
  - Trigger SplitStore chain prune on head events. [Link to the documentation](https://lotus.filecoin.io/lotus/manage/chain-management/#cold-store-garbage-collection)
- feat:chain:splitstore chain prune ([filecoin-project/lotus#9056](https://github.com/filecoin-project/lotus/pull/9056))
  - Adds `chain prune` command to trigger manual garbage collection. [Link to the documentation](https://lotus.filecoin.io/lotus/manage/chain-management/#cold-store-garbage-collection)
- feat: storage: Path type filters ([filecoin-project/lotus#9013](https://github.com/filecoin-project/lotus/pull/9013))
  - Adds new fields to `sectorstore.json` to allow file type filtering. [Link to the documentation](https://lotus.filecoin.io/storage-providers/operate/custom-storage-layout/#filter-sector-types-1)
- feat: sealing: storage redeclare/detach ([filecoin-project/lotus#9032](https://github.com/filecoin-project/lotus/pull/9032))
  - Adds new Lotus commands to detach and redeclare storage paths. [Link to the documentation](https://lotus.filecoin.io/storage-providers/operate/custom-storage-layout/#detach-storage-paths)
- feat: worker: Add stop cmd for lotus worker ([filecoin-project/lotus#9101](https://github.com/filecoin-project/lotus/pull/9101))
  - Adds new `lotus-worker stop` command. [Link to the documentation](https://lotus.filecoin.io/storage-providers/seal-workers/seal-workers/#stop-the-worker)
- feat: market: Add lotus-shed cmd to get total active deal storage ([filecoin-project/lotus#9113](https://github.com/filecoin-project/lotus/pull/9113))
  - `get-deals-total-storage` - View the total storage available in all active market deals
- feat: wdpost: Envvar for limiting recovering sectors ([filecoin-project/lotus#9106](https://github.com/filecoin-project/lotus/pull/9106))
  - Adds new envvar to limit the number of sectors declared in the recover message


## Improvements

- feat: sealing: Allow overriding worker hostname ([filecoin-project/lotus#9116](https://github.com/filecoin-project/lotus/pull/9116))
- feat: build: run fiximports on make actors-gen ([filecoin-project/lotus#9114](https://github.com/filecoin-project/lotus/pull/9114))
- feat: FVM: always enable tracing for user-triggered executions ([filecoin-project/lotus#9036](https://github.com/filecoin-project/lotus/pull/9036))
- feat: miner cli: proving deadline command enchantments ([filecoin-project/lotus#9109](https://github.com/filecoin-project/lotus/pull/9109))
- FVM: Use MaxInt64 for Implicit Message gas limits ([filecoin-project/lotus#9037](https://github.com/filecoin-project/lotus/pull/9037))
- lotus shed addr decode
- push lotus-gateway to docker hub ([filecoin-project/lotus#8969](https://github.com/filecoin-project/lotus/pull/8969))
- Review Response
- test: net: net and conngater tests ([filecoin-project/lotus#8084](https://github.com/filecoin-project/lotus/pull/8084))
- Update FFI ([filecoin-project/lotus#9139](https://github.com/filecoin-project/lotus/pull/9139))

## Bug Fixes

- backport: 9153: detach storage on worker shutdown ([filecoin-project/lotus#9127](https://github.com/filecoin-project/lotus/pull/9165))
- fix makegen
- fix: build: use GOCC when building lotus-fountain ([filecoin-project/lotus#9127](https://github.com/filecoin-project/lotus/pull/9127))
- fix: ci: Forgot a .sh on the end of a the new publish script ([filecoin-project/lotus#9088](https://github.com/filecoin-project/lotus/pull/9088))
- fix: cli: ./lotus-miner actor control list, if the owner is not account ([filecoin-project/lotus#9072](https://github.com/filecoin-project/lotus/pull/9072))
- fix: deps: update FFI to fix a slow memory leak ([filecoin-project/lotus#9042](https://github.com/filecoin-project/lotus/pull/9042))
- fix: FVM: record message applied metrics ([filecoin-project/lotus#9052](https://github.com/filecoin-project/lotus/pull/9052))
- fix: gas: estimate gas with a zero base-fee ([filecoin-project/lotus#8991](https://github.com/filecoin-project/lotus/pull/8991))
- fix: post: restrict recoveries per deadline ([filecoin-project/lotus#9111](https://github.com/filecoin-project/lotus/pull/9111))
- fix: sealing: Workaround for sealing bug ([filecoin-project/lotus#9043](https://github.com/filecoin-project/lotus/pull/9043))
- fix: storage: don't panic in getCommitCutoff when precommit is not found ([filecoin-project/lotus#9141](https://github.com/filecoin-project/lotus/pull/9141))
- fix: test: deflake TestQuotePriceForUnsealedRetrieval ([filecoin-project/lotus#9084](https://github.com/filecoin-project/lotus/pull/9084))

## Dependency Updates

- github.com/multiformats/go-multibase (v0.0.3 -> v0.1.1)

## Others

- chore: ci: Update xcode version for macos builds ([filecoin-project/lotus#9164)](https://github.com/filecoin-project/lotus/pull/9164))
- Merge branch 'docs/ysrotciv-desc'
- Merge branch 'feat/f8-worker-env'
- Merge branch 'LexLuthr-feat/minerWithdrawBalanceAPI'
- Merge branch 'LexLuthr-feat/SchedRemoveRequest'
- base256emoji ([filecoin-project/lotus#9038)](https://github.com/filecoin-project/lotus/pull/9038))
- chore: interop: update interop assets ([filecoin-project/lotus#9093)](https://github.com/filecoin-project/lotus/pull/9093))
- chore: merge: releases (v1.17.0) to master ([filecoin-project/lotus#9146)](https://github.com/filecoin-project/lotus/pull/9146))
- chore: sealer: Fixup typos ([filecoin-project/lotus#9040)](https://github.com/filecoin-project/lotus/pull/9040))
- chore:docs:remove readme reference to deprecated specs-actors ([filecoin-project/lotus#8984)](https://github.com/filecoin-project/lotus/pull/8984))
- ci : Change default shell options for snapcraft publish ([filecoin-project/lotus#9122)](https://github.com/filecoin-project/lotus/pull/9122))
- ci: More tweaks to snapcraft release process ([filecoin-project/lotus#9090)](https://github.com/filecoin-project/lotus/pull/9090))
- ci: Publish to both lotus and lotus-filecoin for snap ([filecoin-project/lotus#9119)](https://github.com/filecoin-project/lotus/pull/9119))
- ci: Run snap builds for lotus and lotus-filecoin in parallel ([filecoin-project/lotus#9133)](https://github.com/filecoin-project/lotus/pull/9133))
- ci: Switches goreleaser notes back to default (keep-existing) ([filecoin-project/lotus#9120)](https://github.com/filecoin-project/lotus/pull/9120))
- ci: update snapcraft and release flow logic ([filecoin-project/lotus#8994)](https://github.com/filecoin-project/lotus/pull/8994))
- ci: Use goreleaser to build macos universal binaries (including M1 macs) ([filecoin-project/lotus#9096)](https://github.com/filecoin-project/lotus/pull/9096))
- ci:testing:remove codecov ([filecoin-project/lotus#9062)](https://github.com/filecoin-project/lotus/pull/9062))


Contributors

| Contributor | Commits | Lines ± | Files Changed |
|-------------|---------|---------|---------------|
| Łukasz Magiera | 34 | +2329/-317 | 163 |
| ZenGround0 | 2 | +1527/-89 | 38 |
| Ian Davis | 14 | +751/-232 | 30 |
| LexLuthr | 17 | +480/-225 | 63 |
| TheMenko | 4 | +323/-61 | 5 |
| Aayush | 10 | +285/-92 | 30 |
| beck | 3 | +143/-93 | 3 |
| Steven Allen | 4 | +95/-75 | 9 |
| zenground0 | 5 | +44/-116 | 9 |
| Shrenuj Bansal | 7 | +136/-7 | 16 |
| Patrick Deuse | 3 | +76/-57 | 3 |
| Jennifer Wang | 3 | +6/-52 | 11 |
| zl | 2 | +20/-16 | 2 |
| Aayush Rajasekaran | 2 | +6/-6 | 2 |
| Clint Armstrong | 1 | +7/-3 | 1 |
| Cory Schwartz | 2 | +9/-0 | 2 |
| Jorropo | 1 | +3/-2 | 2 |
| Geoff Stuart | 1 | +5/-0 | 1 |
| Frank Y | 1 | +2/-2 | 2 |
| Aloxaf | 1 | +2/-2 | 1 |


# Lotus changelog

# v1.17.0 / 2022-08-02

This is an optional release of Lotus. This feature release introduces a lot of new sealing and scheduler improvements, and many other functionalities and bug fixes.

PSA: Markets related features, enhancements and fixes is now lower priority for Lotus, and is going to be in the hands of [Boost](https://boost.filecoin.io), built by the amazing [Bedrock team](https://www.notion.so/pl-strflt/Bedrock-2e956d5d8143432080a1d84435ccf0ff). You can find Lotus mission scope [here](https://www.notion.so/Lotus-8352bbb6c321431abd8790a7a3401ed3#805c645f592840ad893c272723362d3d)

## New features

- feat: worker: lotus-worker run --no-default ([filecoin-project/lotus#8672](https://github.com/filecoin-project/lotus/pull/8672))
  - Makes it very easy to spin up workers that make the compute tasks opt-in, instead of the default opt-out. Also makes it very easy to create storage-only workers. [Link to the documentation](https://lotus.filecoin.io/storage-providers/seal-workers/seal-workers/#run-the-worker)
- feat: sched: Per worker concurrent task count limits ([filecoin-project/lotus#8725](https://github.com/filecoin-project/lotus/pull/8725))
  - Set the maximum number of tasks running it parallel on workers by exporting env-variables: `[short task type]_[sector size]_MAX_CONCURRENT=[limit]`. [Link to documentation](https://lotus.filecoin.io/storage-providers/seal-workers/seal-workers/#limit-tasks-run-in-parallel)
- feat: sched: Finalize* move selectors ([filecoin-project/lotus#8710](https://github.com/filecoin-project/lotus/pull/8710))
  - Allows you to force all Finalize tasks to run on workers with local access to both long-term storage and the sealing path containing the sector.
- feat: sched: Add scheduler interfaces, configurable assigner ([filecoin-project/lotus#8700](https://github.com/filecoin-project/lotus/pull/8700)) 
  - Introduce a new simpler worker assigning logic which will attempt to assign tasks to as many workers as possible and ignore worker utilization. [Link to documentation](https://lotus.filecoin.io/storage-providers/advanced-configurations/sealing/#worker-assigning-logic)
- feat: bench: simple sealing operations commands ([filecoin-project/lotus#8373](https://github.com/filecoin-project/lotus/pull/8373))
  - Allows you to only test the performance of a single task. [Read the documentation](https://lotus.filecoin.io/storage-providers/operate/benchmarks/#single-task-benchmark).
- feat: miner cli: sealing data-cid command ([filecoin-project/lotus#8715](https://github.com/filecoin-project/lotus/pull/8715))
  - Makes it possible to compute data CIDs on lotus workers.
- feat: precommits info ([filecoin-project/lotus#8696](https://github.com/filecoin-project/lotus/pull/8696))
  - Check the on-chain precommit info with the `lotus-miner sectors precommits` command.
- feat: dagstore: add dagstore register-shard command ([filecoin-project/lotus#8645](https://github.com/filecoin-project/lotus/pull/8645))
  - If you have broken indexes in your market’s dagstore, you can try to recover it by using `lotus-miner dagstore register-shard`. [Link to documentation](https://lotus.filecoin.io/kb/dagstore-register/)
- feat: Implement cli command for compactPartitions ([filecoin-project/lotus#8637](https://github.com/filecoin-project/lotus/pull/8637))
  - Remove dead sectors from partitions and reduce the number of partitions used if possible with the `lotus-miner sectors compact-partitions`command. [Link to documentation](https://lotus.filecoin.io/storage-providers/operate/daily-chores/#compacting-partitions)
- feat: recovery: Config for maximum partition count per message ([filecoin-project/lotus#8986](https://github.com/filecoin-project/lotus/pull/8986)
  - Adds config for setting the maximum amount of partitions to declare in a DeclareFaultsRecovered message [Link to documentation](https://lotus.filecoin.io/storage-providers/seal-workers/post-workers/#multiple-partitions)
- feat: wdpost: Config for maximum partition count per message ([filecoin-project/lotus#8982](https://github.com/filecoin-project/lotus/pull/8982))
  - Adds config for setting the maximum amount of partitions to prove in a SubmitWindowPoSt message [Link to documentation](https://lotus.filecoin.io/storage-providers/seal-workers/post-workers/#multiple-partitions)
- feat: sealer: Config for disabling builtin PoSt / PoSt pre-checks ([filecoin-project/lotus#8959](https://github.com/filecoin-project/lotus/pull/8959))
  - Adds the ability to fully disable PoSt tasks on the `lotus-miner` and disabling windowPoSt pre-checks. [Link to documentation](https://lotus.filecoin.io/storage-providers/advanced-configurations/workers/#post-computations)
- feat: add create ledger wallet address by account index command ([filecoin-project/lotus#8657](https://github.com/filecoin-project/lotus/pull/8657))
 
## Improvements

- feat: wdpost: Ignore faults in lotus-miner proving compute window-post ([filecoin-project/lotus#8737](https://github.com/filecoin-project/lotus/pull/8737))
- feat: cli: Nicer net stat ([filecoin-project/lotus#8797](https://github.com/filecoin-project/lotus/pull/8797))
- feat: networking: add healthz and livez endpoints ([filecoin-project/lotus#8692](https://github.com/filecoin-project/lotus/pull/8692))
- feat: Snap Deals full unseal ([filecoin-project/lotus#8478](https://github.com/filecoin-project/lotus/pull/8478))
- feat: cli: Hide sector nums in 'proving deadline' by default ([filecoin-project/lotus#8952](https://github.com/filecoin-project/lotus/pull/8952))
- feat: Add rate limiting to the lotus gateway ([filecoin-project/lotus#8517](https://github.com/filecoin-project/lotus/pull/8517))
- feat: networking: disconnect cmd ([filecoin-project/lotus#8955](https://github.com/filecoin-project/lotus/pull/8955))
- feat: dagstore: Add DestroyShard() in dagstore wrapper ([filecoin-project/lotus#9010](https://github.com/filecoin-project/lotus/pull/9010))
- feat: shed: report the "user version" ([filecoin-project/lotus#8864](https://github.com/filecoin-project/lotus/pull/8864))
- feat: lotus-shed get remote peer hello message ([filecoin-project/lotus#8787](https://github.com/filecoin-project/lotus/pull/8787))
- feat: only enable rcmgr by default in full nodes ([filecoin-project/lotus#8769](https://github.com/filecoin-project/lotus/pull/8769))
- feat: refactor: actor bundling system (#8838) ([filecoin-project/lotus#8838](https://github.com/filecoin-project/lotus/pull/8838))
- feat: migration: Implement function to migrate actors with only code changes ([filecoin-project/lotus#8843](https://github.com/filecoin-project/lotus/pull/8843))
- feat: conformance & tvx: support ReportConsensusFault messages ([filecoin-project/lotus#8302](https://github.com/filecoin-project/lotus/pull/8302))
- feat: wdpost: Envvar for limiting recovering sectors ([filecoin-project/lotus#9106](https://github.com/filecoin-project/lotus/pull/9106))
- fix: post: restrict recoveries per deadline ([filecoin-project/lotus#9111](https://github.com/filecoin-project/lotus/pull/9111))
- ux: print absolute time for proving period start in proving cli ([filecoin-project/lotus#8954](https://github.com/filecoin-project/lotus/pull/8954))
- chore: storage refactors part 1 ([filecoin-project/lotus#8858](https://github.com/filecoin-project/lotus/pull/8858))
- chore: sealing pipeline: Remove adapter code (storage refactors part 2) ([filecoin-project/lotus#8871](https://github.com/filecoin-project/lotus/pull/8871))
- refactor: remove old BlockSyncProtocolID ([filecoin-project/lotus#8820](https://github.com/filecoin-project/lotus/pull/8820))

## Bug Fixes

- fix: format error log ([filecoin-project/lotus#8854](https://github.com/filecoin-project/lotus/pull/8854))
- fix: build: really make macos compatible (#8853) ([filecoin-project/lotus#8853](https://github.com/filecoin-project/lotus/pull/8853))
- fix: build: fix pack script and add calibrationnet to bundle ([filecoin-project/lotus#8852](https://github.com/filecoin-project/lotus/pull/8852))
- fix: build: fix 2k build params ([filecoin-project/lotus#8835](https://github.com/filecoin-project/lotus/pull/8835))
- Fix: PaychGetRestartAfterAddFundsMsg may stuck in forever waiting ([filecoin-project/lotus#8829](https://github.com/filecoin-project/lotus/pull/8829))
- fix: paych: Print "waiting for confirmation.." ([filecoin-project/lotus#8823](https://github.com/filecoin-project/lotus/pull/8823))
- fix: build: genesis miner network version ([filecoin-project/lotus#8756](https://github.com/filecoin-project/lotus/pull/8756))
- fix: bench: consistency in description ([filecoin-project/lotus#8777](https://github.com/filecoin-project/lotus/pull/8777))
- fix: worker: don't log normal storage stat calls ([filecoin-project/lotus#8744](https://github.com/filecoin-project/lotus/pull/8744))
- fix: worker: don't check params with --no-default when not needed ([filecoin-project/lotus#8741](https://github.com/filecoin-project/lotus/pull/8741))
- fix: Deduplicate parallel stat requests ([filecoin-project/lotus#8589](https://github.com/filecoin-project/lotus/pull/8589))
- fix: Delegate storage auth on market nodes ([filecoin-project/lotus#8978](https://github.com/filecoin-project/lotus/pull/8978))
- fix: post workers: check proving params on startup ([filecoin-project/lotus#8736](https://github.com/filecoin-project/lotus/pull/8736))
- fix: rpc: readd rpc.discover aliases; lotus-gateway openrpc ([filecoin-project/lotus#8738](https://github.com/filecoin-project/lotus/pull/8738))
- fix: change 1475 bootstrap peer ([filecoin-project/lotus#9008](https://github.com/filecoin-project/lotus/pull/9008))
- fix: verifreg: update deprecation log ([filecoin-project/lotus#8690](https://github.com/filecoin-project/lotus/pull/8690))
- fix: vm: support raw blocks in chain export ([filecoin-project/lotus#8691](https://github.com/filecoin-project/lotus/pull/8691))
- fix: deps: restore butterfly network genesis from v1.14.4 ([filecoin-project/lotus#8708](https://github.com/filecoin-project/lotus/pull/8708))
- fix: improve error message when maxPrice is too low ([filecoin-project/lotus#8818](https://github.com/filecoin-project/lotus/pull/8818))
- fix: msig cli: Check for existing signers in add-propose ([filecoin-project/lotus#8833](https://github.com/filecoin-project/lotus/pull/8833))
- Add new proofs version type ([filecoin-project/lotus#8848](https://github.com/filecoin-project/lotus/pull/8848))
- fix: Make cli deal command get Block Delay specific to build ([filecoin-project/lotus#8896](https://github.com/filecoin-project/lotus/pull/8896))
- fix: cli: Break out of retrieval if provider cancels ([filecoin-project/lotus#8912](https://github.com/filecoin-project/lotus/pull/8912))
- fix: appimage build ([filecoin-project/lotus#8931](https://github.com/filecoin-project/lotus/pull/8931))
- fix: incorrect usage of peer.IDFromString (should be peer.Decode) ([filecoin-project/lotus#8993](https://github.com/filecoin-project/lotus/pull/8993))
- fix: deps: update FFI to fix a slow memory leak ([filecoin-project/lotus#9044](https://github.com/filecoin-project/lotus/pull/9044))
- fix: sealing: hacky sealing fix backport ([filecoin-project/lotus#9055](https://github.com/filecoin-project/lotus/pull/9055))

## Dependency Updates

- github.com/filecoin-project/go-address (v0.0.6 -> v1.0.0)
- github.com/filecoin-project/go-fil-markets (v1.20.1 -> v1.23.1)
- github.com/filecoin-project/go-indexer-core (v0.2.8 -> v0.2.9)
- github.com/filecoin-project/go-data-transfer (v1.15.1 -> v1.15.2)
- github.com/filecoin-project/go-legs (v0.3.7 -> v0.4.4)
- github.com/filecoin-project/go-state-types (v0.1.8 -> v0.1.10)
- github.com/filecoin-project/index-provider (v0.5.0 -> v0.8.1)
- github.com/filecoin-project/specs-actors (v0.9.14 -> v0.9.15)
- github.com/filecoin-project/specs-actors/v3 (v3.1.1 -> v3.1.2)
- github.com/filecoin-project/specs-actors/v4 (v4.0.1 -> v4.0.2)
- github.com/filecoin-project/specs-actors/v5 (v5.0.4 -> v5.0.6)
- github.com/filecoin-project/specs-actors/v6 (v6.0.1 -> v6.0.2)
- github.com/filecoin-project/specs-actors/v7 (v7.0.0 -> v7.0.1)
- github.com/filecoin-project/specs-actors/v8 (null -> v8.0.1)
- github.com/filecoin-project/specs-storage (v0.2.4 -> v0.4.1)
- github.com/filecoin-project/storetheindex (v0.3.5 -> v0.4.17)
- deps: libp2p: update to the latest golibp2p tag ([filecoin-project/lotus#8704](https://github.com/filecoin-project/lotus/pull/8704))
- chore: update and fix libp2p ([filecoin-project/lotus#8996](https://github.com/filecoin-project/lotus/pull/8996))

## Others

- chore: fix imports conflict ([filecoin-project/lotus#8863](https://github.com/filecoin-project/lotus/pull/8863))
- chore: Fix imports ([filecoin-project/lotus#8859](https://github.com/filecoin-project/lotus/pull/8859))
- chore: backport: release v1.16.0 back to master ([filecoin-project/lotus#8855](https://github.com/filecoin-project/lotus/pull/8855))
- chore: bundle: remove wrongly committed bundle cars ([filecoin-project/lotus#8762](https://github.com/filecoin-project/lotus/pull/8762))
- docs:sealing:fix default miner config comments ([filecoin-project/lotus#8689](https://github.com/filecoin-project/lotus/pull/8689))
- ci: deps: Use testground-github-action from testground org ([filecoin-project/lotus#8490](https://github.com/filecoin-project/lotus/pull/8490))
 
Contributors

| Contributor | Commits | Lines ± | Files Changed |
|-------------|---------|---------|---------------|
| Masih H. Derkani | 153 | +15515/-16832 | 660 |
| Łukasz Magiera | 92 | +10429/-8024 | 1580 |
| Andrew Gillis | 43 | +4149/-1765 | 208 |
| Jennifer Wang | 10 | +1441/-1138 | 34 |
| Geoff Stuart | 18 | +1348/-859 | 113 |
| dirkmc | 11 | +1827/-210 | 70 |
| Aayush | 21 | +1134/-894 | 69 |
| Steven Allen | 9 | +743/-889 | 66 |
| Marco Munizaga | 15 | +990/-252 | 36 |
| gammazero | 47 | +681/-411 | 104 |
| Will | 4 | +514/-246 | 29 |
| web3-bot | 15 | +409/-348 | 20 |
| Steven Fraser | 1 | +671/-0 | 36 |
| Cory Schwartz | 27 | +520/-89 | 36 |
| Hannah Howard | 3 | +318/-105 | 8 |
| Piotr Galar | 2 | +337/-59 | 7 |
| swift-mx | 14 | +264/-131 | 17 |
| vyzo | 7 | +357/-15 | 16 |
| Petar Maymounkov | 6 | +221/-23 | 14 |
| LexLuthr | 7 | +182/-21 | 14 |
| Aayush Rajasekaran | 5 | +97/-70 | 33 |
| Raúl Kripalani | 5 | +87/-45 | 7 |
| unknown | 1 | +114/-0 | 8 |
| sti-bot | 44 | +54/-60 | 44 |
| Aarsh Shah | 2 | +61/-50 | 8 |
| Lucas Molas | 1 | +74/-27 | 3 |
| zenground0 | 8 | +80/-18 | 14 |
| Dirk McCormick | 3 | +52/-33 | 8 |
| frank | 3 | +73/-7 | 3 |
| Will Scott | 4 | +45/-11 | 5 |
| kaola526 | 5 | +44/-11 | 5 |
| dependabot[bot] | 3 | +16/-10 | 8 |
| zl | 1 | +15/-4 | 4 |
| Phi | 5 | +12/-6 | 6 |
| Marcin Rataj | 1 | +11/-7 | 1 |
| github-actions[bot] | 7 | +8/-8 | 7 |
| Anton Evangelatov | 2 | +13/-0 | 4 |
| Nicolas Gimenez | 1 | +12/-0 | 1 |
| Marten Seemann | 2 | +5/-7 | 5 |
| Chris Harden | 1 | +10/-0 | 2 |
| jennijuju | 1 | +4/-4 | 7 |
| Travis Person | 2 | +2/-6 | 2 |
| Rod Vagg | 1 | +3/-3 | 2 |
| Rob Quist | 1 | +3/-3 | 1 |
| Jiaying Wang | 1 | +2/-3 | 2 |
| zengroundumbass | 1 | +3/-1 | 1 |
| lifei | 1 | +1/-1 | 1 |
| Mike | 1 | +2/-0 | 1 |
| Hubert | 1 | +1/-1 | 1 |
| Daniel N | 1 | +1/-1 | 1 |
| BMZ | 1 | +1/-1 | 1 |

# 1.16.1 / 2022-07-07

This is an OPTIONAL PATCH releases for storage providers who have failed to publish `SubmitWindowedPoSt` due to out of gas error. The error log looks like `/wdpost_run.go:xxx	estimating gas	{"error": "estimating gas used: message execution failed: exit SysErrOutOfGas(7)...`.

## New Features

- feat: declare fault recovery: Config for maximum partition count per message (#8988 / #8986)
  - configure `MaxPartitionsPerRecoveryMessage` in miner configuration setting.
- feat: wdpost: Config for maximum partition count per message (#8982 / #8986)
  - configure `MaxPartitionsPerPoStMessage` in miner configuration setting.
  
# 1.16.0 / 2022-06-24

This is a MANDATORY release of Lotus that introduces [Filecoin network v16,
codenamed the Skyr upgrade](https://github.com/filecoin-project/community/discussions/74?sort=new#discussioncomment-2392151).

The network is scheduled to upgrade to nv16 at epoch 1960320, on July 6th at 2022-07-06T14:00:00Z. All node operators, including storage providers, must upgrade to this release (or a later release) before that time. Storage providers must update their daemons, miners, market and worker(s).

Your lotus node will switch from the Legacy VM (that depended on go-based specs-actors) to Filecoin Virtual Machine FVM (that uses Rust-based builtin-actors) atomically upon the upgrade.

The Skyr upgrade introduces the following FIPs, enhancements and bug fixes, delivered in [built-actors v8](https://github.com/filecoin-project/builtin-actors/releases/tag/v8.0.0) and [ref-fvm v1.0.0](https://github.com/filecoin-project/ref-fvm/releases/tag/fvm%40v1.0.0):,

- [FIP-0030](https://github.com/filecoin-project/FIPs/blob/master/FIPS/fip-0030.md)
- [FIP-0031](https://github.com/filecoin-project/FIPs/blob/master/FIPS/fip-0031.md)
- [FIP-0032](https://github.com/filecoin-project/FIPs/blob/master/FIPS/fip-0032.md))
- [FIP-0027](https://github.com/filecoin-project/FIPs/blob/master/FIPS/fip-0027.md)
- [Bug fix for the ProveReplicaUpdates method](https://github.com/filecoin-project/builtin-actors/pull/138)
- [New proofs version for SnarkPack](https://github.com/filecoin-project/builtin-actors/pull/474/commits/3027c365f516e1cba6f156d4fb9dbd8c893d5b62)


## 🆕 Things you may wanna know

### Actor Code CIDs

As stated in [FIP-0031](https://github.com/filecoin-project/FIPs/blob/master/FIPS/fip-0031.md)- [structure of the code cid](https://github.com/filecoin-project/FIPs/blob/master/FIPS/fip-0031.md#structure-of-code-cids), system actors' code CIDs will be real content-addressing

For lotus users, we are making the change minimal for you. This means the `CODE` output when you run `lotus state get-actor` will now be the actual CID that represents the executable code for the actor, followed by wrapped synthetic id like the ones you've got before, i.e `fil/8/system`.

Moreover, this also means that in the future, whenever the actor code changes, the CID changes accordingly, and a network upgrade is needed for the network participants to have consensus over what executable code we should use for each system actor.

### Built-in actor bundles

As the network introduces FVM, it's also switching from spec-actor (written in GoLang) to [built-in actor](https://github.com/filecoin-project/builtin-actors) (written in rust), in which the latter comes with[ importable bundles](https://github.com/filecoin-project/builtin-actors#importable-bundle). This means, like filecoin proof parameters, node operators now also need to fetch the actor bundles according to the network versions for the nodes to remain operational.

Bundles for all networks(mainnet, calibnet, and etc) are included in the lotus source tree (`build/actors/`) and embedded on build. Lotus verifies that the bundle CIDs are the right ones upon build & upgrade against the values in `build/builtin_actors_gen.go`, according to the network you are building. You may also check the bundle manifest CID matches the bundle gen-ed values by running `lotus state actor-cids --network-version 16`.

The manifest CID & full list of actor code CIDs for nv16 using v8.0.0 is:

```
    "_manifest":         "bafy2bzacebogjbpiemi7npzxchgcjjki3tfxon4ims55obfyfleqntteljsea"
	"account":          "bafk2bzacedudbf7fc5va57t3tmo63snmt3en4iaidv4vo3qlyacbxaa6hlx6y"
	"cron":             "bafk2bzacecqb3eolfurehny6yp7tgmapib4ocazo5ilkopjce2c7wc2bcec62"
	"init":             "bafk2bzaceaipvjhoxmtofsnv3aj6gj5ida4afdrxa4ewku2hfipdlxpaektlw"
	"multisig":         "bafk2bzacebhldfjuy4o5v7amrhp5p2gzv2qo5275jut4adnbyp56fxkwy5fag"
	"paymentchannel":   "bafk2bzacebalad3f72wyk7qyilvfjijcwubdspytnyzlrhvn73254gqis44rq"
	"reward":           "bafk2bzacecwzzxlgjiavnc3545cqqil3cmq4hgpvfp2crguxy2pl5ybusfsbe"
	"storagemarket":    "bafk2bzacediohrxkp2fbsl4yj4jlupjdkgsiwqb4zuezvinhdo2j5hrxco62q"
	"storageminer":     "bafk2bzacecgnynvd3tene3bvqoknuspit56canij5bpra6wl4mrq2mxxwriyu"
	"storagepower":     "bafk2bzacebjvqva6ppvysn5xpmiqcdfelwbbcxmghx5ww6hr37cgred6dyrpm"
	"system":           "bafk2bzacedwq5uppsw7vp55zpj7jdieizirmldceehu6wvombw3ixq2tcq57w"
	"verifiedregistry": "bafk2bzaceb3zbkjz3auizmoln2unmxep7dyfcmsre64vnqfhdyh7rkqfoxlw4"
```

All bundles are also available at https://github.com/filecoin-project/builtin-actors/releases, thus you can also manually download the bundles and place them in the right path.

Note: use customized bundle will risk you to lose sync with the network!

To get Code CIDs:
- api:`StateActorCodeCIDs`
- cli: `lotus state actor-cids`
- cli: `lotus-shed cid inspect-bundle`

### Execution Trace

For developers that are dependent on lotus execution trace, you will need  to enable `LOTUS_VM_ENABLE_TRACING` envvar to get the exact execution trace response as before. Without the envvar enabled, `Subcall` details, Duration` and `GasCharges` fields will be missing from the new FVM trace.

### Deal Proposal Migration

All deal proposals with non-utf8 string as the label in the metadata store will perform a light migration to new format as defined in [v1.1.1](https://github.com/filecoin-project/go-fil-markets/pull/721).

## Others
- Resource manager is now only enabled by default on full daemon node. You can enable it manually for other nodes by setting env var `LOTUS_RCMGR` to `1`.
- Fix: drand: calculation of round from Filecoin epochs ([filecoin-project/lotus#8606](https://github.com/filecoin-project/lotus/pull/8606))

## Dependency Update
- chore: deps: update to go-libp2p v0.19.4 ([filecoin-project/lotus#8801](https://github.com/filecoin-project/lotus/pull/8801))
- github.com/filecoin-project/go-fil-markets (v1.20.1 -> v1.20.1-v16-2):
- github.com/filecoin-project/go-legs (v0.3.7 -> v0.3.10):
- github.com/filecoin-project/go-state-types (v0.1.8 -> v0.1.10):
- github.com/filecoin-project/specs-storage (v0.2.4 -> v0.4.1):

## Contributors

| Contributor | Commits | Lines ± | Files Changed |
|-------------|---------|---------|---------------|
| @geoff-vball | 37 | +10565/-8454 | 150 |
| @arajasek | 33 | +7964/-6340 | 473 |
| @arajasek | 37 | +6220/-6976 | 457 |
| @vyzo | 135 | +7287/-5380 | 546 |
| @ZenGround0 | 19 | +5958/-2920 | 226 |
| @stebalien | 18 | +1566/-1101 | 116 |
| Alex | 5 | +323/-2304 | 32 |
| @zenground0 | 9 | +583/-358 | 56 |
| @jennijuju | 5 | +853/-27 | 19 |
| @jennijuju | 24 | +392/-201 | 60 |
| Marco Munizaga | 3 | +236/-83 | 5 |
| @raulk| 9 | +93/-15 | 15 |
| @travisperson | 3 | +37/-37 | 12 |
| @Kubuxu | 1 | +41/-5 | 1 |
| @koalacxr | 1 | +29/-13 | 3 |
| @gammazero | 2 | +18/-10 | 4 |
| Peter Rabbitson | 1 | +5/-3 | 1 |
| Steve Loeppky | 1 | +6/-0 | 1 |
| @masih | 1 | +3/-3 | 2 |
| @magik6k | 1 | +4/-0 | 1 |
| @jennijuju | 1 | +2/-2 | 1 |
| tian zhou | 1 | +1/-1 | 1 |

# 1.15.3 / 2022-05-31

This is an optional release of lotus that include new APIs, some improvements and bug fixes.

## New Features
- feat: api: add StateGetNetworkParams api ([filecoin-project/lotus#8546](https://github.com/filecoin-project/lotus/pull/8546))
- feat: api: Implement StateLookupRobustAddress ([filecoin-project/lotus#8486](https://github.com/filecoin-project/lotus/pull/8486))
- sealing: DataCid on workers ([filecoin-project/lotus#8557](https://github.com/filecoin-project/lotus/pull/8557))
- feat: FVM: Support exectraces ([filecoin-project/lotus#8514](https://github.com/filecoin-project/lotus/pull/8514))

## Improvements
- ux: wallet: update delete usage ([filecoin-project/lotus#8442](https://github.com/filecoin-project/lotus/pull/8442))
- chore: config: default-disable kvlog ([filecoin-project/lotus#8477](https://github.com/filecoin-project/lotus/pull/8477))
- chore: cli: Alias cli commands for uniformity ([filecoin-project/lotus#8587](https://github.com/filecoin-project/lotus/pull/8587))

## Bug Fixes
- fix: Make deal making logs much less noisy ([filecoin-project/lotus#8622](https://github.com/filecoin-project/lotus/pull/8622))
- fix: mpool: avoid deadlock on unsubscribe  ([filecoin-project/lotus#8635](https://github.com/filecoin-project/lotus/pull/8635))
- fix: update StatApplied when fvm apply message ([filecoin-project/lotus#8545](https://github.com/filecoin-project/lotus/pull/8545))
- fix: ci: build macos and linux assets on tagged releases ([filecoin-project/lotus#8597](https://github.com/filecoin-project/lotus/pull/8597))
- fix: Clean up vanilla proof fetching errors for proper display ([filecoin-project/lotus#8564](https://github.com/filecoin-project/lotus/pull/8564))
- fix: Make markets logger less noisy when doing retrievals ([filecoin-project/lotus#8604](https://github.com/filecoin-project/lotus/pull/8604))
- fix: test: Fix flaky TestGatewayWalletMsig ([filecoin-project/lotus#8601](https://github.com/filecoin-project/lotus/pull/8601))
- fix: lotus-wallet: correct network in version ([filecoin-project/lotus#8563](https://github.com/filecoin-project/lotus/pull/8563))
- fix: worker: Download proofs if PRU2 is enabled ([filecoin-project/lotus#8555](https://github.com/filecoin-project/lotus/pull/8555))
- fix: ux: update `lotus-wallet run` description ([filecoin-project/lotus#8528](https://github.com/filecoin-project/lotus/pull/8528))
- fix: market: Infer index provider topic from network name by default ([filecoin-project/lotus#8526](https://github.com/filecoin-project/lotus/pull/8526))
- fix: storiface: Make FSOverhead numbers more accurate ([filecoin-project/lotus#8481](https://github.com/filecoin-project/lotus/pull/8481))
- fix: node: fix comment for IndexProvider ([filecoin-project/lotus#8480](https://github.com/filecoin-project/lotus/pull/8480))
- fix: sealing: fail to add expired precommits to a batch ([filecoin-project/lotus#8479](https://github.com/filecoin-project/lotus/pull/8479))
- fix:sealing:check index out of bounds against correct param length not return length ([filecoin-project/lotus#8475](https://github.com/filecoin-project/lotus/pull/8475))
- fix: sealing: Finalize snap sectors before submitting proofs ([filecoin-project/lotus#8582](https://github.com/filecoin-project/lotus/pull/8582))
- chore: fix lint issue ([filecoin-project/lotus#8531](https://github.com/filecoin-project/lotus/pull/8531))
- feat: vm: add actor error backtraces to FVM ([filecoin-project/lotus#8524](https://github.com/filecoin-project/lotus/pull/8524))

## Dependency Updates
- github.com/filecoin-project/specs-storage (v0.2.2 -> v0.2.3-0.20220426183226-1a0a63c5990f):
- deps: update go-libp2p@v0.19 ([filecoin-project/lotus#8511](https://github.com/filecoin-project/lotus/pull/8511))
- chore: deps: Use tagged version of specs-storage #8764

## Others
- chore: merge releases back into master ([filecoin-project/lotus#8638](https://github.com/filecoin-project/lotus/pull/8638))
- chore:ci:make codecov quiet ([filecoin-project/lotus#8600](https://github.com/filecoin-project/lotus/pull/8600))
- chore: version: bump the version to v1.15.3-dev ([filecoin-project/lotus#8473](https://github.com/filecoin-project/lotus/pull/8473))
- chore: .gitignore: ignore built in actor bundles ([filecoin-project/lotus#8590](https://github.com/filecoin-project/lotus/pull/8590))
- ci: deps: macos build deps ([filecoin-project/lotus#8581](https://github.com/filecoin-project/lotus/pull/8581))
- chore:chore:chore remove the wrong TODO ([filecoin-project/lotus#8586](https://github.com/filecoin-project/lotus/pull/8586))
- add 1475 bootstrapper ([filecoin-project/lotus#8495](https://github.com/filecoin-project/lotus/pull/8495))
- Bump version for xtools ([filecoin-project/lotus#8494](https://github.com/filecoin-project/lotus/pull/8494))
- chore: bundle: remove wrongly committed bundle cars #8763
## Contributors

| Contributor | Commits | Lines ± | Files Changed |
|-------------|---------|---------|---------------|
| @stebalien | 4 | +607/-95 | 19 |
| @magik6k  | 9 | +550/-37 | 43 |
| @geoff-vball | 5 | +279/-219 | 27 |
| @simlecode | 1 | +306/-39 | 20 |
| @arajasek | 1 | +256/-34 | 10 |
| @zenground0 | 11 | +214/-66 | 31 |
| @arajasek | 2 | +149/-99 | 8 |
| @vyzo | 3 | +125/-81 | 4 |
| @Masih| 1 | +134/-15 | 7 |
| @travisperson | 3 | +24/-32 | 6 |
| @Rjan | 6 | +16/-16 | 9 |
| @jennijuju | 3 | +9/-8 | 15 |
| Rob Quist | 3 | +12/-4 | 3 |
| @Icarus9913 | 1 | +3/-3 | 3 |
| @swift-mx | 1 | +3/-0 | 1 |
| @Phi-rjan | 1 | +1/-1 | 1 |
| @lifei | 1 | +1/-0 | 1 |


# 1.15.2 / 2022-05-06

This is a highly recommended feature lotus release v1.15.2. This feature release introduces many new features and  for SPs, including PoSt workers, sealing scheduler, snap deal queue and so on.

Note: You need to be using go v1.18.1&up from this release onwards.

## Highlights
### ❣️❣️❣️ PoSt Workers ❣️❣️❣️
‼️️Attention - the long-awaited yet highly requested PoSt workers, they are here! And they come in as a combo: you may setup PoSt workers for both winningPoSt or/and windowPoSt worker. You can also setup any number of PoSt workers as long as you have the hardware resources!
For more details and learn how to set it up, see the docs [here](https://lotus.filecoin.io/storage-providers/seal-workers/post-workers/). You can also find early result of the PoSt workers performance by the community [here](https://github.com/filecoin-project/lotus/discussions/8375).
- feat: PoSt workers ([filecoin-project/lotus#7971](https://github.com/filecoin-project/lotus/pull/7971))
- feat: storage: Parallel proving checks ([filecoin-project/lotus#8391](https://github.com/filecoin-project/lotus/pull/8391))
  - adjust `ParallelCheckLimit` according to your resource setup to get pre-post checkers run faster!

In addition, we also added some handy toolings:
- feat: miner: API/CLI to compute window-post ([filecoin-project/lotus#8389](https://github.com/filecoin-project/lotus/pull/8389))
  - run `lotus-miner proving compute window-post` to manually trigger a full windowPoSt computation for a specific deadline for full sanity checks.
- feat: miner cli: Separate proving workers command ([filecoin-project/lotus#8379](https://github.com/filecoin-project/lotus/pull/8379))
  - run `lotus-miner proving workers` to list all the PoSt workers that's attached
- feat: miner cli: proving check --faulty, faults in storage list sectors ([filecoin-project/lotus#8349](https://github.com/filecoin-project/lotus/pull/8349))
  - run `lotus-miner proving check --faulty` to identify the sectors that might be bad.

### 🔥🔥🔥 Sealing Scheduler Enhancement 🔥🔥🔥

Have you ever got a couple workers but only a few of them are super packed, while the rest are idling waiting for jobs? Now the task can be distributed more evenly with:
- feat: sched: Improve worker assigning logic ([filecoin-project/lotus#8447](https://github.com/filecoin-project/lotus/pull/8447))

### 🌟🌟🌟 Snap Deal Enhancements 🌟🌟🌟

The Filecoin Network introduced Snap Deal with the network v15 OhSnap upgrade, and lotus shipped v1.14.0 with basic snappy support for SP to use this feature. Since then, we have received good ux feedbacks and bug reports from the community, and we are introducing a couple enhancement for SPs to better leverage this feature.

- feat: sealing: Sector upgrade queue ([filecoin-project/lotus#8330](https://github.com/filecoin-project/lotus/pull/8330))
  - Snap up CCs to be ready for deals automatically, learn more [here](https://lotus.filecoin.io/storage-providers/operate/snap-deals/#snap-deal-queue)
- feat: sealing: More SnapDeals config knobs ([filecoin-project/lotus#8343](https://github.com/filecoin-project/lotus/pull/8343))
  - SPs can now set `PreferNewSectorsForDeals` and `MaxUpgradingSectors` to better manage their sealing/dealing pipeline.
- feat: config: Move MakeNewSectorForDeals config into the Sealing sectoin ([filecoin-project/lotus#8378](https://github.com/filecoin-project/lotus/pull/8378))
- fix: sealing: Release unsealed sector files after snapdeals abort ([filecoin-project/lotus#8438](https://github.com/filecoin-project/lotus/pull/8438))
- fix: sealing: always do cooldown in handleSubmitReplicaUpdateFailed ([filecoin-project/lotus#8353](https://github.com/filecoin-project/lotus/pull/8353))
- fix: storagefsm: Fix error loop on bad event ([filecoin-project/lotus#8338](https://github.com/filecoin-project/lotus/pull/8338))
- fix: sealing: Remove sector copies from workers after snapdeals ([filecoin-project/lotus#8329](https://github.com/filecoin-project/lotus/pull/8329))

## New Features
- enable rcmgr by default ([filecoin-project/lotus#8470](https://github.com/filecoin-project/lotus/pull/8470))
- feat: cli: lotus client list-asks --protocols ([filecoin-project/lotus#8464](https://github.com/filecoin-project/lotus/pull/8464))
- feat: shed: Multi-file vlog2car ([filecoin-project/lotus#8426](https://github.com/filecoin-project/lotus/pull/8426))
- feat: worker: check fd limit on startup ([filecoin-project/lotus#8390](https://github.com/filecoin-project/lotus/pull/8390))
- feat: lotus-shed: add command to compute state over a range of tipsets. ([filecoin-project/lotus#8371](https://github.com/filecoin-project/lotus/pull/8371))
- feat: cli/net: implement 'net ping' command ([filecoin-project/lotus#8357](https://github.com/filecoin-project/lotus/pull/8357))
- feat: stmgr: call: use a buffered concurrent-access blockstore ([filecoin-project/lotus#8358](https://github.com/filecoin-project/lotus/pull/8358))
- feat: infra/ci: add `lotus-test` image as CI build step ([filecoin-project/lotus#7956](https://github.com/filecoin-project/lotus/pull/7956))
- feat:  multisig: lotus-sheed miner-multisig change-worker command. ([filecoin-project/lotus#8281](https://github.com/filecoin-project/lotus/pull/8281))
- feat: Add additional test annotations (#8272) ([filecoin-project/lotus#8272](https://github.com/filecoin-project/lotus/pull/8272))

## Improvements
- Revert appimage removal ([filecoin-project/lotus#8439](https://github.com/filecoin-project/lotus/pull/8439))
- sealing: Don't panic in ReleaseUnsealed with no ranges ([filecoin-project/lotus#8461](https://github.com/filecoin-project/lotus/pull/8461))
- testkit: give up on waiting for the RPC server to shutdown after 1s ([filecoin-project/lotus#8450](https://github.com/filecoin-project/lotus/pull/8450))
- chore: events: implement event observer deregister method ([filecoin-project/lotus#8441](https://github.com/filecoin-project/lotus/pull/8441))
- Thread safe piecereader ([filecoin-project/lotus#8397](https://github.com/filecoin-project/lotus/pull/8397))
- VM: Refactor pricelist to be based on network versions ([filecoin-project/lotus#8369](https://github.com/filecoin-project/lotus/pull/8369))
- --max-piece-size in set-ask is no longer required ([filecoin-project/lotus#8361](https://github.com/filecoin-project/lotus/pull/8361))
- refactor: convert RepoType from int to interface ([filecoin-project/lotus#8086](https://github.com/filecoin-project/lotus/pull/8086))
- Shed: fix error message ([filecoin-project/lotus#8340](https://github.com/filecoin-project/lotus/pull/8340))

## Bug Fixes
- fix: FVM: add finality check for consensus faults ([filecoin-project/lotus#8452](https://github.com/filecoin-project/lotus/pull/8452))
- fix: market: Reuse the market `PubSub` in index provider ([filecoin-project/lotus#8443](https://github.com/filecoin-project/lotus/pull/8443))
- fix: market: set all index provider options based on lotus config ([filecoin-project/lotus#8444](https://github.com/filecoin-project/lotus/pull/8444))
- release worker tracker lock when call cb func ([filecoin-project/lotus#8206](https://github.com/filecoin-project/lotus/pull/8206))
- fix: node: Fix market node startup ([filecoin-project/lotus#8425](https://github.com/filecoin-project/lotus/pull/8425))
- fix: sealing: Fix PR1 worker selection ([filecoin-project/lotus#8420](https://github.com/filecoin-project/lotus/pull/8420))
- fix: go: make Go 1.18 builds work ([filecoin-project/lotus#8410](https://github.com/filecoin-project/lotus/pull/8410))
- fix: sealing: Added error checking ([filecoin-project/lotus#8404](https://github.com/filecoin-project/lotus/pull/8404))
- fix: ux: Change Propose-worker msg ([filecoin-project/lotus#8384](https://github.com/filecoin-project/lotus/pull/8384))
- fix: miner: dead loop on removing sector ([filecoin-project/lotus#8386](https://github.com/filecoin-project/lotus/pull/8386))
- fix: worker: Fix default value handling ([filecoin-project/lotus#8380](https://github.com/filecoin-project/lotus/pull/8380))
- Revert "Update params for interopnet for fvm" ([filecoin-project/lotus#8374](https://github.com/filecoin-project/lotus/pull/8374))
- fix: cli: Reset miner/ask lists in interactive deal 'miner' step (#8155) ([filecoin-project/lotus#8155](https://github.com/filecoin-project/lotus/pull/8155))
- fix:snapup: Rename error message ([filecoin-project/lotus#8370](https://github.com/filecoin-project/lotus/pull/8370))
- fix: multisig: Print "waiting for confirmation.." ([filecoin-project/lotus#8368](https://github.com/filecoin-project/lotus/pull/8368))
- fix: lotus-wallet: pass correct repo type to repo.Init ([filecoin-project/lotus#8356](https://github.com/filecoin-project/lotus/pull/8356))
- fix: avoid racy memstores when estimating gas ([filecoin-project/lotus#8351](https://github.com/filecoin-project/lotus/pull/8351))
- fix: itests: Don't hang on exit in MineBlocksMustPost ([filecoin-project/lotus#8345](https://github.com/filecoin-project/lotus/pull/8345))
- fix: miner cli: Estimate deal weight in sector list when upgrading ([filecoin-project/lotus#8336](https://github.com/filecoin-project/lotus/pull/8336))
- fix: sealing: FinalizeSector doesn't need sealed replica access ([filecoin-project/lotus#8337](https://github.com/filecoin-project/lotus/pull/8337))
- fix: cli: add ArgsUsage field to clientGetDealCmd ([filecoin-project/lotus#8241](https://github.com/filecoin-project/lotus/pull/8241))
- fix: market: Infer index provider topic from network name by default #8533
- fix: deps: Update to FFI with logger bump #8588
- fix: sealing: Finalize snap sectors before submitting proofs #8588

## Dependency Updates
- deps: update go-libp2p@v0.19 #8533
- deps: ffi: update ffi that includes the log fix #8577
- deps: ffi: pull ffi that includes the latest fvm ([filecoin-project/lotus#8424](https://github.com/filecoin-project/lotus/pull/8424))
- Update to go-log 2.5.1 ([filecoin-project/lotus#8422](https://github.com/filecoin-project/lotus/pull/8422))
- chore(deps): update go-data-transfer with fixes (master edition) ([filecoin-project/lotus#8411](https://github.com/filecoin-project/lotus/pull/8411))
- deps: update ffi with actor v7.1.0 and fvm that uses the bundle that includes the new manifest ([filecoin-project/lotus#8402](https://github.com/filecoin-project/lotus/pull/8402))
- Update to specs-storage v0.2.2 ([filecoin-project/lotus#8400](https://github.com/filecoin-project/lotus/pull/8400))
- chore: ffi: the latest fvm release ([filecoin-project/lotus#8381](https://github.com/filecoin-project/lotus/pull/8381))
- Update params for interopnet for fvm ([filecoin-project/lotus#8119](https://github.com/filecoin-project/lotus/pull/8119))
- github.com/filecoin-project/specs-storage (v0.2.0 -> v0.2.2):
- ci: deps: macos build deps #8588

## Others
- chore: merge releases back to master ([filecoin-project/lotus#8468](https://github.com/filecoin-project/lotus/pull/8468))
- Packer publish copy orb ([filecoin-project/lotus#8413](https://github.com/filecoin-project/lotus/pull/8413))
- chore: Remove temp gomock reflect file ([filecoin-project/lotus#8372](https://github.com/filecoin-project/lotus/pull/8372))
- chore: FVM: log when fvm is used ([filecoin-project/lotus#8363](https://github.com/filecoin-project/lotus/pull/8363))
- lib: extract unixfs filestore into lib ([filecoin-project/lotus#8354](https://github.com/filecoin-project/lotus/pull/8354))
- test: use `T.TempDir` to create temporary test directory ([filecoin-project/lotus#8295](https://github.com/filecoin-project/lotus/pull/8295))
- Update Dockerfile.lotus
- chore:sealing:remove endpoint from cli ([filecoin-project/lotus#8215](https://github.com/filecoin-project/lotus/pull/8215))
- chore: build: bump the master version to v1.15.2-dev ([filecoin-project/lotus#8322](https://github.com/filecoin-project/lotus/pull/8322))
- chore: fix lint issue #8533

## Contributors

| Contributor | Commits | Lines ± | Files Changed |
|-------------|---------|---------|---------------|
| @magik6k | 95 | +5147/-2922 | 401 |
| @mz-sirius | 3 | +1789/-546 | 48 |
| @nonsense  | 11 | +777/-567 | 121 |
| @arajasek | 11 | +336/-231 | 28 |
| Darko Brdareski | 1 | +463/-13 | 95 |
| @coryschwartz | 11 | +147/-217 | 13 |
| spark8899 | 2 | +300/-0 | 2 |
| @zenground0 | 2 | +6/-193 | 7 |
| Eng Zer Jun | 1 | +31/-158 | 11 |
| Kevin Li | 2 | +174/-0 | 14 |
| @arajasek | 5 | +85/-86 | 18 |
| @jennijuju | 1 | +0/-119 | 3 |
| @jennijuju | 1 | +0/-98 | 6 |
| @raulk | 1 | +60/-1 | 1 |
| @frrist | 1 | +56/-0 | 2 |
| @vyzo | 3 | +18/-16 | 5 |
| @Masih | 3 | +29/-4 | 3 |
| @jennijuju | 4 | +18/-11 | 11 |
| @hannahhoward | 1 | +13/-10 | 2 |
| @dirkmc | 1 | +21/-1 | 1 |
| koalacxr | 1 | +10/-11 | 4 |
| Aarsh Shah | 1 | +19/-1 | 1 |
| @Rjan | 6 | +10/-8 | 7 |
| @zl | 1 | +7/-1 | 1 |
| KAYUII | 1 | +3/-2 | 1 |
| @simlecode | 1 | +4/-0 | 1 |
| @dirkmc | 1 | +1/-3 | 1 |
| Jerry | 1 | +3/-0 | 1 |
| @steblian | 1 | +1/-1 | 1 |
| Geoff Stuart | 1 | +1/-0 | 1 |
| Florian Ruen | 1 | +0/-1 | 1 |

# 1.15.1 / 2022-04-07

This is a *HIGHLY recommended* feature release v1.15.1, especially for node operators and storage providers who want to be a part of the content addressing network of Filecoin and IPFS.
This feature release introduces Index Provider, GraphSync v2, and many other latest functionalities, improvements and bug fixes. More importantly, node operator can now enable the FVM(experimental) to sync mainnet!!

## Highlights

### 🔥🔥🔥 FVM (Experimental) 🔥🔥🔥
- feat: fvm: FVM integration  ([filecoin-project/lotus#8332](https://github.com/filecoin-project/lotus/pull/8332))
  The lotus team is excited to announce the launch of experimental non-programmable FVM on mainnet. By enabling `"LOTUS_USE_FVM_EXPERIMENTAL=1` envvar, the lotus daemon will be running the [WASM-compiled built-in actors](https://github.com/filecoin-project/builtin-actors) that is compatible with the existing chain(Network v15 OhSnap). If you are trying it out and having any questions or feedbacks, please leave a comment [here](https://github.com/filecoin-project/lotus/discussions/8334)!
  - chore: FVM: log when fvm is used([filecoin-project/lotus#8363](https://github.com/filecoin-project/lotus/pull/8363))
  - chore: ffi: the latest fvm release([filecoin-project/lotus#8382](https://github.com/filecoin-project/lotus/pull/8382))

### 🌟🌟🌟 Index Provider (Production Ready!) 🌟🌟🌟
- feat: markets: Integrate index ingest protocol and retrieve by any CID ([filecoin-project/lotus#7313](https://github.com/filecoin-project/lotus/pull/7313))

More and more useful data is being stored on Filecoin via deals made by clients to Storage Providers. The goal is that this content is discoverable when people need them. To achieve that goal, one of the projects [the Bedrock team](https://www.notion.so/pl-strflt/Bedrock-2e956d5d8143432080a1d84435ccf0ff) is working on is building an Indexer Ecosystem, a project that's focus on content addressing on Filecoin, then potentially have interoperability with IPFS in the future and eventually serve the retrieval market. The Indexer Ecosystem high level architecture overview diagram can be found [here](https://github.com/filecoin-project/storetheindex/blob/main/doc/indexer_ecosys.png) and a detailed write up about can be found [here](https://www.notion.so/pl-strflt/Introducing-Indexer-to-SP-90bf296794174a8281c121d4ce6747a0).

That being said, with this release, lotus Storage Providers can easily become an Index Provider and serve the Indexer Content Addressing System. Index Providers generate advertisements from the deals made by a storage provider and announces the data to the indexer nodes for further processing:
- To learn more about *what is an Index Provider and how to be an Index Provider*, read it [here](https://lotus.filecoin.io/storage-providers/operate/index-provider/) in lotus docuementation.
- An [one-off migration](https://lotus.filecoin.io/storage-providers/operate/index-provider/#first-time-migration) is needed in order for a Storage Provider to become an Index Provider and announce the proper formatted index. It's *highly recommended* for all Index Provider to do a [force bulk initialization](https://lotus.filecoin.io/storage-providers/configure/dagstore/#forcing-bulk-initialization) to enable index announcement on all existing deals.
  - Note that the Initialization places IO workload on your storage system. SP should set a proper `concurrency` based on your hardware or can stop/start initialization at their wish/convenience as proving deadlines approach and elapse, to avoid IOPS starvation or competition with window PoSt.
- After the first one-time migration, being an Index Provider barely puts any extra usage on SP's market system.
  - You can find the testing result by SPX fellows [here](https://github.com/filecoin-project/lotus/discussions/8087).

We recommend all Storage Providers that are serving deals in the Filecoin network to become a Index Provider, make the data you are storing discoverable for the retrieval market and retrieval clients!
- If you have any questions about becoming an index provider, or the indexer system in general, leave a comment [here](https://github.com/filecoin-project/lotus/discussions/8341).
- Follow the indexer project at https://github.com/filecoin-project/go-indexer-core.
- If you have any feature request or bug reports of running an index provider, create an issue in https://github.com/filecoin-project/index-provider.
- You may also join the #storetheindex channel in the Filecoin Slack to engage with the team & the community!

### ❗️❗️❗️ Dag Migration For New CAR index format in DagStore ❗️❗️❗️
The index provider leverages the latest CARv2 indexing format `MultihashIndexSorted`, which stores the multihash code as well as the digest of all CIDs in a CAR file. Thus, all Storage Providers SHOULD perform an one-off DAG mirgation to regenerate DagStore CARv2 indices. You have to do it to become an index provider, failing to do so may also impact your future deal making.
Follow the instruction [here](https://lotus.filecoin.io/storage-providers/operate/index-provider/) to perform the migration.

## New Features
- feat: sealing: Sector upgrade queue ([filecoin-project/lotus#8333](https://github.com/filecoin-project/lotus/pull/8333))
  - see more details in docs: [here](https://lotus.filecoin.io/storage-providers/operate/snap-deals/#snap-deal-queue)
- feat: market utils: Support unixfsnode in TraverseDag ([filecoin-project/lotus#8168](https://github.com/filecoin-project/lotus/pull/8168))
- feat: config: enable indexer providing by default ([filecoin-project/lotus#8314](https://github.com/filecoin-project/lotus/pull/8314))
- feat: api: Make ClientCalcCommP multithreaded ([filecoin-project/lotus#8276](https://github.com/filecoin-project/lotus/pull/8276))
- feat: config: Persistent subsystem log level config ([filecoin-project/lotus#8283](https://github.com/filecoin-project/lotus/pull/8283))
- feat: shed: blockstore/vlog to car export cmds ([filecoin-project/lotus#8265](https://github.com/filecoin-project/lotus/pull/8265))
- feat: shed: ItestD ([filecoin-project/lotus#8290](https://github.com/filecoin-project/lotus/pull/8290))
- feat: Make add piece idempotent ([filecoin-project/lotus#8160](https://github.com/filecoin-project/lotus/pull/8160))
- feat: paychmgr: Support paych funding (a.k.a. fast paid retrieval) ([filecoin-project/lotus#7883](https://github.com/filecoin-project/lotus/pull/7883))
- feat: ci: packer snap ([filecoin-project/lotus#7819](https://github.com/filecoin-project/lotus/pull/7819))
- feat: #6147: Include worker name in sealing errors ([filecoin-project/lotus#7844](https://github.com/filecoin-project/lotus/pull/7844))
- Feat: cli: Remove verified data cap ([filecoin-project/lotus#8175](https://github.com/filecoin-project/lotus/pull/8175))
- feat: gateway: add MsigGetVestingSchedule to gateway api ([filecoin-project/lotus#8104](https://github.com/filecoin-project/lotus/pull/8104))
- feat: itests: add itests ensemble mocknet getter ([filecoin-project/lotus#8157](https://github.com/filecoin-project/lotus/pull/8157))
- feat: lotus-miner sectors list --initial-pledge ([filecoin-project/lotus#8098](https://github.com/filecoin-project/lotus/pull/8098))
- Resource Manager Metrics ([filecoin-project/lotus#8089](https://github.com/filecoin-project/lotus/pull/8089))
- feat: cli: set current network version from params ([filecoin-project/lotus#8111](https://github.com/filecoin-project/lotus/pull/8111))
- feat: Snapdeals support in `storage find` CLI ([filecoin-project/lotus#8130](https://github.com/filecoin-project/lotus/pull/8130))

## Improvements
- improve resource manager integration ([filecoin-project/lotus#8318](https://github.com/filecoin-project/lotus/pull/8318))
- add check manual-stateless-deal with interactive deal making ([filecoin-project/lotus#7560](https://github.com/filecoin-project/lotus/pull/7560))
- test: cli: adding wallet tests ([filecoin-project/lotus#8079](https://github.com/filecoin-project/lotus/pull/8079))
- test: chain: unit tests for the syncer & sync manager ([filecoin-project/lotus#8072](https://github.com/filecoin-project/lotus/pull/8072))
- test: cli: unit tests for sync related commands ([filecoin-project/lotus#8080](https://github.com/filecoin-project/lotus/pull/8080))
- misc: wallet: wallet tests with annotations for system test matrix ([filecoin-project/lotus#7928](https://github.com/filecoin-project/lotus/pull/7928))
- test: Cli: add mempool tests ([filecoin-project/lotus#8162](https://github.com/filecoin-project/lotus/pull/8162))
- add a state-tree diff command to lotus shed ([filecoin-project/lotus#8081](https://github.com/filecoin-project/lotus/pull/8081))
- test: mempool: Add unit and integration tests ([filecoin-project/lotus#8017](https://github.com/filecoin-project/lotus/pull/8017))
- splistore cold object reification redux ([filecoin-project/lotus#8029](https://github.com/filecoin-project/lotus/pull/8029))
- test: cli: chain category unit tests ([filecoin-project/lotus#8048](https://github.com/filecoin-project/lotus/pull/8048))
- feat: config: Move MakeNewSectorForDeals config into the Sealing section([filecoin-project/lotus#8382](https://github.com/filecoin-project/lotus/pull/8382))

## Bug Fixes
- fix: FVM: add finality check for consensus faults #8452
- fix: market: Reuse the market PubSub in index provider #8451
- fix: market: set all index provider options based on lotus config #8444
- fix: sealing: Fix PR1 worker selection (#8421)
- fix: miner: dead loop on removing sector (#8421)
- fix: sealing: Remove sector copies from workers after snapdeals ([filecoin-project/lotus#8331](https://github.com/filecoin-project/lotus/pull/8331))
- fix: storagefsm: Fix error loop on bad event ([filecoin-project/lotus#8339](https://github.com/filecoin-project/lotus/pull/8339))
- fix: sealing: FinalizeSector doesn't need sealed replica access ([filecoin-project/lotus#8339](https://github.com/filecoin-project/lotus/pull/8339))
- fix: sealing: always do cooldown in handleSubmitReplicaUpdateFailed ([filecoin-project/lotus#8353](https://github.com/filecoin-project/lotus/pull/8353))
- fix: storage cli: Output primary sector status correctly ([filecoin-project/lotus#8320](https://github.com/filecoin-project/lotus/pull/8320))
- fix: sealing fsm: Handle inputLk correctly ([filecoin-project/lotus#8291](https://github.com/filecoin-project/lotus/pull/8291))
- fix: piece provider: Don't log CIDs as binary ([filecoin-project/lotus#8287](https://github.com/filecoin-project/lotus/pull/8287))
- fix:sealing:Log instead of error normal shutdown of state machine ([filecoin-project/lotus#8232](https://github.com/filecoin-project/lotus/pull/8232))
- fix:sealing:Handle finalize replica update failures in fsm ([filecoin-project/lotus#8229](https://github.com/filecoin-project/lotus/pull/8229))
- ci: appimage: re-install appimage CI ([filecoin-project/lotus#7943](https://github.com/filecoin-project/lotus/pull/7943))
- fix: sealing: PRU insufficient collateral  ([filecoin-project/lotus#8219](https://github.com/filecoin-project/lotus/pull/8219))
- fix: shed: diff command ([filecoin-project/lotus#8202](https://github.com/filecoin-project/lotus/pull/8202))
- Make `--lite` option visible in the lotus daemon help text  ([filecoin-project/lotus#8207](https://github.com/filecoin-project/lotus/pull/8207))
- fix:sealing:Less verbose sector manager logging ([filecoin-project/lotus#8213](https://github.com/filecoin-project/lotus/pull/8213))
- avoid panic ([filecoin-project/lotus#8205](https://github.com/filecoin-project/lotus/pull/8205))
- A package is vulnerable to Exposure of Sensitive Information  ([filecoin-project/lotus#8204](https://github.com/filecoin-project/lotus/pull/8204))
- fix: sealing: add flag usage ([filecoin-project/lotus#8190](https://github.com/filecoin-project/lotus/pull/8190))
- Fix the epoch used for gas in the message pool & validation ([filecoin-project/lotus#8163](https://github.com/filecoin-project/lotus/pull/8163))
- fix:sealing:really-do-it flag for abort upgrade ([filecoin-project/lotus#8181](https://github.com/filecoin-project/lotus/pull/8181))
- fix:proving:post check sector handles snap deals replica faults ([filecoin-project/lotus#8177](https://github.com/filecoin-project/lotus/pull/8177))
- fix: client: calculate commps for pieces bigger than 32GB ([filecoin-project/lotus#8179](https://github.com/filecoin-project/lotus/pull/8179))
- fix:cli:Continue instead of return error if no valid value is filled ([filecoin-project/lotus#8131](https://github.com/filecoin-project/lotus/pull/8131))
- fix: limit reification sizes ([filecoin-project/lotus#8149](https://github.com/filecoin-project/lotus/pull/8149))
- fix: state: Allow lotus-miner info to complete without admin permission ([filecoin-project/lotus#8057](https://github.com/filecoin-project/lotus/pull/8057))
- fix:paychan:deflake integration test ([filecoin-project/lotus#8088](https://github.com/filecoin-project/lotus/pull/8088))
- fix: worker: allow enable/disabling ReplicaUpdate tasks ([filecoin-project/lotus#8090](https://github.com/filecoin-project/lotus/pull/8090))
- don't fail reification on missing references ([filecoin-project/lotus#8128](https://github.com/filecoin-project/lotus/pull/8128))
- sealer: fix error message ([filecoin-project/lotus#8121](https://github.com/filecoin-project/lotus/pull/8121))
- don't track peer ids in rcmgr metrics ([filecoin-project/lotus#8099](https://github.com/filecoin-project/lotus/pull/8099))
- temporarily disable reification ([filecoin-project/lotus#8132](https://github.com/filecoin-project/lotus/pull/8132))
- [Describe]: when excute cmd "lotus-bench sealing" without "benchmark-… ([filecoin-project/lotus#8173](https://github.com/filecoin-project/lotus/pull/8173))

## Dependency Updates
- deps: update go-libp2p and go-libp2p-resource-manager ([filecoin-project/lotus#8289](https://github.com/filecoin-project/lotus/pull/8289))
- feat(deps): update to graphsync v0.13.0 with 2.0 protocol ([filecoin-project/lotus#8273](https://github.com/filecoin-project/lotus/pull/8273))
- dep: actor: get v7 ([filecoin-project/lotus#8194](https://github.com/filecoin-project/lotus/pull/8194))
- deps: update go-libp2p to v0.18 release  ([filecoin-project/lotus#8355](https://github.com/filecoin-project/lotus/pull/8355))
- github.com/filecoin-project/go-data-transfer (v1.14.1 -> v1.15.0):
- github.com/filecoin-project/go-fil-markets (v1.19.2 -> v1.20.1):
- deps: update go-libp2p to v0.18.0-rc5 ([filecoin-project/lotus#8169](https://github.com/filecoin-project/lotus/pull/8169))

## Others
- chore: build: backport releases ([filecoin-project/lotus#8192](https://github.com/filecoin-project/lotus/pull/8192))
- feat: build: bump the version to v1.15.1-dev ([filecoin-project/lotus#8073](https://github.com/filecoin-project/lotus/pull/8073))
- makefile: add make jen ([filecoin-project/lotus#8122](https://github.com/filecoin-project/lotus/pull/8122))
- chore: Merge releases into master ([filecoin-project/lotus#8156](https://github.com/filecoin-project/lotus/pull/8156))
- chore: ci: disable publish-packer #8451

# 1.15.0 / 2022-03-09

This is an optional release with retrieval improvements(client side), SP ux with unsealing, snap deals and regular deal making and many other new features, improvements and bug fixes.

## Highlights
- feat:sealing: StartEpochSealingBuffer triggers packing on time([filecoin-project/lotus#7905](https://github.com/filecoin-project/lotus/pull/7905))
  - use the `StartEpochSealingBuffer` configuration variable as a way to enforce that sectors are packed for sealing / updating no matter how many deals they have if the nearest deal start date is close enough to the present.
- feat: #6017 market: retrieval ask CLI command ([filecoin-project/lotus#7814](https://github.com/filecoin-project/lotus/pull/7814))
- feat(graphsync): allow setting of per-peer incoming requests for miners ([filecoin-project/lotus#7578](https://github.com/filecoin-project/lotus/pull/7578))
  - by setting `SimultaneousTransfersForStoragePerClient` in deal making configuration.
- Make retrieval even faster ([filecoin-project/lotus#7746](https://github.com/filecoin-project/lotus/pull/7746))
- feat: #7747 sealing: Adding conf variable for capping number of concurrent unsealing jobs (#7884) ([filecoin-project/lotus#7884](https://github.com/filecoin-project/lotus/pull/7884))
  - by setting `MaxConcurrentUnseals` in `DAGStoreConfig`

## New Features
- feat: mpool: Cache state nonces ([filecoin-project/lotus#8005](https://github.com/filecoin-project/lotus/pull/8005))
- chore: build: make the OhSnap epoch configurable by an envvar for devnets ([filecoin-project/lotus#7995](https://github.com/filecoin-project/lotus/pull/7995))
- Shed: Add a util to send a batch of messages ([filecoin-project/lotus#7667](https://github.com/filecoin-project/lotus/pull/7667))
- Add api for transfer diagnostics ([filecoin-project/lotus#7759](https://github.com/filecoin-project/lotus/pull/7759))
- Shed: Add a util to list terminated deals ([filecoin-project/lotus#7774](https://github.com/filecoin-project/lotus/pull/7774))
- Expose EnableGasTracing as an env_var ([filecoin-project/lotus#7750](https://github.com/filecoin-project/lotus/pull/7750))
- Command to list active sector locks ([filecoin-project/lotus#7735](https://github.com/filecoin-project/lotus/pull/7735))
- Initial switch to OpenTelemetry ([filecoin-project/lotus#7725](https://github.com/filecoin-project/lotus/pull/7725))

## Improvements
- splitstore sortless compaction ([filecoin-project/lotus#8008](https://github.com/filecoin-project/lotus/pull/8008))
- perf: chain: Make drand logs in daemon less noisy (#7955) ([filecoin-project/lotus#7955](https://github.com/filecoin-project/lotus/pull/7955))
- chore: shed: storage stats 2.0 ([filecoin-project/lotus#7941](https://github.com/filecoin-project/lotus/pull/7941))
- misc: api: Annotate lotus tests according to listed behaviors ([filecoin-project/lotus#7835](https://github.com/filecoin-project/lotus/pull/7835))
- some basic splitstore refactors ([filecoin-project/lotus#7999](https://github.com/filecoin-project/lotus/pull/7999))
- chore: sealer: quieten a log ([filecoin-project/lotus#7998](https://github.com/filecoin-project/lotus/pull/7998))
- tvx: supply network version when extracting messages. ([filecoin-project/lotus#7996](https://github.com/filecoin-project/lotus/pull/7996))
- chore: remove inaccurate comment in sealtasks ([filecoin-project/lotus#7977](https://github.com/filecoin-project/lotus/pull/7977))
- Refactor: VM: Remove the NetworkVersionGetter ([filecoin-project/lotus#7818](https://github.com/filecoin-project/lotus/pull/7818))
- refactor: state: Move randomness versioning out of the VM ([filecoin-project/lotus#7816](https://github.com/filecoin-project/lotus/pull/7816))
- updating to new datastore/blockstore code with contexts ([filecoin-project/lotus#7646](https://github.com/filecoin-project/lotus/pull/7646))
- Mempool msg selection should respect block message limits ([filecoin-project/lotus#7321](https://github.com/filecoin-project/lotus/pull/7321))
- Minor improvement for OpenTelemetry ([filecoin-project/lotus#7760](https://github.com/filecoin-project/lotus/pull/7760))
- Sort lotus-miner retrieval-deals by dealId ([filecoin-project/lotus#7749](https://github.com/filecoin-project/lotus/pull/7749))
- dagstore pieceReader: Always read full in ReadAt ([filecoin-project/lotus#7737](https://github.com/filecoin-project/lotus/pull/7737))

## Bug Fixes
- fix: sealing: Stop recovery attempts after fault ([filecoin-project/lotus#8014](https://github.com/filecoin-project/lotus/pull/8014))
- fix:snap: pay for the collateral difference needed if the miner available balance is insufficient ([filecoin-project/lotus#8234](https://github.com/filecoin-project/lotus/pull/8234))
- sealer: fix error message ([filecoin-project/lotus#8136](https://github.com/filecoin-project/lotus/pull/8136))
- typo in  variable name ([filecoin-project/lotus#8134](https://github.com/filecoin-project/lotus/pull/8134))
- fix: sealer: allow enable/disabling ReplicaUpdate tasks ([filecoin-project/lotus#8093](https://github.com/filecoin-project/lotus/pull/8093))
- chore: chain: fix log ([filecoin-project/lotus#7993](https://github.com/filecoin-project/lotus/pull/7993))
- Fix: chain: create a new VM for each epoch ([filecoin-project/lotus#7966](https://github.com/filecoin-project/lotus/pull/7966))
- fix: doc generation struct slice example value ([filecoin-project/lotus#7851](https://github.com/filecoin-project/lotus/pull/7851))
- fix: returned error not be accept correctly ([filecoin-project/lotus#7852](https://github.com/filecoin-project/lotus/pull/7852))
- fix: #7577 markets: When retrying Add Piece, first seek to start of reader ([filecoin-project/lotus#7812](https://github.com/filecoin-project/lotus/pull/7812))
- misc: n/a sealing: Fix grammatical error in a log warning message ([filecoin-project/lotus#7831](https://github.com/filecoin-project/lotus/pull/7831))
- sectors update-state checks if sector exists before changing its state ([filecoin-project/lotus#7762](https://github.com/filecoin-project/lotus/pull/7762))
- SplitStore: supress compaction near upgrades ([filecoin-project/lotus#7734](https://github.com/filecoin-project/lotus/pull/7734))

## Dependency Updates
- github.com/filecoin-project/go-commp-utils (v0.1.2 -> v0.1.3):
- github.com/filecoin-project/dagstore (v0.4.3 -> v0.4.4):
- github.com/filecoin-project/go-fil-markets (v1.13.4 -> v1.19.2):
- github.com/filecoin-project/go-statestore (v0.1.1 -> v0.2.0):
- github.com/filecoin-project/go-storedcounter (v0.0.0-20200421200003-1c99c62e8a5b -> v0.1.0):
- github.com/filecoin-project/specs-actors/v2 (v2.3.5 -> v2.3.6):
  - feat(deps): update markets stack ([filecoin-project/lotus#7959](https://github.com/filecoin-project/lotus/pull/7959))
  - Use go-libp2p-connmgr v0.3.1 ([filecoin-project/lotus#7957](https://github.com/filecoin-project/lotus/pull/7957))
  - dep/fix 7701 Dependency: update to ipld-legacy to v0.1.1 ([filecoin-project/lotus#7751](https://github.com/filecoin-project/lotus/pull/7751))

## Others
- chore: backport: release ([filecoin-project/lotus#8245](https://github.com/filecoin-project/lotus/pull/8245))
- Lotus release v1.15.0-rc3 ([filecoin-project/lotus#8236](https://github.com/filecoin-project/lotus/pull/8236))
- Lotus release v1.15.0-rc2 ([filecoin-project/lotus#8211](https://github.com/filecoin-project/lotus/pull/8211))
- Merge branch 'releases' into release/v1.15.0
- chore: build: backport releases ([filecoin-project/lotus#8193](https://github.com/filecoin-project/lotus/pull/8193))
- Merge branch 'releases' into release/v1.15.0
- bump the version to v1.15.0-rc1
- chore: build: v1.14.0 -> master ([filecoin-project/lotus#8053](https://github.com/filecoin-project/lotus/pull/8053))
- chore: merge release/v1.14.0 PRs into master ([filecoin-project/lotus#7979](https://github.com/filecoin-project/lotus/pull/7979))
- chore: update PR template ([filecoin-project/lotus#7918](https://github.com/filecoin-project/lotus/pull/7918))
- build: release: bump master version to v1.15.0-dev ([filecoin-project/lotus#7922](https://github.com/filecoin-project/lotus/pull/7922))
- misc: docs: remove issue number from the pr title ([filecoin-project/lotus#7902](https://github.com/filecoin-project/lotus/pull/7902))
- Snapcraft grade no develgrade ([filecoin-project/lotus#7802](https://github.com/filecoin-project/lotus/pull/7802))
- chore: create pull_request_template.md ([filecoin-project/lotus#7726](https://github.com/filecoin-project/lotus/pull/7726))
- Disable appimage ([filecoin-project/lotus#7707](https://github.com/filecoin-project/lotus/pull/7707))

## Contributors
| Contributor | Commits | Lines ± | Files Changed |
|-------------|---------|---------|---------------|
| @arajasek | 73 | +7232/-2778 | 386 |
| @zenground0 | 27 | +5604/-1049 | 219 |
| @vyzo | 118 | +4356/-1470 | 253 |
| @zl | 1 | +3725/-309 | 8 |
| @dirkmc | 7 | +1392/-1110 | 61 |
| arajasek | 37 | +221/-1329 | 90 |
| @magik6k | 33 | +1138/-336 | 101 |
| @whyrusleeping | 2 | +483/-585 | 28 |
| Darko Brdareski | 14 | +725/-276 | 154 |
| @rvagg | 2 | +43/-947 | 10 |
| @hannahhoward | 5 | +436/-335 | 31 |
| @hannahhoward | 12 | +507/-133 | 37 |
| @jennijuju | 27 | +333/-178 | 54 |
| @TheMenko | 8 | +237/-179 | 17 |
| c r | 2 | +227/-45 | 12 |
| @dirkmck | 12 | +188/-40 | 27 |
| @ribasushi | 3 | +128/-62 | 3 |
| @raulk | 6 | +128/-49 | 9 |
| @Whyrusleeping | 1 | +76/-70 | 8 |
| @Stebalien | 1 | +55/-37 | 1 |
| @jennijuju | 11 | +29/-16 | 11 |
| @aarshkshah1992 | 1 | +23/-19 | 5 |
| @travisperson | 1 | +0/-18 | 2 |
| @gstuart | 3 | +12/-1 | 3 |
| @coryschwartz | 4 | +5/-6 | 4 |
| @pefish | 1 | +4/-3 | 1 |
| @Kubuxu | 1 | +5/-2 | 2 |
| Colin Kennedy | 1 | +4/-2 | 1 |
| Rob Quist | 1 | +2/-2 | 1 |
| @shotcollin | 1 | +1/-1 | 1 |


# 1.14.4 / 2022-03-03

This is a *highly recommended* optional release for storage providers that are doing snap deals. This fix the bug
that causes some snap deal sectors are stuck in `FinalizeReplicaUpdate`. In addition, SPs should be able to force
update sectors status without getting blocked by `normal shutdown of state machine`.

# v1.14.3 / 2022-02-28

This is an **optional** release, that includes a fix to properly register the `--really-do-it` flag for abort-upgrade.

# 1.14.2 / 2022-02-24

This is an **optional** release of lotus, that's had a couple more improvements w.r.t Snap experience for storage providers in preparation of the[upcoming OhSnap upgrade](https://github.com/filecoin-project/community/discussions/74?sort=new#discussioncomment-1922550).

Note that the network is STILL scheduled to upgrade to v15 on March 1st at 2022-03-01T15:00:00Z. All node operators, including storage providers, must upgrade to at least Lotus v1.14.0 before that time. Storage providers must update their daemons, miners, and worker(s).

Wanna know how to Snap your deal? Check [this](https://github.com/filecoin-project/lotus/discussions/8141) out!

## Bug Fixes
- fix lotus-bench for sealing jobs (#8173)
- fix:sealing:really-do-it flag for abort upgrade (#8181)
- fix:proving:post check sector handles snap deals replica faults (#8177)
- fix: sealing: missing file type (#8180)

## Others
- Retract force-pushed v1.14.0 to work around stale gomod caches (#8159): We originally tagged v1.14.0 off the wrong
  commit and fixed that by a force push, in which is a really bad practise since it messes up the go mod. Therefore,
  we want to retract it and users may use v1.14.1&^.

## Contributors

| Contributor | Commits | Lines ± | Files Changed |
|-------------|---------|---------|---------------|
| @zenground0 | 2 | +73/-58 | 12 |
| @eben.xie | 1 | +7/-0 | 1 |
| @jennijuju | 1 | +4/-0 | 1 |
| @jennijuju | 1 | +2/-1 | 1 |
| @ribasushi | 1 | +2/-0 | 1 |

# 1.14.1 / 2022-02-18

This is an **optional** release of lotus, that fixes the incorrect *comment* of network v15 OhSnap upgrade **date**. Note the actual upgrade epoch in [v1.14.0](https://github.com/filecoin-project/lotus/releases/tag/v1.14.0) was correct.

# 1.14.0 / 2022-02-17

This is a MANDATORY release of Lotus that introduces [Filecoin network v15,
codenamed the OhSnap upgrade](https://github.com/filecoin-project/community/discussions/74?sort=new#discussioncomment-1922550).

The network is scheduled to upgrade to v15 on March 1st at 2022-03-01T15:00:00Z. All node operators, including storage providers, must upgrade to this release (or a later release) before that time. Storage providers must update their daemons, miners, and worker(s).

The OhSnap upgrade introduces the following FIPs, delivered in [actors v7](https://github.com/filecoin-project/specs-actors/releases/tag/v7.0.0):
- [FIP-0019 Snap Deals](https://github.com/filecoin-project/FIPs/blob/master/FIPS/fip-0019.md)
- [FIP-0028 Remove Datacap from Verified clients](https://github.com/filecoin-project/FIPs/pull/226)

It is recommended that storage providers download the new params before updating their node, miner, and workers. To do so:

- Download Lotus v1.14.0 or later
- run `make lotus-shed`
- run `./lotus-shed fetch-params` with the appropriate `proving-params` flag
- Upgrade the Lotus daemon and miner **when the previous step is complete**

All node operators, including storage providers, should be aware that a pre-migration will begin at 2022-03-01T13:30:00Z (90 minutes before the real upgrade). The pre-migration will take between 20 and 50 minutes, depending on hardware specs. During this time, expect slower block validation times, increased CPU and memory usage, and longer delays for API queries.

## New Features and Changes
- Integrate actor v7-rc1:
  - Integrate v7 actors ([#7617](https://github.com/filecoin-project/lotus/pull/7617))
  - feat: state: Fast migration for v15 ([#7933](https://github.com/filecoin-project/lotus/pull/7933))
  - fix: blockstore: Add missing locks to autobatch::Get() [#7939](https://github.com/filecoin-project/lotus/pull/7939))
  - correctness fixes for the autobatch blockstore ([#7940](https://github.com/filecoin-project/lotus/pull/7940))
- Implement and support [FIP-0019 Snap Deals](https://github.com/filecoin-project/FIPs/blob/master/FIPS/fip-0019.md)
  - chore: deps: Integrate proof v11.0.0 ([#7923](https://github.com/filecoin-project/lotus/pull/7923))
  - Snap Deals Lotus Integration: FSM Posting and integration test ([#7810](https://github.com/filecoin-project/lotus/pull/7810))
  - Feat/sector storage unseal ([#7730](https://github.com/filecoin-project/lotus/pull/7730))
  - Feat/snap deals storage ([#7615](https://github.com/filecoin-project/lotus/pull/7615))
  - fix: sealing: Add more deal expiration checks during PRU pipeline ([#7871](https://github.com/filecoin-project/lotus/pull/7871))
  - chore: deps: Update go-paramfetch ([#7917](https://github.com/filecoin-project/lotus/pull/7917))
  - feat: #7880 gas: add gas charge for VerifyReplicaUpdate ([#7897](https://github.com/filecoin-project/lotus/pull/7897))
  - enhancement: sectors: disable existing cc upgrade path 2 days before the upgrade epoch ([#7900](https://github.com/filecoin-project/lotus/pull/7900))

## Improvements
- updating to new datastore/blockstore code with contexts ([#7646](https://github.com/filecoin-project/lotus/pull/7646))
- reorder transfer checks so as to ensure sending 2B FIL to yourself fails if you don't have that amount ([#7637](https://github.com/filecoin-project/lotus/pull/7637))
- VM: Circ supply should be constant per epoch ([#7811](https://github.com/filecoin-project/lotus/pull/7811))

## Bug Fixes
- Fix: state: circsuypply calc around null blocks ([#7890](https://github.com/filecoin-project/lotus/pull/7890))
- Mempool msg selection should respect block message limits ([#7321](https://github.com/filecoin-project/lotus/pull/7321))
  SplitStore: supress compaction near upgrades ([#7734](https://github.com/filecoin-project/lotus/pull/7734))

## Others
- chore: create pull_request_template.md ([#7726](https://github.com/filecoin-project/lotus/pull/7726))

## Contributors

| Contributor | Commits | Lines ± | Files Changed |
|-------------|---------|---------|---------------|
| Aayush Rajasekaran | 41 | +5538/-1205 | 189 |
| zenground0 | 11 | +3316/-524 | 124 |
| Jennifer Wang | 29 | +714/-599 | 68 |
| ZenGround0 | 3 | +263/-25 | 11 |
| c r | 2 | +198/-30 | 6 |
| vyzo | 4 | +189/-7 | 7 |
| Aayush | 11 | +146/-48 | 49 |
| web3-bot | 10 | +99/-17 | 10 |
| Steven Allen | 1 | +55/-37 | 1 |
| Jiaying Wang | 5 | +30/-8 | 5 |
| Jakub Sztandera | 2 | +8/-3 | 3 |
| Łukasz Magiera | 1 | +3/-3 | 2 |
| Travis Person | 1 | +2/-2 | 2 |
| Rod Vagg | 1 | +2/-2 | 2 |

# v1.13.2 /  2022-01-09

Lotus v1.13.2 is a *highly recommended* feature release with remarkable retrieval improvements, new features like
worker management, schedule enhancements and so on.

## Highlights
- 🚀🚀🚀Improve retrieval deal experience
  - Testing result with MinerX.3 shows the retrieval deal success rate has increased dramatically with faster transfer
    speed, you can join or follow along furthur performance testings [here](https://github.com/filecoin-project/lotus/discussions/7874). We recommend application developers to integrate with the new
    retrieval APIs to provide a better client experience.
  - 🌟🌟🌟 Reduce retrieval Time-To-First-Byte over 100x ([#7693](https://github.com/filecoin-project/lotus/pull/7693))
    - This change makes most free, small retrievals sub-second
  - 🌟🌟🌟 Partial retrieval ux improvements ([#7610](https://github.com/filecoin-project/lotus/pull/7610))
    - New retrieval commands for clients:
      - `lotus client ls`: retrieve and list desired object links
      - `lotus client cat`: retrieve and print the data from the network
    - 🌟🌟 The monolith `ClientRetrieve` method was broken into:
      - `ClientRetrieve` which retrieves data into the local repo (or into an IPFS node if ipfs integration is enabled)
      - `ClientRetrieveWait` which will wait for the retrieval to complete
      - `ClientExport` which will export data from the local node
      - Note: this change only applies to v1 API. v0 API remains unchanged.
    - 🌟 Support for full ipld selectors was added (for example making it possible to only retrieve list of directories in a deal, without fetching any file data)
      - To learn more, see [here](https://github.com/filecoin-project/lotus/blob/0523c946f984b22b3f5de8cc3003cc791389527e/api/types.go#L230-L264)
- 🚀🚀 Sealing scheduler enhancements ([#7703](https://github.com/filecoin-project/lotus/pull/7703),
  [#7269](https://github.com/filecoin-project/lotus/pull/7269)), [#7714](https://github.com/filecoin-project/lotus/pull/7714)
  - Workers are now aware of cgroup memory limits
  - Multiple tasks which use a GPU can be scheduled on a single worker
  - Workers can override default resource table through env vars
    - Default value list: https://gist.github.com/magik6k/c0e1c7cd73c1241a9acabc30bf469a43
- 🚀🚀 Sector storage groups ([#7453](https://github.com/filecoin-project/lotus/pull/7453))
  - Storage groups allow for better control of data flow between workers, for example, it makes it possible to define that data from PC1 on a given worker has to have it's PC2 step executed on the same worker
  - To set it up, follow the instructions under the `Sector Storage Group` section [here](https://lotus.filecoin.io/docs/storage-providers/seal-workers/#lotus-worker-co-location)

## New Features
- Add RLE dump code ([#7691](https://github.com/filecoin-project/lotus/pull/7691))
- Shed: Add a util to list miner faults ([#7605](https://github.com/filecoin-project/lotus/pull/7605))
- lotus-shed msg: Decode submessages/msig proposals ([#7639](https://github.com/filecoin-project/lotus/pull/7639))
- CLI: Add a lotus multisig cancel command ([#7645](https://github.com/filecoin-project/lotus/pull/7645))
- shed: simple wallet balancer util ([#7414](https://github.com/filecoin-project/lotus/pull/7414))
  - balancing token balance between multiple accounts

## Improvements
- Add verbose mode to `lotus-miner pieces list-cids` ([#7699](https://github.com/filecoin-project/lotus/pull/7699))
- retrieval: Only output matching nodes, MatchPath dagspec ([#7706](https://github.com/filecoin-project/lotus/pull/7706))
- Cleanup partial retrieval codepaths ( zero functional changes ) ([#7688](https://github.com/filecoin-project/lotus/pull/7688))
- storage: Use 1M buffers for Tar transfers ([#7681](https://github.com/filecoin-project/lotus/pull/7681))
- Chore/dm level tests plus merkle proof cars ([#7673](https://github.com/filecoin-project/lotus/pull/7673))
- Shed: Add a util to create miners more easily ([#7595](https://github.com/filecoin-project/lotus/pull/7595))
- add timeout flag to wait-api command ([#7592](https://github.com/filecoin-project/lotus/pull/7592))
- add log for restart windows post scheduler ([#7613](https://github.com/filecoin-project/lotus/pull/7613))
- remove jaeger envvars ([#7631](https://github.com/filecoin-project/lotus/pull/7631))
- remove api and jaeger env from docker file ([#7624](https://github.com/filecoin-project/lotus/pull/7624))
- Wdpost worker: Reduce challenge confidence to 1 epoch ([#7572](https://github.com/filecoin-project/lotus/pull/7572))
- add additional methods to lotus gateway ([#7644](https://github.com/filecoin-project/lotus/pull/7644))
- Add caches to lotus-stats and splitcode ([#7329](https://github.com/filecoin-project/lotus/pull/7329))
- remote store: Remove debug printf ([#7664](https://github.com/filecoin-project/lotus/pull/7664))
- docsgen-cli: Handle commands with no description correctly ([#7659](https://github.com/filecoin-project/lotus/pull/7659))

## Bug Fixes
- fix docker logic error ([#7709](https://github.com/filecoin-project/lotus/pull/7709))
- add missing NodeType tag ([#7559](https://github.com/filecoin-project/lotus/pull/7559))
- checkCommit should return SectorCommitFailed ([#7555](https://github.com/filecoin-project/lotus/pull/7555))
- ffiwrapper: Validate PC2 by calling C1 with random seeds ([#7710](https://github.com/filecoin-project/lotus/pull/7710))

## Dependency Updates
- Update go-graphsync v0.10.6 ([#7708](https://github.com/filecoin-project/lotus/pull/7708))
- update go-libp2p-pubsub to v0.5.6 ([#7581](https://github.com/filecoin-project/lotus/pull/7581))
- Update go-state-types ([#7591](https://github.com/filecoin-project/lotus/pull/7591))
- disable mplex stream muxer ([#7689](https://github.com/filecoin-project/lotus/pull/7689))
- Bump ws from 5.2.2 to 5.2.3 in /lotuspond/front ([#7660](https://github.com/filecoin-project/lotus/pull/7660))
- Bump color-string from 1.5.3 to 1.6.0 in /lotuspond/front ([#7658](https://github.com/filecoin-project/lotus/pull/7658))
- Bump postcss from 7.0.17 to 7.0.39 in /lotuspond/front ([#7657](https://github.com/filecoin-project/lotus/pull/7657))
- Bump path-parse from 1.0.6 to 1.0.7 in /lotuspond/front ([#7656](https://github.com/filecoin-project/lotus/pull/7656))
- Bump tmpl from 1.0.4 to 1.0.5 in /lotuspond/front ([#7655](https://github.com/filecoin-project/lotus/pull/7655))
- Bump url-parse from 1.4.7 to 1.5.3 in /lotuspond/front ([#7654](https://github.com/filecoin-project/lotus/pull/7654))
- github.com/filecoin-project/go-state-types (v0.1.1-0.20210915140513-d354ccf10379 -> v0.1.1):

## Others
- Update archive script ([#7690](https://github.com/filecoin-project/lotus/pull/7690))

## Contributors

| Contributor | Commits | Lines ± | Files Changed |
|-------------|---------|---------|---------------|
| @magik6k | 89 | +5200/-1818 | 232 |
| Travis Person | 5 | +1473/-953 | 38 |
| @arajasek | 6 | +550/-38 | 19 |
| @clinta | 4 | +393/-123 | 26 |
| @ribasushi | 3 | +334/-68 | 7 |
| @jennijuju| 13 | +197/-120 | 67 |
| @Kubuxu | 10 | +153/-30 | 10 |
| @coryschwartz | 6 | +18/-26 | 6 |
| Marten Seemann | 2 | +6/-34 | 5 |
| @vyzo | 1 | +3/-3 | 2 |
| @hannahhoward | 1 | +3/-3 | 2 |
| @zenground0 | 2 | +2/-2 | 2 |
| @yaohcn | 2 | +2/-2 | 2 |
| @jennijuju | 1 | +1/-1 | 1 |
| @hunjixin | 1 | +1/-0 | 1 |



# v1.13.1 / 2021-11-26

This is an optional Lotus v1.13.1 release.

## New Features
- Shed: Add a util to find miner based on peerid ([filecoin-project/lotus#7544](https://github.com/filecoin-project/lotus/pull/7544))
- Collect and expose graphsync metrics  ([filecoin-project/lotus#7542](https://github.com/filecoin-project/lotus/pull/7542))
- Shed: Add a util to find the most recent null tipset ([filecoin-project/lotus#7456](https://github.com/filecoin-project/lotus/pull/7456))

## Improvements
- Show prepared tasks in sealing jobs ([filecoin-project/lotus#7527](https://github.com/filecoin-project/lotus/pull/7527))
- To make Deep happy ([filecoin-project/lotus#7546](https://github.com/filecoin-project/lotus/pull/7546))
- Expose per-state sector counts on the prometheus endpoint ([filecoin-project/lotus#7541](https://github.com/filecoin-project/lotus/pull/7541))
- Add storage-id flag to proving check ([filecoin-project/lotus#7479](https://github.com/filecoin-project/lotus/pull/7479))
- FilecoinEC: Improve a log message ([filecoin-project/lotus#7499](https://github.com/filecoin-project/lotus/pull/7499))
- itests: retry deal when control addr is out of funds ([filecoin-project/lotus#7454](https://github.com/filecoin-project/lotus/pull/7454))
- Normlize selector use within lotus ([filecoin-project/lotus#7467](https://github.com/filecoin-project/lotus/pull/7467))
- sealing: Improve scheduling of ready work ([filecoin-project/lotus#7335](https://github.com/filecoin-project/lotus/pull/7335))
- Remove dead example code + dep ([filecoin-project/lotus#7466](https://github.com/filecoin-project/lotus/pull/7466))

## Bug Fixes
- fix  the withdrawn amount unit ([filecoin-project/lotus#7563](https://github.com/filecoin-project/lotus/pull/7563))
- rename vm#make{=>Account}Actor(). ([filecoin-project/lotus#7562](https://github.com/filecoin-project/lotus/pull/7562))
- Fix used sector space accounting after AddPieceFailed ([filecoin-project/lotus#7530](https://github.com/filecoin-project/lotus/pull/7530))
- Don't remove sector data when moving data into a shared path ([filecoin-project/lotus#7494](https://github.com/filecoin-project/lotus/pull/7494))
- fix: support node instantiation in external packages ([filecoin-project/lotus#7511](https://github.com/filecoin-project/lotus/pull/7511))
- Stop adding Jennifer's $HOME to lotus docs ([filecoin-project/lotus#7477](https://github.com/filecoin-project/lotus/pull/7477))
- Bugfix: Use correct startup network versions ([filecoin-project/lotus#7486](https://github.com/filecoin-project/lotus/pull/7486))
- Dep upgrade pass ([filecoin-project/lotus#7478](https://github.com/filecoin-project/lotus/pull/7478))
- Remove obsolete GS testplan - it now lives in go-graphsync ([filecoin-project/lotus#7469](https://github.com/filecoin-project/lotus/pull/7469))
- sealing: Recover sectors after failed AddPiece ([filecoin-project/lotus#7444](https://github.com/filecoin-project/lotus/pull/7444))

## Dependency Updates
- Update go-graphsync v0.10.1 ([filecoin-project/lotus#7457](https://github.com/filecoin-project/lotus/pull/7457))
- update to proof v10.1.0 ([filecoin-project/lotus#7564](https://github.com/filecoin-project/lotus/pull/7564))
- github.com/filecoin-project/specs-actors/v6 (v6.0.0 -> v6.0.1):
- github.com/filecoin-project/go-jsonrpc (v0.1.4-0.20210217175800-45ea43ac2bec -> v0.1.5):
- github.com/filecoin-project/go-fil-markets (v1.13.1 -> v1.13.3):
- github.com/filecoin-project/go-data-transfer (v1.11.1 -> v1.11.4):
- github.com/filecoin-project/go-crypto (v0.0.0-20191218222705-effae4ea9f03 -> v0.0.1):
- github.com/filecoin-project/go-commp-utils (v0.1.1-0.20210427191551-70bf140d31c7 -> v0.1.2):
- github.com/filecoin-project/go-cbor-util (v0.0.0-20191219014500-08c40a1e63a2 -> v0.0.1):
- github.com/filecoin-project/go-address (v0.0.5 -> v0.0.6):
- unpin the yamux dependency ([filecoin-project/lotus#7532](https://github.com/filecoin-project/lotus/pull/7532)
- peerstore@v0.2.9 was withdrawn, let's not depend on it directly ([filecoin-project/lotus#7481](https://github.com/filecoin-project/lotus/pull/7481))
- chore(deps): use tagged github.com/ipld/go-ipld-selector-text-lite ([filecoin-project/lotus#7464](https://github.com/filecoin-project/lotus/pull/7464))
- Stop indirectly depending on deprecated github.com/prometheus/common ([filecoin-project/lotus#7473](https://github.com/filecoin-project/lotus/pull/7473))

## Others
- fix the changelog ([filecoin-project/lotus#7594](https://github.com/filecoin-project/lotus/pull/7594))
- v1.13.1-rc2 prep ([filecoin-project/lotus#7593](https://github.com/filecoin-project/lotus/pull/7593))
- lotus v1.13.1-rc1 ([filecoin-project/lotus#7569](https://github.com/filecoin-project/lotus/pull/7569))
- misc: back-port v1.13.0 back to master ([filecoin-project/lotus#7537](https://github.com/filecoin-project/lotus/pull/7537))
- Inline codegen ([filecoin-project/lotus#7495](https://github.com/filecoin-project/lotus/pull/7495))
- releases -> master ([filecoin-project/lotus#7507](https://github.com/filecoin-project/lotus/pull/7507))
- Make chocolate back to master ([filecoin-project/lotus#7493](https://github.com/filecoin-project/lotus/pull/7493))
- restore filters for the build-macos job ([filecoin-project/lotus#7455](https://github.com/filecoin-project/lotus/pull/7455))
- bump master to v1.13.1-dev ([filecoin-project/lotus#7451](https://github.com/filecoin-project/lotus/pull/7451))

Contributors

| Contributor | Commits | Lines ± | Files Changed |
|-------------|---------|---------|---------------|
| @magik6k | 27 | +1285/-531 | 76 |
| @ribasushi | 7 | +265/-1635 | 21 |
| @raulk | 2 | +2/-737 | 13 |
| @nonsens | 4 | +391/-21 | 19 |
| @arajasek | 6 | +216/-23 | 14 |
| @jennijuju| 8 | +102/-37 | 29 |
| Steven Allen | 2 | +77/-29 | 6 |
| @jennijuju | 4 | +19/-18 | 11 |
| @dirkmc | 2 | +9/-9 | 4 |
| @@coryschwartz | 1 | +16/-2 | 2 |
| @frrist | 1 | +12/-0 | 2 |
| @Kubuxu | 5 | +5/-5 | 5 |
| @hunjixin | 2 | +6/-3 | 2 |
| @vyzo | 1 | +3/-3 | 2 |
| @@rvagg | 1 | +3/-3 | 2 |
| @hannahhoward | 1 | +3/-2 | 2 |
| Marten Seemann | 1 | +3/-0 | 1 |
| @ZenGround0 | 1 | +1/-1 | 1 |


# v1.13.0 / 2021-10-18

Lotus v1.13.0 is a *highly recommended* feature release for all lotus users(i.e: storage providers, data brokers, application developers and so on) that supports the upcoming
[Network v14 Chocolate upgrade](https://github.com/filecoin-project/lotus/discussions/7431).
This feature release includes the latest functionalities and improvements, like data transfer rate-limiting for both storage and retrieval deals, proof v10 with CUDA support, etc. You can find more details in the Changelog below.

## Highlights
- Enable separate storage and retrieval transfer limits ([filecoin-project/lotus#7405](https://github.com/filecoin-project/lotus/pull/7405))
  - `SimultaneousTransfer` is now replaced by `SimultaneousTransfersForStorage` and `SimultaneousTransfersForRetrieval`, where users may set the amount of ongoing data transfer for storage and retrieval deals in parallel separately. The default value for both is set to 20.
  - If you are using the lotus client, these two configuration variables are under the `Client` section in `./lotus/config.toml`.
  - If you are a service provider, these two configuration variables should be set under the `Dealmaking` section in `/.lotusminer/config.toml`.
- Update proofs to v10.0.0 ([filecoin-project/lotus#7420](https://github.com/filecoin-project/lotus/pull/7420))
  - This version supports CUDA. To enable CUDA instead of openCL, build lotus with `FFI_USE_CUDA=1 FFI_BUILD_FROM_SOURCE=1 ...`.
  - You can find additional Nvidia driver installation instructions written by MinerX fellows [here](https://github.com/filecoin-project/lotus/discussions/7443#discussioncomment-1425274) and perf improvements result on PC2/C2/WindowPoSt computation on different profiles [here](https://github.com/filecoin-project/lotus/discussions/7443), most people observe a 30-50% decrease in computation time.

## New Features
- Feat/datamodel selector retrieval ([filecoin-project/lotus#6393](https://github.com/filecoin-project/lotus/pull/66393393))
  - This introduces a new RetrievalOrder-struct field and a CLI option that takes a string representation as understood by [https://pkg.go.dev/github.com/ipld/go-ipld-selector-text-lite#SelectorSpecFromPath](https://pkg.go.dev/github.com/ipld/go-ipld-selector-text-lite#SelectorSpecFromPath). This allows for partial retrieval of any sub-DAG of a deal provided the user knows the exact low-level shape of the deal contents.
    - For example, to retrieve the first entry of a UnixFS directory by executing, run `lotus client retrieve --miner f0XXXXX --datamodel-path-selector 'Links/0/Hash' bafyROOTCID ~/output`
- Expose storage stats on the metrics endpoint ([filecoin-project/lotus#7418](https://github.com/filecoin-project/lotus/pull/7418))
- feat: Catch panic to generate report and reraise ([filecoin-project/lotus#7341](https://github.com/filecoin-project/lotus/pull/7341))
  - Set `LOTUS_PANIC_REPORT_PATH` and `LOTUS_PANIC_JOURNAL_LOOKBACK` to get reports generated when a panic occurs on your daemon miner or workers.
- Add envconfig docs to the config ([filecoin-project/lotus#7412](https://github.com/filecoin-project/lotus/pull/7412))
  - You can now find supported env vars in [default-lotus-miner-config.toml](https://github.com/filecoin-project/lotus/blob/master/documentation/en/default-lotus-miner-config.toml).
- lotus shed: fr32 utils ([filecoin-project/lotus#7355](https://github.com/filecoin-project/lotus/pull/7355))
- Miner CLI: Allow trying to change owners of any miner actor ([filecoin-project/lotus#7328](https://github.com/filecoin-project/lotus/pull/7328))
- Add --unproven flag to the sectors list command ([filecoin-project/lotus#7308](https://github.com/filecoin-project/lotus/pull/7308))

## Improvements
- check for deal start epoch on SectorAddPieceToAny ([filecoin-project/lotus#7407](https://github.com/filecoin-project/lotus/pull/7407))
- Verify Voucher locks in VoucherValidUnlocked ([filecoin-project/lotus#5609](https://github.com/filecoin-project/lotus/pull/5609))
- Add more info to miner allinfo command ([filecoin-project/lotus#7384](https://github.com/filecoin-project/lotus/pull/7384))
- add `lotus-miner storage-deals list --format=json` with transfers ([filecoin-project/lotus#7312](https://github.com/filecoin-project/lotus/pull/7312))
- Fix formatting ([filecoin-project/lotus#7383](https://github.com/filecoin-project/lotus/pull/7383))
- GetCurrentDealInfo err: handle correctly err case ([filecoin-project/lotus#7346](https://github.com/filecoin-project/lotus/pull/7346))
- fix: Enforce verification key integrity check regardless of TRUST_PARAMS=1 ([filecoin-project/lotus#7327](https://github.com/filecoin-project/lotus/pull/7327))
- Show more deal states in miner info ([filecoin-project/lotus#7311](https://github.com/filecoin-project/lotus/pull/7311))
- Prep retrieval for selectors: no functional changes ([filecoin-project/lotus#7306](https://github.com/filecoin-project/lotus/pull/7306))
- Seed: improve helptext ([filecoin-project/lotus#7304](https://github.com/filecoin-project/lotus/pull/7304))
- Mempool: reduce size of sigValCache ([filecoin-project/lotus#7305](https://github.com/filecoin-project/lotus/pull/7305))
- Stop indirectly depending on deprecated github.com/prometheus/common ([filecoin-project/lotus#7474](https://github.com/filecoin-project/lotus/pull/7474))

## Bug Fixes
- StateSearchMsg: Correct usage of the allowReplaced flag ([filecoin-project/lotus#7450](https://github.com/filecoin-project/lotus/pull/7450))
- fix staging area path buildup ([filecoin-project/lotus#7363](https://github.com/filecoin-project/lotus/pull/7363))
- storagemgr: Cleanup workerLk around worker resources ([filecoin-project/lotus#7334](https://github.com/filecoin-project/lotus/pull/7334))
- fix: check padSector Cid ([filecoin-project/lotus#7310](https://github.com/filecoin-project/lotus/pull/7310))
- sealing: Recover sectors after failed AddPiece ([filecoin-project/lotus#7492](https://github.com/filecoin-project/lotus/pull/7492))
- fix: support node instantiation in external packages ([filecoin-project/lotus#7511](https://github.com/filecoin-project/lotus/pull/7511))
- Chore/backport cleanup withdrawn dependency ([filecoin-project/lotus#7482](https://github.com/filecoin-project/lotus/pull/7482))

## Dependency Updates
- github.com/filecoin-project/go-data-transfer (v1.10.1 -> v1.11.1):
- github.com/filecoin-project/go-fil-markets (v1.12.0 -> v1.13.1):
- github.com/filecoin-project/go-paramfetch (v0.0.2-0.20210614165157-25a6c7769498 -> v0.0.2):
- update go-libp2p to v0.15.0 ([filecoin-project/lotus#7362](https://github.com/filecoin-project/lotus/pull/7362))
- update to go-graphsync v0.10.1 ([filecoin-project/lotus#7359](https://github.com/filecoin-project/lotus/pull/7359))

## Others
- Chocolate to master ([filecoin-project/lotus#7440](https://github.com/filecoin-project/lotus/pull/7440))
- releases -> master ([filecoin-project/lotus#7403](https://github.com/filecoin-project/lotus/pull/7403))
- remove nerpanet related code  ([filecoin-project/lotus#7373](https://github.com/filecoin-project/lotus/pull/7373))
- sync branch main with master on updates ([filecoin-project/lotus#7366](https://github.com/filecoin-project/lotus/pull/7366))
- remove job to install jq ([filecoin-project/lotus#7309](https://github.com/filecoin-project/lotus/pull/7309))
- restore filters for the build-macos job ([filecoin-project/lotus#7455](https://github.com/filecoin-project/lotus/pull/7455))
- v1.13.0-rc2 ([filecoin-project/lotus#7458](https://github.com/filecoin-project/lotus/pull/7458))
- v1.13.0-rc1 ([filecoin-project/lotus#7452](https://github.com/filecoin-project/lotus/pull/7452))

## Contributors

| Contributor | Commits | Lines ± | Files Changed |
|-------------|---------|---------|---------------|
| @dirkmc | 8 | +845/-375 | 55 |
| @magik6k | 10 | +1056/-60 | 26 |
| @aarshkshah1992 | 6 | +813/-259 | 16 |
| @arajasek | 10 | +552/-251 | 43 |
| @ribasushi | 6 | +505/-78 | 22 |
| @jennijuju | 7 | +212/-323 | 34 |
| @nonsense | 10 | +335/-139 | 19 |
| @dirkmc | 8 | +149/-55 | 16 |
| @hannahhoward | 4 | +56/-32 | 17 |
| @rvagg | 4 | +61/-13 | 9 |
| @jennijuju | 2 | +0/-57 | 2 |
| @hannahhoward | 1 | +33/-18 | 7 |
| @Kubuxu | 8 | +27/-16 | 9 |
| @coryschwartz | 1 | +16/-2 | 2 |
| @travisperson | 1 | +14/-0 | 1 |
| @frrist | 1 | +12/-0 | 2 |
| @ognots | 1 | +0/-10 | 2 |
| @lanzafame  | 1 | +3/-3 | 1 |
| @jennijuju | 1 | +2/-2 | 1 |
| @swift-mx | 1 | +1/-1 | 1 |

# v1.12.0 / 2021-10-12

This is a mandatory release of Lotus that introduces [Filecoin Network v14](https://github.com/filecoin-project/community/discussions/74#discussioncomment-1398542), codenamed the Chocolate upgrade. The Filecoin mainnet will upgrade at epoch 1231620, on 2021-10-26T13:30:00Z.

The Chocolate upgrade introduces the following FIPs, delivered in [v6 actors](https://github.com/filecoin-project/specs-actors/releases/tag/v6.0.0)

- [FIP-0020](https://github.com/filecoin-project/FIPs/blob/master/FIPS/fip-0020.md): Add return value to `WithdrawBalance`
- [FIP-0021](https://github.com/filecoin-project/FIPs/blob/master/FIPS/fip-0021.md): Correct quality calculation on expiration
- [FIP-0022](https://github.com/filecoin-project/FIPs/blob/master/FIPS/fip-0022.md): Bad deals don't fail PublishStorageDeals
- [FIP-0023](https://github.com/filecoin-project/FIPs/blob/master/FIPS/fip-0023.md): Break ties between tipsets of equal weight
- [FIP-0024](https://github.com/filecoin-project/FIPs/blob/master/FIPS/fip-0024.md): BatchBalancer & BatchDiscount Post-HyperDrive Adjustment
- [FIP-0026](https://github.com/filecoin-project/FIPs/blob/master/FIPS/fip-0026.md): Extend sector faulty period from 2 weeks to 6 weeks

Note that this release is built on top of lotus v1.11.3. Enterprising users like storage providers, data brokers and others are recommended to use lotus v1.13.0 for latest new features, improvements and bug fixes.

## New Features and Changes
- Implement and support [FIP-0024](https://github.com/filecoin-project/FIPs/blob/master/FIPS/fip-0024.md) BatchBalancer & BatchDiscount Post-HyperDrive Adjustment:
  - Precommit batch balancer support/config ([filecoin-project/lotus#7410](https://github.com/filecoin-project/lotus/pull/7410))
    - Set `BatchPreCommitAboveBaseFee` to decide whether sending out a PreCommits in individual messages or in a batch.
    - The default value of `BatchPreCommitAboveBaseFee` and `AggregateAboveBaseFee` are now updated to 0.32nanoFIL.
- The amount of FIL withdrawn from `WithdrawBalance` from miner or market via lotus CLI is now printed out upon message landing on the chain.

## Improvements
- Implement [FIP-0023](https://github.com/filecoin-project/FIPs/blob/master/FIPS/fip-0023.md) (Break ties between tipsets of equal weight)
  - ChainStore: Add a tiebreaker rule for tipsets of equal weight ([filecoin-project/lotus#7378](https://github.com/filecoin-project/lotus/pull/7378))
- Randomness: Move getters from ChainAPI to StateAPI ([filecoin-project/lotus#7322](https://github.com/filecoin-project/lotus/pull/7322))

## Bug Fixes
- Fix Drand fetching around null tipsets ([filecoin-project/lotus#7376](https://github.com/filecoin-project/lotus/pull/7376))

## Dependency Updates
- Add [v6 actors](https://github.com/filecoin-project/specs-actors/releases/tag/v6.0.0)
  - **Protocol changes**
    - Multisig Approve only hashes when hash in params
    - FIP 0020 WithdrawBalance methods return withdrawn value
    - FIP 0021 Fix bug in power calculation when extending verified deals sectors
    - FIP 0022 PublishStorageDeals drops errors in batch
    - FIP 0024 BatchBalancer update and burn added to PreCommitBatch
    - FIP 0026 Add FaultMaxAge extension
    - Reduce calls to power and reward actors by passing values from power cron
    - Defensive programming hardening power cron against programmer error
  - **Implementation changes**
    - Move to xerrors
    - Improved logging: burn events are not logged with reasons and burned value.
- github.com/filecoin-project/go-state-types (v0.1.1-0.20210810190654-139e0e79e69e -> v0.1.1-0.20210915140513-d354ccf10379):

## Others
- v1.12.0-rc1 prep ([filecoin-project/lotus#7426](https://github.com/filecoin-project/lotus/pull/7426)
- Extend FaultMaxAge to 6 weeks for actors v6 on test networks only ([filecoin-project/lotus#7421](https://github.com/filecoin-project/lotus/pull/7421))

## Contributors

| Contributor | Commits | Lines ± | Files Changed |
|-------------|---------|---------|---------------|
| @ZenGround0 | 12 | +4202/-2752 | 187 |
| @arajasek | 25 | +4567/-854 | 190 |
| @laudiacay | 4 | +1276/-435 | 37 |
| @laudiacay | 12 | +1350/-209 | 43 |
| @magik6k |  1 | +171/-13 | 8 |
| @Stebalien | 2 | +115/-12 | 6 |
| @jennijuju | 7 | +73/-34 | 26 |
| @travisperson | 2 | +19/-19 | 7 |
| @coryschwartz | 1 | +16/-2 | 2 |
| @Kubuxu | 5 | +5/-5 | 5 |
| @ribasushi | 1 | +5/-3 | 1 |

# v1.11.3 / 2021-09-29

lotus v1.11.3 is a feature release that's **highly recommended to ALL lotus users to upgrade**, including node
operators, storage providers and clients. It includes many improvements and bug fixes that result in perf
improvements in different area, like deal making, sealing and so on.

## Highlights

- 🌟🌟Introduce `MaxStagingDealsBytes - reject new deals if our staging deals area is full ([filecoin-project/lotus#7276](https://github.com/filecoin-project/lotus/pull/7276))
  - Set `MaxStagingDealsBytes` under the [Dealmaking] section of the markets' subsystem's `config.toml` to reject new incoming deals when the `deal-staging` directory of market subsystem's repo gets too large.
- 🌟🌟miner: Command to list/remove expired sectors locally ([filecoin-project/lotus#7140](https://github.com/filecoin-project/lotus/pull/7140))
  - run `./lotus-miner sectors expired -h` for more details.
- 🚀update to ffi to update-bellperson-proofs-v9-0-2 ([filecoin-project/lotus#7369](https://github.com/filecoin-project/lotus/pull/7369))
  - MinerX fellows(early testers of lotus releases) have reported faster WindowPoSt computation!
- 🌟dealpublisher: Fully validate deals before publishing ([filecoin-project/lotus#7234](https://github.com/filecoin-project/lotus/pull/7234))
  - This excludes the expired deals before sending out a PSD message which reduces the chances of PSD message failure due to invalid deals.
- 🌟Simple alert system; FD limit alerts ([filecoin-project/lotus#7108](https://github.com/filecoin-project/lotus/pull/7108))

## New Features

- feat(ci): include version/cli checks in tagged releases ([filecoin-project/lotus#7331](https://github.com/filecoin-project/lotus/pull/7331))
- Show deal sizes is sealing sectors ([filecoin-project/lotus#7261](https://github.com/filecoin-project/lotus/pull/7261))
- config for disabling NAT port mapping ([filecoin-project/lotus#7204](https://github.com/filecoin-project/lotus/pull/7204))
- Add optional mined block list to miner info ([filecoin-project/lotus#7202](https://github.com/filecoin-project/lotus/pull/7202))
- Shed: Create a verifreg command for when VRK isn't a multisig ([filecoin-project/lotus#7099](https://github.com/filecoin-project/lotus/pull/7099))

## Improvements

- build macOS CI ([filecoin-project/lotus#7307](https://github.com/filecoin-project/lotus/pull/7307))
- itests: remove cid equality comparison ([filecoin-project/lotus#7292](https://github.com/filecoin-project/lotus/pull/7292))
- Add partition info to the 'sectors status' command ([filecoin-project/lotus#7246](https://github.com/filecoin-project/lotus/pull/7246))
- chain: Cleanup consensus logic ([filecoin-project/lotus#7255](https://github.com/filecoin-project/lotus/pull/7255))
- builder: Handle chainstore config in ConfigFullNode ([filecoin-project/lotus#7232](https://github.com/filecoin-project/lotus/pull/7232))
- gateway: check tipsets in ChainGetPath ([filecoin-project/lotus#7230](https://github.com/filecoin-project/lotus/pull/7230))
- Refactor events subsystem ([filecoin-project/lotus#7000](https://github.com/filecoin-project/lotus/pull/7000))
- test: re-enable disabled tests ([filecoin-project/lotus#7211](https://github.com/filecoin-project/lotus/pull/7211))
- Reduce lotus-miner startup spam ([filecoin-project/lotus#7205](https://github.com/filecoin-project/lotus/pull/7205))
- Catch deal slashed because sector was terminated ([filecoin-project/lotus#7201](https://github.com/filecoin-project/lotus/pull/7201))
- Insert miner and network power data as gibibytes to avoid int64 overflows ([filecoin-project/lotus#7194](https://github.com/filecoin-project/lotus/pull/7194))
- sealing: Check piece CIDs after AddPiece ([filecoin-project/lotus#7185](https://github.com/filecoin-project/lotus/pull/7185))
- markets: OnDealExpiredOrSlashed - get deal by proposal instead of deal ID ([filecoin-project/lotus#5431](https://github.com/filecoin-project/lotus/pull/5431))
- Incoming: improve a log message ([filecoin-project/lotus#7181](https://github.com/filecoin-project/lotus/pull/7181))
- journal: make current log file have a fixed named (#7112) ([filecoin-project/lotus#7112](https://github.com/filecoin-project/lotus/pull/7112))
- call string.Repeat always with positive int ([filecoin-project/lotus#7104](https://github. com/filecoin-project/lotus/pull/7104))
- itests: support larger sector sizes; add large deal test. ([filecoin-project/lotus#7148](https://github.com/filecoin-project/lotus/pull/7148))
- Ignore nil throttler ([filecoin-project/lotus#7169](https://github.com/filecoin-project/lotus/pull/7169))

## Bug Fixes

- fix: escape periods to match actual periods in version
- fix bug for CommittedCapacitySectorLifetime ([filecoin-project/lotus#7337](https://github.com/filecoin-project/lotus/pull/7337))
- fix a panic in HandleRecoverDealIDs ([filecoin-project/lotus#7336](https://github.com/filecoin-project/lotus/pull/7336))
- fix index out of range ([filecoin-project/lotus#7273](https://github.com/filecoin-project/lotus/pull/7273))
- fix: correctly handle null blocks when detecting an expensive fork ([filecoin-project/lotus#7210](https://github.com/filecoin-project/lotus/pull/7210))
- fix: make lotus soup use the correct dependencies ([filecoin-project/lotus#7221](https://github.com/filecoin-project/lotus/pull/7221))
- fix: init restore adds empty storage.json ([filecoin-project/lotus#7025](https://github.com/filecoin-project/lotus/pull/7025))
- fix: disable broken testground integration test ([filecoin-project/lotus#7187](https://github.com/filecoin-project/lotus/pull/7187))
- fix TestDealPublisher ([filecoin-project/lotus#7173](https://github.com/filecoin-project/lotus/pull/7173))
- fix: make TestTimedCacheBlockstoreSimple pass reliably ([filecoin-project/lotus#7174](https://github.com/filecoin-project/lotus/pull/7174))
- Fix throttling bug ([filecoin-project/lotus#7177](https://github.com/filecoin-project/lotus/pull/7177))
- sealing: Fix sector state accounting with FinalizeEarly ([filecoin-project/lotus#7256](https://github.com/filecoin-project/lotus/pull/7256))
- docker entrypoint.sh missing variable escape character ([filecoin-project/lotus#7291](https://github.com/filecoin-project/lotus/pull/7291))
- sealing: Fix retry loop in SubmitCommitAggregate ([filecoin-project/lotus#7245](https://github.com/filecoin-project/lotus/pull/7245))
- sectors expired: Handle precomitted and unproven sectors correctly ([filecoin-project/lotus#7236](https://github.com/filecoin-project/lotus/pull/7236))
- stores: Fix reserved disk usage log spam ([filecoin-project/lotus#7233](https://github.com/filecoin-project/lotus/pull/7233))


## Dependency Updates

- github.com/filecoin-project/go-fil-markets (v1.8.1 -> v1.12.0):
- github.com/filecoin-project/go-data-transfer (v1.7.8 -> v1.10.1):
- update to ffi to update-bellperson-proofs-v9-0-2 ([filecoin-project/lotus#7369](https://github.com/filecoin-project/lotus/pull/7369))
- fix(deps): use go-graphsync v0.9.3 with hotfix
- Update to unified go-graphsync v0.9.0 ([filecoin-project/lotus#7197](https://github.com/filecoin-project/lotus/pull/7197))

## Others

- v1.11.3-rc2 ([filecoin-project/lotus#7371](https://github.com/filecoin-project/lotus/pull/7371))
- v1.11.3-rc1 ([filecoin-project/lotus#7299](https://github.com/filecoin-project/lotus/pull/7299))
- Increase threshold from 0.5% to 1% ([filecoin-project/lotus#7262](https://github.com/filecoin-project/lotus/pull/7262))
- ci: exclude cruft from code coverage ([filecoin-project/lotus#7189](https://github.com/filecoin-project/lotus/pull/7189))
- Bump version to v1.11.3-dev ([filecoin-project/lotus#7180](https://github.com/filecoin-project/lotus/pull/7180))
- test: disable flaky TestBatchDealInput ([filecoin-project/lotus#7176](https://github.com/filecoin-project/lotus/pull/7176))
- Turn off patch ([filecoin-project/lotus#7172](https://github.com/filecoin-project/lotus/pull/7172))
- test: disable flaky TestSimultaneousTransferLimit ([filecoin-project/lotus#7153](https://github.com/filecoin-project/lotus/pull/7153))


## Contributors

| Contributor | Commits | Lines ± | Files Changed |
|-------------|---------|---------|---------------|
| @magik6k | 39 | +3311/-1825 | 179 |
| @Stebalien | 23 | +1935/-1417 | 84 |
| @dirkmc | 12 | +921/-732 | 111 |
| @dirkmc | 12 | +663/-790 | 30 |
| @hannahhoward | 3 | +482/-275 | 46 |
| @travisperson | 1 | +317/-65 | 5 |
| @jennijuju | 11 | +223/-126 | 24 |
| @hannahhoward | 7 | +257/-55 | 16 |
| @nonsense| 9 | +258/-37 | 19 |
| @raulk | 4 | +127/-36 | 13 |
| @raulk | 1 | +43/-60 | 15 |
| @arajasek | 4 | +74/-8 | 10 |
| @Frank | 2 | +68/-8 | 3 |
| @placer14|  2 | +52/-1 | 4 |
| @ldoublewood | 2 | +15/-13 | 3 |
| @lanzafame | 1 | +16/-2 | 1 |
| @aarshkshah1992 | 2 | +11/-6 | 2 |
| @ZenGround0 | 2 | +7/-6 | 2 |
| @ognots | 1 | +0/-10 | 2 |
| @KAYUII | 2 | +4/-4 | 2 |
| @lanzafame | 1 | +6/-0 | 1 |
| @jacobheun | 1 | +3/-3 | 1 |
| @frank | 1 | +4/-0 | 1 |


# v1.11.2 / 2021-09-06

lotus v1.11.2 is a feature release that's **highly recommended ALL lotus users to upgrade**, including node operators,
storage providers and clients.

## Highlights
- 🌟🌟🌟 Introduce Dagstore and CARv2 for deal-making (#6671) ([filecoin-project/lotus#6671](https://github.com/filecoin-project/lotus/pull/6671))
  - **[lotus miner markets' Dagstore](https://lotus.filecoin.io/storage-providers/operate/dagstore/)** is a
    component of the `markets` subsystem in lotus-miner. It is a sharded store to hold large IPLD graphs efficiently,
    packaged as  location-transparent attachable CAR files and it replaces the former Badger staging blockstore. It
    is designed to provide high efficiency and throughput, and minimize resource utilization during deal-making operations.  
    The dagstore also leverages the indexing features of [CARv2](https://github.com/ipld/ipld/blob/master/specs/transport/car/carv2/index.md) to enable plan CAR files to act as read and write
    blockstores, which are served as the direct medium for data exchanges in markets for both storage and retrieval
    deal making without requiring intermediate buffers.
  - In the future, lotus will leverage and interact with Dagstore a lot for new features and improvements for deal
    making, therefore, it's highly recommended to lotus users to go through [Lotus Miner: About the markets dagstore](https://lotus.filecoin.io/storage-providers/operate/dagstore/) thoroughly to learn more about Dagstore's
    conceptual overview, terminology, directory structure, configuration and so on.
  - **Note**:
    - When you first start your lotus-miner or market subsystem with this release, a one-time/first-time **dagstore migration** will be triggered which replaces the former Badger staging blockstore with dagstore. We highly
      recommend storage providers to read this [section](https://lotus.filecoin.io/storage-providers/operate/dagstore/#first-time-migration) to learn more about
      what the process does, what to expect and how monitor it.
    - It is highly recommended to **wait all ongoing data transfer to finish or cancel inbound storage deals that
      are still transferring**, using the `lotus-miner data-transfers cancel` command before upgrade your market nodes. Reason being that the new dagstore changes attributes in the internal deal state objects, and the paths to the staging CARs where the deal data was being placed will be lost.
    - ‼️Having your dags initialized will become important in the near feature for you to provide a better storage
      and retrieval service. We'd suggest you to start [forced bulk initialization] soon if possible as this process
      places relatively high IP workload on your storage system and is better to be carried out gradually and over a
      longer timeframe. Read how to do properly perform a force bulk initialization [here](https://lotus.filecoin.io/storage-providers/operate/dagstore/#forcing-bulk-initialization).
    - ⏮ Rollback Alert(from v1.11.2-rcX to any version lower): If a storages deal is initiated with M1/v1.11.2(-rcX)
      release, it needs to get to the `StorageDealAwaitingPrecommit` state before you can do a version rollback or the markets process may panic.
  - 💙 **Special thanks to [MinerX fellows for testing and providing valuable feedbacks](https://github.com/filecoin-project/lotus/discussions/6852) for Dagstore in the past month!**
- 🌟🌟 rpcenc: Support reader redirect ([filecoin-project/lotus#6952](https://github.com/filecoin-project/lotus/pull/6952))
  - This allows market processes to send piece bytes directly to workers involved on `AddPiece`.
- Extending sectors: more practical and flexible tools ([filecoin-project/lotus#6097](https://github.com/filecoin-project/lotus/pull/6097))
  - `lotus-miner sectors check-expire` to inspect expiring sectors.
  - `lotus-miner sectors renew` for renewing expiring sectors, see the command help menu for customizable option
    like `extension`, `new-expiration` and so on.
- ‼️ MpoolReplaceCmd ( lotus mpool replace`) now takes FIL for fee-limit ([filecoin-project/lotus#6927](https://github.com/filecoin-project/lotus/pull/6927))
- Drop townhall/chainwatch ([filecoin-project/lotus#6912](https://github.com/filecoin-project/lotus/pull/6912))
  - ChainWatch is no longer supported by lotus.
- Configurable CC Sector Expiration ([filecoin-project/lotus#6803](https://github.com/filecoin-project/lotus/pull/6803))
  - Set `CommittedCapacitySectorLifetime` in lotus-miner/config.toml to specify the default expiration for a new CC
    sector, value must be between 180-540 days inclusive.

## New Features
- api/command for encoding actor params ([filecoin-project/lotus#7150](https://github.com/filecoin-project/lotus/pull/7150))
- shed: Support raw encoding in cid id ([filecoin-project/lotus#7149](https://github.com/filecoin-project/lotus/pull/7149))
- feat(miner deals): create subdir to miner repo for staged deals ([filecoin-project/lotus#6853](https://github.com/filecoin-project/lotus/pull/6853))
- Support --actor in miner actor control list ([filecoin-project/lotus#7027](https://github.com/filecoin-project/lotus/pull/7027))
- Shed: Include network name in genesis-verify ([filecoin-project/lotus#7019](https://github.com/filecoin-project/lotus/pull/7019))
- feat: add ChainGetTipSetAfterHeight ([filecoin-project/lotus#6990](https://github.com/filecoin-project/lotus/pull/6990))
- lotus-shed splitstore clear command ([filecoin-project/lotus#6967](https://github.com/filecoin-project/lotus/pull/6967))

## Improvements
- improve get api error messages ([filecoin-project/lotus#7088](https://github.com/filecoin-project/lotus/pull/7088))
- Strict major minor version checking on v0 and v1 apis ([filecoin-project/lotus#7038](https://github.com/filecoin-project/lotus/pull/7038))
- make lotus-miner net commands hit markets subsystem. ([filecoin-project/lotus#7042](https://github.com/filecoin-project/lotus/pull/7042))
- Test with latest actors version ([filecoin-project/lotus#6998](https://github.com/filecoin-project/lotus/pull/6998))
- Reduce splitstore memory usage during chain walks ([filecoin-project/lotus#6949](https://github.com/filecoin-project/lotus/pull/6949))
- Remove forgotten non-functioning config from the pre-mainnet days ([filecoin-project/lotus#6970](https://github.com/filecoin-project/lotus/pull/6970))
- add explicit error msg if repo dir does not exist ([filecoin-project/lotus#6909](https://github.com/filecoin-project/lotus/pull/6909))
- Test/pledge batching msg prop ([filecoin-project/lotus#6537](https://github.com/filecoin-project/lotus/pull/6537))
- reasonable max value for initial sector expiration ([filecoin-project/lotus#6099](https://github.com/filecoin-project/lotus/pull/6099))
- support MARKETS_API_INFO env var, and markets-repo, markets-api-url CLI flags. ([filecoin-project/lotus#6936](https://github.com/filecoin-project/lotus/pull/6936))
- Improve formatting of workers CLI ([filecoin-project/lotus#6942](https://github.com/filecoin-project/lotus/pull/6942))
- make: set default GOCC earlier ([filecoin-project/lotus#6932](https://github.com/filecoin-project/lotus/pull/6932))
- Moving GC Followup ([filecoin-project/lotus#6905](https://github.com/filecoin-project/lotus/pull/6905))
- Log more call context during errors ([filecoin-project/lotus#6918](https://github.com/filecoin-project/lotus/pull/6918))
- polish(errors): better state tree errors ([filecoin-project/lotus#6923](https://github.com/filecoin-project/lotus/pull/6923))
- adding an RuntimeSubsystems API to storage miner; fix `lotus-miner info` ([filecoin-project/lotus#6906](https://github.com/filecoin-project/lotus/pull/6906))
- Reduce entropy in the chain package ([filecoin-project/lotus#6889](https://github.com/filecoin-project/lotus/pull/6889))
- make: Allow setting Go compiler with GOCC ([filecoin-project/lotus#6911](https://github.com/filecoin-project/lotus/pull/6911))

## Bug Fixes
- sealing: Fix RecoverDealIDs loop with changed PieceCID ([filecoin-project/lotus#7117](https://github.com/filecoin-project/lotus/pull/7117))
- Fix error handling in SectorAddPieceToAny api impl ([filecoin-project/lotus#7135](https://github.com/filecoin-project/lotus/pull/7135))
- add rice box to required binaries ([filecoin-project/lotus#7125](https://github.com/filecoin-project/lotus/pull/7125))
- fix(miner): always create miner deal staging directory (#7098) ([filecoin-project/lotus#7098](https://github.com/filecoin-project/lotus/pull/7098))
- fix build after merging #6097. (#7096) ([filecoin-project/lotus#7096](https://github.com/filecoin-project/lotus/pull/7096))
- fix: don't check for t_aux when proving ([filecoin-project/lotus#7011](https://github.com/filecoin-project/lotus/pull/7011))
- fix: vet actors shims ([filecoin-project/lotus#6999](https://github.com/filecoin-project/lotus/pull/6999))
- fix: more logging in maybeStartBatch error ([filecoin-project/lotus#6996](https://github.com/filecoin-project/lotus/pull/6996))
- fix flaky TestDealPublisher and re-enable ([filecoin-project/lotus#6991](https://github.com/filecoin-project/lotus/pull/6991))
- fix skipCount ([filecoin-project/lotus#6940](https://github.com/filecoin-project/lotus/pull/6940))
- fix bug in MpoolPending message exclusion ([filecoin-project/lotus#6945](https://github.com/filecoin-project/lotus/pull/6945))
- PreCommitPolicy: Don't try to align expirations on proving period boundaries ([filecoin-project/lotus#7018](https://github.com/filecoin-project/lotus/pull/7018))
- make: fix version check when using gotip ([filecoin-project/lotus#6916](https://github.com/filecoin-project/lotus/pull/6916))
- fix ticket check ([filecoin-project/lotus#6882](https://github.com/filecoin-project/lotus/pull/6882))

## Dependency Updates
- github.com/filecoin-project/go-data-transfer (v1.7.2 -> v1.7.8):
- github.com/filecoin-project/go-fil-markets (v1.6.2 -> v1.8.1):
- update go-libp2p-pubsub to v0.5.4 ([filecoin-project/lotus#6958](https://github.com/filecoin-project/lotus/pull/6958))
- integrate the proof patch: tag proofs-v9-revert-deps-hotfix
- Update markets, dt and graphsync ([filecoin-project/lotus#7160](https://github.com/filecoin-project/lotus/pull/7160))
- Remove replace directive for multihash dep (#7113) ([filecoin-project/lotus#7113](https://github.com/filecoin-project/lotus/pull/7113))
- upgrade upstream dependencies. ([filecoin-project/lotus#7115](https://github.com/filecoin-project/lotus/pull/7115))
- Update to latest FFI ([filecoin-project/lotus#7110](https://github.com/filecoin-project/lotus/pull/7110))
- Update state machine deps for logging ([filecoin-project/lotus#6941](https://github.com/filecoin-project/lotus/pull/6941))
- Update deps for more logging in data transfer and markets ([filecoin-project/lotus#6937](https://github.com/filecoin-project/lotus/pull/6937))
- Update to branches with improved logging ([filecoin-project/lotus#6919](https://github.com/filecoin-project/lotus/pull/6919))
- update go-libp2p-pubsub to v0.5.3 ([filecoin-project/lotus#6907](https://github.com/filecoin-project/lotus/pull/6907))

## Others
- Fix nits and see if codecov works now with auto ([filecoin-project/lotus#7151](https://github.com/filecoin-project/lotus/pull/7151))
- Codecov Projects ([filecoin-project/lotus#7147](https://github.com/filecoin-project/lotus/pull/7147))
- remove m1 templates and make area selection multi-optionable ([filecoin-project/lotus#7121](https://github.com/filecoin-project/lotus/pull/7121))
- release -> master ([filecoin-project/lotus#7105](https://github.com/filecoin-project/lotus/pull/7105))
- Lotus release process  - how we make releases ([filecoin-project/lotus#6944](https://github.com/filecoin-project/lotus/pull/6944))
- codecov: fix mock name ([filecoin-project/lotus#7039](https://github.com/filecoin-project/lotus/pull/7039))
- codecov: fix regexes ([filecoin-project/lotus#7037](https://github.com/filecoin-project/lotus/pull/7037))
- chore: disable flaky test ([filecoin-project/lotus#6957](https://github.com/filecoin-project/lotus/pull/6957))
- set buildtype in nerpa and butterfly ([filecoin-project/lotus#6085](https://github.com/filecoin-project/lotus/pull/6085))
- release v1.11.1 backport -> master ([filecoin-project/lotus#6929](https://github.com/filecoin-project/lotus/pull/6929))
- chore: fixup issue templates ([filecoin-project/lotus#6899](https://github.com/filecoin-project/lotus/pull/6899))
- bump master version to v1.11.2-dev ([filecoin-project/lotus#6903](https://github.com/filecoin-project/lotus/pull/6903))
- releases -> master for v1.11.0 ([filecoin-project/lotus#6894](https://github.com/filecoin-project/lotus/pull/6894))


Contributors

| Contributor | Commits | Lines ± | Files Changed |
|-------------|---------|---------|---------------|
| @magik6k | 23 | +5040/-8389 | 114 |
| @aarshkshah1992 | 11 | +4859/-1078 | 101 |
| @raulk | 5 | +4170/-1662 | 104 |
| @vyzo | 30 | +1092/-702 | 49 |
| @nonsense | 6 | +630/-472 | 19 |
| @ZenGround0 | 31 | +556/-274 | 74 |
| @He Weidong | 16 | +680/-128 | 16 |
| @raulk | 16 | +444/-277 | 49 |
| @Stebalien | 11 | +403/-259 | 48 |
| @jennijuju| 17 | +276/-281 | 42 |
| @dirkmc | 5 | +204/-138 | 20 |
| @placer14 | 7 | +178/-77 | 17 |
| @BlocksOnAChain | 1 | +138/-0 | 1 |
| @Frrist | 1 | +63/-56 | 2 |
| @arajasek | 7 | +74/-42 | 13 |
| @frrist | 2 | +67/-6 | 6 |
| @hannahhoward | 2 | +13/-11 | 3 |
| @coryschwartz | 1 | +16/-6 | 3 |
| @whyrusleeping | 1 | +7/-7 | 1 |
| @hunjixin | 1 | +8/-6 | 1 |
| @aarshkshah1992 | 1 | +6/-6 | 2 |
| @dirkmc | 2 | +8/-0 | 2 |
| @mx | 2 | +6/-1 | 2 |
| @travisperson | 1 | +3/-2 | 1 |
| @jennijuju | 2 | +2/-2 | 2 |
| @ribasushi | 1 | +1/-2 | 2 |

# 1.11.1 / 2021-08-16

> Note: for discussion about this release, please comment [here](https://github.com/filecoin-project/lotus/discussions/6904)

This is a  **highly recommended** but optional Lotus v1.11.1 release that introduces many deal making and datastore improvements and new features along with other bug fixes.

## Highlights
- ⭐️⭐️⭐️[**lotus-miner market subsystem**](https://lotus.filecoin.io/storage-providers/advanced-configurations/split-markets-miners/) is introduced in this release! It is **highly recommended** for storage providers to run markets processes on a separate machine! Doing so, only this machine needs to exposes public ports for deal making. This also means that the other miner operations can now be completely isolated by from the deal making processes and storage providers can stop and restarts the markets process without affecting an ongoing Winning/Window PoSt!
  - More details on the concepts, architecture and how to split the market process can be found [here](https://lotus.filecoin.io/storage-providers/advanced-configurations/split-markets-miners/#concepts).
  - Base on your system setup(running on separate machines, same machine and so on), please see the suggested practice by community members [here](https://github.com/filecoin-project/lotus/discussions/7047#discussion-3515335).
    - Note: if you are running lotus-worker on a different machine, you will need to set `MARKETS_API_INFO` for certain CLI to work properly. This will be improved by #7072.
  - Huge thanks to MinerX fellows for [helping testing the implementation, reporting the issues so they were fixed by now and providing feedbacks](https://github.com/filecoin-project/lotus/discussions/6861) to user docs in the past three weeks!
- Config for collateral from miner available balance ([filecoin-project/lotus#6629](https://github.com/filecoin-project/lotus/pull/6629))
  - Better control your sector collateral payment by setting `CollateralFromMinerBalance`, `AvailableBalanceBuffer` and `DisableCollateralFallback`.
    - `CollateralFromMinerBalance`:  whether to use available miner balance for sector collateral instead of sending it with each message, default is `false`.
    - `AvailableBalanceBuffer`: minimum available balance to keep in the miner actor before sending it with messages, default is 0FIL.
    - `DisableCollateralFallback`: whether to send collateral with messages even if there is no available balance in the miner actor, default is `false`.
- Config for deal publishing control addresses ([filecoin-project/lotus#6697](https://github.com/filecoin-project/lotus/pull/6697))
  - Set `DealPublishControl` to set the wallet used for sending `PublishStorageDeals` messages, instructions [here](https://lotus.filecoin.io/storage-providers/operate/addresses/#control-addresses).
- Config UX improvements ([filecoin-project/lotus#6848](https://github.com/filecoin-project/lotus/pull/6848))
  - You can now preview the the default and updated node config by running `lotus/lotus-miner config default/updated`

## New Features
- ⭐️⭐️⭐️ Support standalone miner-market process ([filecoin-project/lotus#6356](https://github.com/filecoin-project/lotus/pull/6356))
- **⭐️⭐️ Experimental** [Splitstore]((https://github.com/filecoin-project/lotus/blob/master/blockstore/splitstore/README.md)) (more details coming in v1.11.2! Stay tuned! Join the discussion [here](https://github.com/filecoin-project/lotus/discussions/5788) if you have questions!) :
  - Improve splitstore warmup ([filecoin-project/lotus#6867](https://github.com/filecoin-project/lotus/pull/6867))
  - Moving GC for badger ([filecoin-project/lotus#6854](https://github.com/filecoin-project/lotus/pull/6854))
  - splitstore shed utils ([filecoin-project/lotus#6811](https://github.com/filecoin-project/lotus/pull/6811))
  - fix warmup by decoupling state from message receipt walk ([filecoin-project/lotus#6841](https://github.com/filecoin-project/lotus/pull/6841))
  - Splitstore: support on-disk marksets using badger ([filecoin-project/lotus#6833](https://github.com/filecoin-project/lotus/pull/6833))
  - cache loaded block messages ([filecoin-project/lotus#6760](https://github.com/filecoin-project/lotus/pull/6760))
  - Splitstore: add retention policy option for keeping messages in the hotstore ([filecoin-project/lotus#6775](https://github.com/filecoin-project/lotus/pull/6775))
  - Introduce the LOTUS_CHAIN_BADGERSTORE_DISABLE_FSYNC envvar ([filecoin-project/lotus#6817](https://github.com/filecoin-project/lotus/pull/6817))
  - Splitstore: add support for protecting out of chain references in the blockstore ([filecoin-project/lotus#6777](https://github.com/filecoin-project/lotus/pull/6777))
  - Implement exposed splitstore ([filecoin-project/lotus#6762](https://github.com/filecoin-project/lotus/pull/6762))
  - Splitstore code reorg ([filecoin-project/lotus#6756](https://github.com/filecoin-project/lotus/pull/6756))
  - Splitstore: Some small fixes ([filecoin-project/lotus#6754](https://github.com/filecoin-project/lotus/pull/6754))
  - Splitstore Enhanchements ([filecoin-project/lotus#6474](https://github.com/filecoin-project/lotus/pull/6474))
- lotus-shed: initial export cmd for markets related metadata ([filecoin-project/lotus#6840](https://github.com/filecoin-project/lotus/pull/6840))
- add a very verbose -vv flag to lotus and lotus-miner. ([filecoin-project/lotus#6888](https://github.com/filecoin-project/lotus/pull/6888))
- Add allocated sectorid vis ([filecoin-project/lotus#4638](https://github.com/filecoin-project/lotus/pull/4638))
- add a command for compacting sector numbers bitfield ([filecoin-project/lotus#4640](https://github.com/filecoin-project/lotus/pull/4640))
  - Run `lotus-miner actor compact-allocated` to compact sector number allocations to reduce the size of the allocated sector number bitfield.
- Add ChainGetMessagesInTipset API ([filecoin-project/lotus#6642](https://github.com/filecoin-project/lotus/pull/6642))
- Handle the --color flag via proper global state ([filecoin-project/lotus#6743](https://github.com/filecoin-project/lotus/pull/6743))
  - Enable color by default only if os.Stdout is a TTY ([filecoin-project/lotus#6696](https://github.com/filecoin-project/lotus/pull/6696))
  - Stop outputing ANSI color on non-TTY ([filecoin-project/lotus#6694](https://github.com/filecoin-project/lotus/pull/6694))
- Envvar to disable slash filter ([filecoin-project/lotus#6620](https://github.com/filecoin-project/lotus/pull/6620))
- commit batch: AggregateAboveBaseFee config ([filecoin-project/lotus#6650](https://github.com/filecoin-project/lotus/pull/6650))
- shed tool to estimate aggregate network fees ([filecoin-project/lotus#6631](https://github.com/filecoin-project/lotus/pull/6631))

## Bug Fixes
- Fix padding of deals, which only partially shipped in #5988 ([filecoin-project/lotus#6683](https://github.com/filecoin-project/lotus/pull/6683))
- fix deal concurrency test failures by upgrading graphsync and others ([filecoin-project/lotus#6724](https://github.com/filecoin-project/lotus/pull/6724))
- fix: on randomness change, use new rand ([filecoin-project/lotus#6805](https://github.com/filecoin-project/lotus/pull/6805))  - fix: always check if StateSearchMessage returns nil ([filecoin-project/lotus#6802](https://github.com/filecoin-project/lotus/pull/6802))
- test: fix flaky window post tests ([filecoin-project/lotus#6804](https://github.com/filecoin-project/lotus/pull/6804))
-  wrap close(wait) with sync.Once to avoid panic ([filecoin-project/lotus#6800](https://github.com/filecoin-project/lotus/pull/6800))
- fixes #6786 segfault ([filecoin-project/lotus#6787](https://github.com/filecoin-project/lotus/pull/6787))
-  ClientRetrieve stops on cancel([filecoin-project/lotus#6739](https://github.com/filecoin-project/lotus/pull/6739))
- Fix bugs in sectors extend --v1-sectors ([filecoin-project/lotus#6066](https://github.com/filecoin-project/lotus/pull/6066))
- fix "lotus-seed genesis car" error "merkledag: not found" ([filecoin-project/lotus#6688](https://github.com/filecoin-project/lotus/pull/6688))
- Get retrieval pricing input should not error out on a deal state fetch ([filecoin-project/lotus#6679](https://github.com/filecoin-project/lotus/pull/6679))
- Fix more CID double-encoding as hex ([filecoin-project/lotus#6680](https://github.com/filecoin-project/lotus/pull/6680))
- storage: Fix FinalizeSector with sectors in stoage paths ([filecoin-project/lotus#6653](https://github.com/filecoin-project/lotus/pull/6653))
- Fix tiny error in check-client-datacap ([filecoin-project/lotus#6664](https://github.com/filecoin-project/lotus/pull/6664))
- Fix: precommit_batch method used the wrong cfg.CommitBatchWait ([filecoin-project/lotus#6658](https://github.com/filecoin-project/lotus/pull/6658))
- fix ticket expiration check ([filecoin-project/lotus#6635](https://github.com/filecoin-project/lotus/pull/6635))
- remove precommit check in handleCommitFailed ([filecoin-project/lotus#6634](https://github.com/filecoin-project/lotus/pull/6634))
- fix prove commit aggregate send token amount ([filecoin-project/lotus#6625](https://github.com/filecoin-project/lotus/pull/6625))

## Improvements
- Eliminate inefficiency in markets logging ([filecoin-project/lotus#6895](https://github.com/filecoin-project/lotus/pull/6895))
- rename `cmd/lotus{-storage=>}-miner` to match binary. ([filecoin-project/lotus#6886](https://github.com/filecoin-project/lotus/pull/6886))
- fix racy TestSimultanenousTransferLimit. ([filecoin-project/lotus#6862](https://github.com/filecoin-project/lotus/pull/6862))
- ValidateBlock: Assert that block header height's are greater than parents ([filecoin-project/lotus#6872](https://github.com/filecoin-project/lotus/pull/6872))
- feat: Don't panic when api impl is nil ([filecoin-project/lotus#6857](https://github.com/filecoin-project/lotus/pull/6857))
- add docker-compose file ([filecoin-project/lotus#6544](https://github.com/filecoin-project/lotus/pull/6544))
- easy way to make install app ([filecoin-project/lotus#5183](https://github.com/filecoin-project/lotus/pull/5183))
- api: Separate the Net interface from Common ([filecoin-project/lotus#6627](https://github.com/filecoin-project/lotus/pull/6627))  - add StateReadState to gateway api ([filecoin-project/lotus#6818](https://github.com/filecoin-project/lotus/pull/6818))
- add SealProof in SectorBuilder ([filecoin-project/lotus#6815](https://github.com/filecoin-project/lotus/pull/6815))
- sealing: Handle preCommitParams errors more correctly ([filecoin-project/lotus#6763](https://github.com/filecoin-project/lotus/pull/6763))
- ClientFindData: always fetch peer id from chain ([filecoin-project/lotus#6807](https://github.com/filecoin-project/lotus/pull/6807))
- test: handle null blocks in TestForkRefuseCall ([filecoin-project/lotus#6758](https://github.com/filecoin-project/lotus/pull/6758))
- Add more deal details to lotus-miner info ([filecoin-project/lotus#6708](https://github.com/filecoin-project/lotus/pull/6708))
- add election backtest ([filecoin-project/lotus#5950](https://github.com/filecoin-project/lotus/pull/5950))
- add dollar sign ([filecoin-project/lotus#6690](https://github.com/filecoin-project/lotus/pull/6690))
- get-actor cli spelling fix ([filecoin-project/lotus#6681](https://github.com/filecoin-project/lotus/pull/6681))
- polish(statetree): accept a context in statetree diff for timeouts ([filecoin-project/lotus#6639](https://github.com/filecoin-project/lotus/pull/6639))
- Add helptext to lotus chain export ([filecoin-project/lotus#6672](https://github.com/filecoin-project/lotus/pull/6672))
- add an incremental nonce itest. ([filecoin-project/lotus#6663](https://github.com/filecoin-project/lotus/pull/6663))
- commit batch: Initialize the FailedSectors map ([filecoin-project/lotus#6647](https://github.com/filecoin-project/lotus/pull/6647))
- Fast-path retry submitting commit aggregate if commit is still valid  ([filecoin-project/lotus#6638](https://github.com/filecoin-project/lotus/pull/6638))
- Reuse timers in sealing batch logic ([filecoin-project/lotus#6636](https://github.com/filecoin-project/lotus/pull/6636))

## Dependency Updates
- Update to proof v8.0.3 ([filecoin-project/lotus#6890](https://github.com/filecoin-project/lotus/pull/6890))
- update to go-fil-market v1.6.0 ([filecoin-project/lotus#6885](https://github.com/filecoin-project/lotus/pull/6885))
- Bump go-multihash, adjust test for supported version ([filecoin-project/lotus#6674](https://github.com/filecoin-project/lotus/pull/6674))
- github.com/filecoin-project/go-data-transfer (v1.6.0 -> v1.7.2):
- github.com/filecoin-project/go-fil-markets (v1.5.0 -> v1.6.2):
- github.com/filecoin-project/go-padreader (v0.0.0-20200903213702-ed5fae088b20 -> v0.0.0-20210723183308-812a16dc01b1)
- github.com/filecoin-project/go-state-types (v0.1.1-0.20210506134452-99b279731c48 -> v0.1.1-0.20210810190654-139e0e79e69e)
- github.com/filecoin-project/go-statemachine (v0.0.0-20200925024713-05bd7c71fbfe -> v1.0.1)
- update go-libp2p-pubsub to v0.5.0 ([filecoin-project/lotus#6764](https://github.com/filecoin-project/lotus/pull/6764))

## Others
- Master->v1.11.1 ([filecoin-project/lotus#7051](https://github.com/filecoin-project/lotus/pull/7051))
- v1.11.1-rc2 ([filecoin-project/lotus#6966](https://github.com/filecoin-project/lotus/pull/6966))
- Backport master -> v1.11.1 ([filecoin-project/lotus#6965](https://github.com/filecoin-project/lotus/pull/6965))
- Fixes in master -> release ([filecoin-project/lotus#6933](https://github.com/filecoin-project/lotus/pull/6933))
- Add changelog  for v1.11.1-rc1 and bump the version ([filecoin-project/lotus#6900](https://github.com/filecoin-project/lotus/pull/6900))
- Fix  merge release -> v1.11.1 ([filecoin-project/lotus#6897](https://github.com/filecoin-project/lotus/pull/6897))
- Update RELEASE_ISSUE_TEMPLATE.md ([filecoin-project/lotus#6880](https://github.com/filecoin-project/lotus/pull/6880))
- Add github actions for staled pr ([filecoin-project/lotus#6879](https://github.com/filecoin-project/lotus/pull/6879))
- Update issue templates and add templates for M1 ([filecoin-project/lotus#6856](https://github.com/filecoin-project/lotus/pull/6856))
- Fix links in issue templates
- Update issue templates to forms ([filecoin-project/lotus#6798](https://github.com/filecoin-project/lotus/pull/6798)
- Nerpa v13 upgrade ([filecoin-project/lotus#6837](https://github.com/filecoin-project/lotus/pull/6837))
- add docker-compose file ([filecoin-project/lotus#6544](https://github.com/filecoin-project/lotus/pull/6544))
- release -> master ([filecoin-project/lotus#6828](https://github.com/filecoin-project/lotus/pull/6828))
- Resurrect CODEOWNERS, but for maintainers group ([filecoin-project/lotus#6773](https://github.com/filecoin-project/lotus/pull/6773))
- Master disclaimer  ([filecoin-project/lotus#6757](https://github.com/filecoin-project/lotus/pull/6757))
- Create stale.yml ([filecoin-project/lotus#6747](https://github.com/filecoin-project/lotus/pull/6747))
- Release template: Update all testnet infra at once ([filecoin-project/lotus#6710](https://github.com/filecoin-project/lotus/pull/6710))
- Release Template: remove binary validation step ([filecoin-project/lotus#6709](https://github.com/filecoin-project/lotus/pull/6709))
- Reset of the interop network ([filecoin-project/lotus#6689](https://github.com/filecoin-project/lotus/pull/6689))
- Update version.go to 1.11.1 ([filecoin-project/lotus#6621](https://github.com/filecoin-project/lotus/pull/6621))

## Contributors

| Contributor | Commits | Lines ± | Files Changed |
|-------------|---------|---------|---------------|
| @vyzo | 313 | +8928/-6010 | 415 |
| @nonsense | 103 | +6041/-4041 | 304 |
| @magik6k | 37 | +3851/-1611 | 146 |
| @ZenGround0 | 24 | +1693/-1394 | 95 |
| @placer14 | 1 | +2310/-578 | 8 |
| @dirkmc | 7 | +1154/-726 | 29 |
| @raulk | 44 | +969/-616 | 141 |
| @jennijuju | 15 | +682/-354 | 47 |
| @ribasushi | 18 | +469/-273 | 64 |
| @coryschwartz | 5 | +576/-135 | 14 |
| @hunjixin | 7 | +404/-82 | 19 |
| @dirkmc | 17 | +348/-47 | 17 |
| @tchardin | 2 | +262/-34 | 5 |
| @aarshkshah1992 | 9 | +233/-63 | 44 |
| @Kubuxu | 4 | +254/-16 | 4 |
| @hannahhoward | 6 | +163/-75 | 8 |
| @whyrusleeping | 4 | +157/-16 | 9 |
| @Whyrusleeping | 2 | +87/-66 | 10 |
| @arajasek | 10 | +81/-53 | 13 |
| @zgfzgf | 2 | +104/-4 | 2 |
| @aarshkshah1992 | 6 | +85/-19 | 10 |
| @llifezou | 4 | +59/-20 | 4 |
| @Stebalien | 7 | +47/-17 | 9 |
| @johnli-helloworld | 3 | +46/-15 | 5 |
| @frrist | 1 | +28/-23 | 2 |
| @hannahhoward | 4 | +46/-5 | 11 |
| @Jennifer | 4 | +31/-2 | 4 |
| @wangchao | 1 | +1/-27 | 1 |
| @jennijuju | 2 | +7/-21 | 2 |
| @chadwick2143 | 1 | +15/-1 | 1 |
| @Jerry | 2 | +9/-4 | 2 |
| Steve Loeppky | 2 | +12/-0 | 2 |
| David Dias | 1 | +9/-0 | 1 |
| dependabot[bot] | 1 | +3/-3 | 1 |
| zhoutian527 | 1 | +2/-2 | 1 |
| xloem | 1 | +4/-0 | 1 |
| | 2 | +2/-2 | 3 |
| Liviu Damian | 2 | +2/-2 | 2 |
| @jimpick | 2 | +2/-2 | 2 |
| Frank | 1 | +3/-0 | 1 |
| turuslan | 1 | +1/-1 | 1 |
| Kirk Baird | 1 | +0/-0 | 1 |

# 1.11.0 / 2021-07-22

This is a **highly recommended** release of Lotus that have many bug fixes, improvements and new features.

## Highlights
- Miner SimultaneousTransfers config ([filecoin-project/lotus#6612](https://github.com/filecoin-project/lotus/pull/6612))
- Miner SimultaneousTransfers config ([filecoin-project/lotus#6612](https://github.com/filecoin-project/lotus/pull/6612))
  - Set `SimultaneousTransfers` in lotus miner config to configure the maximum number of parallel online data transfers, including both storage and retrieval deals.
- Dynamic Retrieval pricing ([filecoin-project/lotus#6175](https://github.com/filecoin-project/lotus/pull/6175))
  - Customize your retrieval ask price, see a quick tutorial [here](https://github.com/filecoin-project/lotus/discussions/6780).
- Robust message management  ([filecoin-project/lotus#5822](https://github.com/filecoin-project/lotus/pull/5822))
  - run `lotus mpool manage and follow the instructions!
  - Demo available at https://www.youtube.com/watch?v=QDocpLQjZgQ.
- Add utils to use multisigs as miner owners ([filecoin-project/lotus#6490](https://github.com/filecoin-project/lotus/pull/6490))

## More New Features
-  feat: implement lotus-sim ([filecoin-project/lotus#6406](https://github.com/filecoin-project/lotus/pull/6406))
- implement a command to export a car ([filecoin-project/lotus#6405](https://github.com/filecoin-project/lotus/pull/6405))
- Add a command to get the fees of a deal ([filecoin-project/lotus#5307](https://github.com/filecoin-project/lotus/pull/5307))
  - run `lotus-shed market get-deal-fees`
- Add a command to list retrievals ([filecoin-project/lotus#6337](https://github.com/filecoin-project/lotus/pull/6337))
  - run `lotus client list-retrievals`
- lotus-gateway: add check command ([filecoin-project/lotus#6373](https://github.com/filecoin-project/lotus/pull/6373))
- lotus-wallet: JWT Support ([filecoin-project/lotus#6360](https://github.com/filecoin-project/lotus/pull/6360))
- Allow starting networks from arbitrary actor versions ([filecoin-project/lotus#6305](https://github.com/filecoin-project/lotus/pull/6305))
- oh, snap! ([filecoin-project/lotus#6202](https://github.com/filecoin-project/lotus/pull/6202))
- Add a shed util to count 64 GiB miner stats ([filecoin-project/lotus#6290](https://github.com/filecoin-project/lotus/pull/6290))
- Introduce stateless offline dealflow, bypassing the FSM/deallists ([filecoin-project/lotus#5961](https://github.com/filecoin-project/lotus/pull/5961))
- Transplant some useful commands to lotus-shed actor ([filecoin-project/lotus#5913](https://github.com/filecoin-project/lotus/pull/5913))
  - run `lotus-shed actor`
- actor wrapper codegen ([filecoin-project/lotus#6108](https://github.com/filecoin-project/lotus/pull/6108))
- Add a shed util to count miners by post type ([filecoin-project/lotus#6169](https://github.com/filecoin-project/lotus/pull/6169))
- shed: command to list duplicate messages in tipsets (steb) ([filecoin-project/lotus#5847](https://github.com/filecoin-project/lotus/pull/5847))
- feat: allow checkpointing to forks ([filecoin-project/lotus#6107](https://github.com/filecoin-project/lotus/pull/6107))
- Add a CLI tool for miner proving deadline ([filecoin-project/lotus#6132](https://github.com/filecoin-project/lotus/pull/6132))
  - run `lotus state miner-proving-deadline`


## Bug Fixes
- Fix wallet error messages ([filecoin-project/lotus#6594](https://github.com/filecoin-project/lotus/pull/6594))
- Fix CircleCI gen ([filecoin-project/lotus#6589](https://github.com/filecoin-project/lotus/pull/6589))
- Make query-ask CLI more graceful ([filecoin-project/lotus#6590](https://github.com/filecoin-project/lotus/pull/6590))
- scale up sector expiration to avoid sector expire in batch-pre-commit waitting ([filecoin-project/lotus#6566](https://github.com/filecoin-project/lotus/pull/6566))
-  Fix an error in msigLockCancel ([filecoin-project/lotus#6582](https://github.com/filecoin-project/lotus/pull/6582)
- fix circleci being out of sync. ([filecoin-project/lotus#6573](https://github.com/filecoin-project/lotus/pull/6573))
- Fix helptext for ask price([filecoin-project/lotus#6560](https://github.com/filecoin-project/lotus/pull/6560))
- fix commit finalize failed ([filecoin-project/lotus#6521](https://github.com/filecoin-project/lotus/pull/6521))
- Fix soup ([filecoin-project/lotus#6501](https://github.com/filecoin-project/lotus/pull/6501))
- fix: pick the correct partitions-per-post limit ([filecoin-project/lotus#6502](https://github.com/filecoin-project/lotus/pull/6502))
- sealing: Fix restartSectors race ([filecoin-project/lotus#6495](https://github.com/filecoin-project/lotus/pull/6495))
- Fix: correct the change of message size limit ([filecoin-project/lotus#6430](https://github.com/filecoin-project/lotus/pull/6430))
- Fix logging of stringified CIDs double-encoded in hex ([filecoin-project/lotus#6413](https://github.com/filecoin-project/lotus/pull/6413))
- Fix success handling in Retreival ([filecoin-project/lotus#5921](https://github.com/filecoin-project/lotus/pull/5921))
- storagefsm: Fix batch deal packing behavior ([filecoin-project/lotus#6041](https://github.com/filecoin-project/lotus/pull/6041))
- events: Fix handling of multiple matched events per epoch ([filecoin-project/lotus#6355](https://github.com/filecoin-project/lotus/pull/6355))
- Fix logging around mineOne ([filecoin-project/lotus#6310](https://github.com/filecoin-project/lotus/pull/6310))
- Fix shell completions ([filecoin-project/lotus#6316](https://github.com/filecoin-project/lotus/pull/6316))
- Allow 8MB sectors in devnet ([filecoin-project/lotus#6312](https://github.com/filecoin-project/lotus/pull/6312))
- fix ticket expired ([filecoin-project/lotus#6304](https://github.com/filecoin-project/lotus/pull/6304))
- Revert "chore: update go-libp2p" ([filecoin-project/lotus#6306](https://github.com/filecoin-project/lotus/pull/6306))
- fix: wait-api should use GetAPI to acquire binary specific API ([filecoin-project/lotus#6246](https://github.com/filecoin-project/lotus/pull/6246))
- fix(ci): Updates to lotus CI build process ([filecoin-project/lotus#6256](https://github.com/filecoin-project/lotus/pull/6256))
- fix: use a consistent tipset in commands ([filecoin-project/lotus#6142](https://github.com/filecoin-project/lotus/pull/6142))
- go mod tidy for lotus-soup testplans ([filecoin-project/lotus#6124](https://github.com/filecoin-project/lotus/pull/6124))
- fix testground payment channel tests: use 1 miner ([filecoin-project/lotus#6126](https://github.com/filecoin-project/lotus/pull/6126))
- fix: use the parent state when listing actors ([filecoin-project/lotus#6143](https://github.com/filecoin-project/lotus/pull/6143))
- Speed up StateListMessages in some cases ([filecoin-project/lotus#6007](https://github.com/filecoin-project/lotus/pull/6007))
- fix(splitstore): fix a panic on revert-only head changes ([filecoin-project/lotus#6133](https://github.com/filecoin-project/lotus/pull/6133))
- drand: fix beacon cache ([filecoin-project/lotus#6164](https://github.com/filecoin-project/lotus/pull/6164))

## Improvements
- gateway: Add support for Version method ([filecoin-project/lotus#6618](https://github.com/filecoin-project/lotus/pull/6618))
- revamped integration test kit (aka. Operation Sparks Joy) ([filecoin-project/lotus#6329](https://github.com/filecoin-project/lotus/pull/6329))
- move with changed name ([filecoin-project/lotus#6587](https://github.com/filecoin-project/lotus/pull/6587))
- dynamic circleci config for streamlining test execution ([filecoin-project/lotus#6561](https://github.com/filecoin-project/lotus/pull/6561))
- extern/storage: add ability to ignore worker resources when scheduling. ([filecoin-project/lotus#6542](https://github.com/filecoin-project/lotus/pull/6542))
- Adjust various CLI display ratios to arbitrary precision ([filecoin-project/lotus#6309](https://github.com/filecoin-project/lotus/pull/6309))
- Test multicore SDR support ([filecoin-project/lotus#6479](https://github.com/filecoin-project/lotus/pull/6479))
- Unit tests for sector batchers ([filecoin-project/lotus#6432](https://github.com/filecoin-project/lotus/pull/6432))
- Update chain list with correct help instructions ([filecoin-project/lotus#6465](https://github.com/filecoin-project/lotus/pull/6465))
- clean failed sectors in batch commit ([filecoin-project/lotus#6451](https://github.com/filecoin-project/lotus/pull/6451))
- itests/kit: add guard to ensure imports from tests only. ([filecoin-project/lotus#6445](https://github.com/filecoin-project/lotus/pull/6445))
- consolidate integration tests into `itests` package; create test kit; cleanup ([filecoin-project/lotus#6311](https://github.com/filecoin-project/lotus/pull/6311))
- Fee config for sector batching ([filecoin-project/lotus#6420](https://github.com/filecoin-project/lotus/pull/6420))
- UX: lotus state power CLI should fail if called with a not-miner ([filecoin-project/lotus#6425](https://github.com/filecoin-project/lotus/pull/6425))
- Increase message size limit ([filecoin-project/lotus#6419](https://github.com/filecoin-project/lotus/pull/6419))
- polish(stmgr): define ExecMonitor for message application callback ([filecoin-project/lotus#6389](https://github.com/filecoin-project/lotus/pull/6389))
- upgrade testground action version ([filecoin-project/lotus#6403](https://github.com/filecoin-project/lotus/pull/6403))
- Bypass task scheduler for reading unsealed pieces ([filecoin-project/lotus#6280](https://github.com/filecoin-project/lotus/pull/6280))
- testplans: lotus-soup: use default WPoStChallengeWindow ([filecoin-project/lotus#6400](https://github.com/filecoin-project/lotus/pull/6400))
- Integration tests for offline deals ([filecoin-project/lotus#6081](https://github.com/filecoin-project/lotus/pull/6081))
- Fix some flaky tests ([filecoin-project/lotus#6397](https://github.com/filecoin-project/lotus/pull/6397))
- build appimage in CI ([filecoin-project/lotus#6384](https://github.com/filecoin-project/lotus/pull/6384))
- Generate AppImage ([filecoin-project/lotus#6208](https://github.com/filecoin-project/lotus/pull/6208))
- Add test for AddVerifiedClient ([filecoin-project/lotus#6317](https://github.com/filecoin-project/lotus/pull/6317))
- Typo fix in error message: "pubusb" -> "pubsub" ([filecoin-project/lotus#6365](https://github.com/filecoin-project/lotus/pull/6365))
- Improve the cli state call command  ([filecoin-project/lotus#6226](https://github.com/filecoin-project/lotus/pull/6226))
- Upscale mineOne message to a WARN on unexpected ineligibility ([filecoin-project/lotus#6358](https://github.com/filecoin-project/lotus/pull/6358))
- Remove few useless variable assignments ([filecoin-project/lotus#6359](https://github.com/filecoin-project/lotus/pull/6359))
- Reduce noise from 'peer has different genesis' messages ([filecoin-project/lotus#6357](https://github.com/filecoin-project/lotus/pull/6357))
- Get current seal proof when necessary ([filecoin-project/lotus#6339](https://github.com/filecoin-project/lotus/pull/6339))
- Remove log line when tracing is not configured ([filecoin-project/lotus#6334](https://github.com/filecoin-project/lotus/pull/6334))
- separate tracing environment variables ([filecoin-project/lotus#6323](https://github.com/filecoin-project/lotus/pull/6323))
- feat: log dispute rate ([filecoin-project/lotus#6322](https://github.com/filecoin-project/lotus/pull/6322))
- Move verifreg shed utils to CLI ([filecoin-project/lotus#6135](https://github.com/filecoin-project/lotus/pull/6135))
- consider storiface.PathStorage when calculating storage requirements ([filecoin-project/lotus#6233](https://github.com/filecoin-project/lotus/pull/6233))
- `storage` module: add go docs and minor code quality refactors ([filecoin-project/lotus#6259](https://github.com/filecoin-project/lotus/pull/6259))
- Increase data transfer timeouts ([filecoin-project/lotus#6300](https://github.com/filecoin-project/lotus/pull/6300))
- gateway: spin off from cmd to package ([filecoin-project/lotus#6294](https://github.com/filecoin-project/lotus/pull/6294))
- Return total power when GetPowerRaw doesn't find miner claim ([filecoin-project/lotus#4938](https://github.com/filecoin-project/lotus/pull/4938))
- add flags to control gateway lookback parameters ([filecoin-project/lotus#6247](https://github.com/filecoin-project/lotus/pull/6247))
- chore(ci): Enable build on RC tags ([filecoin-project/lotus#6238](https://github.com/filecoin-project/lotus/pull/6238))
- cron-wc ([filecoin-project/lotus#6178](https://github.com/filecoin-project/lotus/pull/6178))
- Allow creation of state tree v3s ([filecoin-project/lotus#6167](https://github.com/filecoin-project/lotus/pull/6167))
- mpool: Cleanup pre-nv12 selection logic ([filecoin-project/lotus#6148](https://github.com/filecoin-project/lotus/pull/6148))
- attempt to do better padding on pieces being written into sectors ([filecoin-project/lotus#5988](https://github.com/filecoin-project/lotus/pull/5988))
- remove duplicate ask and calculate ping before lock ([filecoin-project/lotus#5968](https://github.com/filecoin-project/lotus/pull/5968))
- flaky tests improvement: separate TestBatchDealInput from TestAPIDealFlow ([filecoin-project/lotus#6141](https://github.com/filecoin-project/lotus/pull/6141))
- Testground checks on push ([filecoin-project/lotus#5887](https://github.com/filecoin-project/lotus/pull/5887))
- Use EmptyTSK where appropriate ([filecoin-project/lotus#6134](https://github.com/filecoin-project/lotus/pull/6134))
- upgrade `lotus-soup` testplans and reduce deals concurrency to a single miner ([filecoin-project/lotus#6122](https://github.com/filecoin-project/lotus/pull/6122)

## Dependency Updates
- downgrade libp2p/go-libp2p-yamux to v0.5.1. ([filecoin-project/lotus#6605](https://github.com/filecoin-project/lotus/pull/6605))
- Update libp2p to 0.14.2 ([filecoin-project/lotus#6404](https://github.com/filecoin-project/lotus/pull/6404))
- update to markets-v1.4.0 ([filecoin-project/lotus#6369](https://github.com/filecoin-project/lotus/pull/6369))
- Use new actor tags ([filecoin-project/lotus#6291](https://github.com/filecoin-project/lotus/pull/6291))
- chore: update go-libp2p ([filecoin-project/lotus#6231](https://github.com/filecoin-project/lotus/pull/6231))
- Update ffi to proofs v7 ([filecoin-project/lotus#6150](https://github.com/filecoin-project/lotus/pull/6150))

## Others
- Initial draft: basic build instructions on Readme ([filecoin-project/lotus#6498](https://github.com/filecoin-project/lotus/pull/6498))
- Remove rc changelog, compile the new changelog for final release only ([filecoin-project/lotus#6444](https://github.com/filecoin-project/lotus/pull/6444))
- updated configuration comments for docs ([filecoin-project/lotus#6440](https://github.com/filecoin-project/lotus/pull/6440))
- Set ntwk v13 HyperDrive Calibration upgrade epoch ([filecoin-project/lotus#6441](https://github.com/filecoin-project/lotus/pull/6441))
- build snapcraft ([filecoin-project/lotus#6388](https://github.com/filecoin-project/lotus/pull/6388))
- Fix the doc errors of the sealing config funcs ([filecoin-project/lotus#6399](https://github.com/filecoin-project/lotus/pull/6399))
- Add doc on gas balancing ([filecoin-project/lotus#6392](https://github.com/filecoin-project/lotus/pull/6392))
- Add interop network ([filecoin-project/lotus#6387](https://github.com/filecoin-project/lotus/pull/6387))
- Network version 13 (v1.11) ([filecoin-project/lotus#6342](https://github.com/filecoin-project/lotus/pull/6342))
- Add a warning to the release issue template ([filecoin-project/lotus#6374](https://github.com/filecoin-project/lotus/pull/6374))
- Update RELEASE_ISSUE_TEMPLATE.md ([filecoin-project/lotus#6236](https://github.com/filecoin-project/lotus/pull/6236))
- Delete CODEOWNERS ([filecoin-project/lotus#6289](https://github.com/filecoin-project/lotus/pull/6289))
- Feat/nerpa v4 ([filecoin-project/lotus#6248](https://github.com/filecoin-project/lotus/pull/6248))
- Introduce a release issue template ([filecoin-project/lotus#5826](https://github.com/filecoin-project/lotus/pull/5826))
- This is a 1:1 forward-port of PR#6183 from 1.9.x to master ([filecoin-project/lotus#6196](https://github.com/filecoin-project/lotus/pull/6196))
- Update cli gen ([filecoin-project/lotus#6155](https://github.com/filecoin-project/lotus/pull/6155))
- Generate CLI docs ([filecoin-project/lotus#6145](https://github.com/filecoin-project/lotus/pull/6145))

## Contributors

| Contributor | Commits | Lines ± | Files Changed |
|-------------|---------|---------|---------------|
| @raulk | 118 | +11972/-10860 | 472 |
| @magik6k | 65 | +10824/-4158 | 353 |
| @aarshkshah1992 | 59 | +8057/-3355 | 224 |
| @arajasek | 41 | +8786/-1691 | 331 |
| @Stebalien | 106 | +7653/-2718 | 273 |
| dirkmc | 11 | +2580/-1371 | 77 |
| @dirkmc | 39 | +1865/-1194 | 79 |
|  | 19 | +1973/-485 | 81 |
| @vyzo | 4 | +1748/-330 | 50 |
| @aarshkshah1992 | 5 | +1462/-213 | 27 |
| @coryschwartz | 35 | +568/-206 | 59 |
| @chadwick2143 | 3 | +739/-1 | 4 |
| @ribasushi | 21 | +487/-164 | 36 |
| @hannahhoward | 5 | +544/-5 | 19 |
| @jennijuju | 9 | +241/-174 | 19 |
| @frrist | 1 | +137/-88 | 7 |
| @travisperson | 3 | +175/-6 | 7 |
| @wadeAlexC | 1 | +48/-129 | 1 |
| @whyrusleeping | 8 | +161/-13 | 11 |
| lotus | 1 | +114/-46 | 1 |
| @nonsense | 8 | +107/-53 | 20 |
| @rjan90 | 4 | +115/-33 | 4 |
| @ZenGround0 | 3 | +114/-1 | 4 |
| @Aloxaf | 1 | +43/-61 | 7 |
| @yaohcn | 4 | +89/-9 | 5 |
| @mitchellsoo | 1 | +51/-0 | 1 |
| @placer14 | 3 | +28/-18 | 4 |
| @jennijuju | 6 | +9/-14 | 6 |
| @Frank | 2 | +11/-10 | 2 |
| @wangchao | 3 | +5/-4 | 4 |
| @Steve Loeppky | 1 | +7/-1 | 1 |
| @Lion | 1 | +4/-2 | 1 |
| @Mimir | 1 | +2/-2 | 1 |
| @raulk | 1 | +1/-1 | 1 |
| @Jack Yao | 1 | +1/-1 | 1 |
| @IPFSUnion | 1 | +1/-1 | 1 |

# 1.10.1 / 2021-07-05

This is an optional but **highly recommended** release of Lotus for lotus miners that has many bug fixes and improvements based on the feedback we got from the community since HyperDrive.

## New Features
- commit batch: AggregateAboveBaseFee config #6650
  - `AggregateAboveBaseFee` is added to miner sealing configuration for setting the network base fee to start aggregating proofs. When the network base fee is lower than this value, the prove commits will be submitted individually via `ProveCommitSector`. According to the [Batch Incentive Alignment](https://github.com/filecoin-project/FIPs/blob/master/FIPS/fip-0013.md#batch-incentive-alignment) introduced in FIP-0013, we recommend miners to set this value to 0.15 nanoFIL(which is the default value) to avoid unexpected aggregation fee in burn and enjoy the most benefits of aggregation!

## Bug Fixes
- storage: Fix FinalizeSector with sectors in storage paths #6652
- Fix tiny error in check-client-datacap #6664
- Fix: precommit_batch method used the wrong cfg.PreCommitBatchWait #6658
- to optimize the batchwait #6636
- fix getTicket: sector precommitted but expired case #6635
- handleSubmitCommitAggregate() exception handling #6595
- remove precommit check in handleCommitFailed #6634
- ensure agg fee is adequate
- fix: miner balance is not enough, so that ProveCommitAggregate msg exec failed #6623
- commit batch: Initialize the FailedSectors map #6647

Contributors

| Contributor | Commits | Lines ± | Files Changed |
|-------------|---------|---------|---------------|
| @magik6k| 7 | +151/-56 | 21 |
| @llifezou | 4 | +59/-20 | 4 |
| @johnli-helloworld | 2 | +45/-14 | 4 |
| @wangchao | 1 | +1/-27 | 1 |
| Jerry | 2 | +9/-4 | 2 |
| @zhoutian527 | 1 | +2/-2 | 1 |
| @ribasushi| 1 | +1/-1 | 1 |

# 1.10.1 / 2021-07-05

This is an optional but **highly recommended** release of Lotus for lotus miners that has many bug fixes and improvements based on the feedback we got from the community since HyperDrive.

## New Features
- commit batch: AggregateAboveBaseFee config #6650
  - `AggregateAboveBaseFee` is added to miner sealing configuration for setting the network base fee to start aggregating proofs. When the network base fee is lower than this value, the prove commits will be submitted individually via `ProveCommitSector`. According to the [Batch Incentive Alignment](https://github.com/filecoin-project/FIPs/blob/master/FIPS/fip-0013.md#batch-incentive-alignment) introduced in FIP-0013, we recommend miners to set this value to 0.15 nanoFIL(which is the default value) to avoid unexpected aggregation fee in burn and enjoy the most benefits of aggregation!

## Bug Fixes
- storage: Fix FinalizeSector with sectors in storage paths #6652
- Fix tiny error in check-client-datacap #6664
- Fix: precommit_batch method used the wrong cfg.PreCommitBatchWait #6658
- to optimize the batchwait #6636
- fix getTicket: sector precommitted but expired case #6635
- handleSubmitCommitAggregate() exception handling #6595
- remove precommit check in handleCommitFailed #6634
- ensure agg fee is adequate
- fix: miner balance is not enough, so that ProveCommitAggregate msg exec failed #6623
- commit batch: Initialize the FailedSectors map #6647

Contributors

| Contributor | Commits | Lines ± | Files Changed |
|-------------|---------|---------|---------------|
| @magik6k| 7 | +151/-56 | 21 |
| @llifezou | 4 | +59/-20 | 4 |
| @johnli-helloworld | 2 | +45/-14 | 4 |
| @wangchao | 1 | +1/-27 | 1 |
| Jerry | 2 | +9/-4 | 2 |
| @zhoutian527 | 1 | +2/-2 | 1 |
| @ribasushi| 1 | +1/-1 | 1 |

# 1.10.0 / 2021-06-23

This is a mandatory release of Lotus that introduces Filecoin network v13, codenamed the HyperDrive upgrade. The
Filecoin mainnet will upgrade, which is epoch 892800, on 2021-06-30T22:00:00Z. The network upgrade introduces the
following FIPs:

- [FIP-0008](https://github.com/filecoin-project/FIPs/blob/master/FIPS/fip-0008.md): Add miner batched sector pre-commit method
- [FIP-0011](https://github.com/filecoin-project/FIPs/blob/master/FIPS/fip-0011.md): Remove reward auction from reporting consensus faults
- [FIP-0012](https://github.com/filecoin-project/FIPs/blob/master/FIPS/fip-0012.md): DataCap Top up for FIL+ Client Addresses
- [FIP-0013](https://github.com/filecoin-project/FIPs/blob/master/FIPS/fip-0013.md): Add ProveCommitSectorAggregated method to reduce on-chain congestion
- [FIP-0015](https://github.com/filecoin-project/FIPs/blob/master/FIPS/fip-0015.md): Revert FIP-0009(Exempt Window PoSts from BaseFee burn)

Note that this release is built on top of Lotus v1.9.0. Enterprising users can use the `master` branch of Lotus to get the latest functionality, including all changes in this release candidate.

## Proof batching and aggregation

FIPs [0008](https://github.com/filecoin-project/FIPs/blob/master/FIPS/fip-0008.md) and [0013](https://github.com/filecoin-project/FIPs/blob/master/FIPS/fip-0013.md) combine to allow for a significant increase in the rate of onboarding storage on the Filecoin network. This aims to lead to more useful data being stored on the network, reduced network congestion, and lower network base fee.

**Check out the documentation [here]((https://lotus.filecoin.io/storage-providers/advanced-configurations/sealing/#precommitsectorsbatch) for details on the new Lotus miner sealing config options, [here](https://lotus.filecoin.io/storage-providers/setup/configuration/#fees-section) for fee config options, and explanations of the new features.**

Note:
- We recommend to keep `PreCommitSectorsBatch` as 1.
- We recommend miners to set `PreCommitBatchWait` lower than 30 hours.
- We recommend miners to set a longer `CommitBatchSlack` and  `PreCommitBatchSlack` to prevent message failures
  due to expirations.

### Projected state tree growth

In order to validate the Hyperdrive changes, we wrote a simulation to seal as many sectors as quickly as possible, assuming the same number and mix of 32GiB and 64GiB miners as the current network.

Given these assumptions:

- We'd expect a network storage growth rate of around 530PiB per day. 😳 🎉 🥳 😅
- We'd expect network bandwidth dedicated to `SubmitWindowedPoSt` to grow by about 0.02% per day.
- We'd expect the [state-tree](https://spec.filecoin.io/#section-systems.filecoin_vm.state_tree) (and therefore [snapshot](https://lotus.filecoin.io/lotus/manage/chain-management/#lightweight-snapshot)) size to grow by 1.16GiB per day.
  - Nearly all of the state-tree growth is expected to come from new sector metadata.
- We'd expect the daily lotus datastore growth rate to increase by about 10-15% (from current ~21GiB/day).
  - Most "growth" of the lotus datastore is due to "churn", historical data that's no longer referenced by the latest state-tree.

### Future improvements

Various Lotus improvements are planned moving forward to mitigate the effects of the growing state tree size. The primary improvement is the [Lotus splitstore](https://github.com/filecoin-project/lotus/discussions/5788), which will soon be enabled by default. The feature allows for [online garbage collection](https://github.com/filecoin-project/lotus/issues/6577) for nodes that do not seek to maintain full chain and state history, thus eliminating the need for users to delete their datastores and sync from snapshots.

Other improvements including better compressed snapshots, faster pre-migrations, and improved chain exports are in the roadmap.

## WindowPost base fee burn

Included in the HyperDrive upgrade is [FIP-0015](https://github.com/filecoin-project/FIPs/blob/master/FIPS/fip-0015.md) which eliminates the special-case gas treatment of `SubmitWindowedPoSt` messages that was introduced in [FIP-0009](https://github.com/filecoin-project/FIPs/blob/master/FIPS/fip-0009.md). Although `SubmitWindowedPoSt` messages will be relatively cheap, thanks to the introduction of optimistic acceptance of these proofs in [FIP-0010](https://github.com/filecoin-project/FIPs/blob/master/FIPS/fip-0010.md), storage providers should pay attention to their `MaxWindowPoStGasFee` config option: too low and PoSts may not land on chain; too high and they may cost an exorbitant amount!

## Changelog

### New Features

- Implement FIP-0015 ([filecoin-project/lotus#6361](https://github.com/filecoin-project/lotus/pull/6361))
- Integrate FIP0013 and FIP0008 ([filecoin-project/lotus#6235](https://github.com/filecoin-project/lotus/pull/6235))
  - [Configuration docs and cli examples](https://lotus.filecoin.io/storage-providers/advanced-configurations/sealing/#precommitsectorsbatch)
  - [cli docs](https://github.com/filecoin-project/lotus/blob/master/documentation/en/cli-lotus-miner.md#lotus-miner-sectors-batching)
  - Introduce gas prices for aggregate verifications ([filecoin-project/lotus#6347](https://github.com/filecoin-project/lotus/pull/6347))
- Introduce v5 actors ([filecoin-project/lotus#6195](https://github.com/filecoin-project/lotus/pull/6195))
- Robustify commit batcher ([filecoin-project/lotus#6367](https://github.com/filecoin-project/lotus/pull/6367))
- Always flush when timer goes off ([filecoin-project/lotus#6563](https://github.com/filecoin-project/lotus/pull/6563))
- Update default fees for aggregates ([filecoin-project/lotus#6548](https://github.com/filecoin-project/lotus/pull/6548))
- sealing: Early finalization option ([filecoin-project/lotus#6452](https://github.com/filecoin-project/lotus/pull/6452))
  - `./lotus-miner/config.toml/[Sealing.FinalizeEarly]`: default to false. Enable if you want to FinalizeSector before commiting
- Add filplus utils to CLI ([filecoin-project/lotus#6351](https://github.com/filecoin-project/lotus/pull/6351))
  - cli doc can be found [here](https://github.com/filecoin-project/lotus/blob/master/documentation/en/cli-lotus.md#lotus-filplus)
- Add miner-side MaxDealStartDelay config ([filecoin-project/lotus#6576](https://github.com/filecoin-project/lotus/pull/6576))


### Bug Fixes
- chainstore: Don't take heaviestLk with backlogged reorgCh ([filecoin-project/lotus#6526](https://github.com/filecoin-project/lotus/pull/6526))
- Backport #6041 - storagefsm: Fix batch deal packing behavior  ([filecoin-project/lotus#6519](https://github.com/filecoin-project/lotus/pull/6519))
- backport: pick the correct partitions-per-post limit ([filecoin-project/lotus#6503](https://github.com/filecoin-project/lotus/pull/6503))
- failed sectors should be added into res correctly ([filecoin-project/lotus#6472](https://github.com/filecoin-project/lotus/pull/6472))
- sealing: Fix restartSectors race ([filecoin-project/lotus#6491](https://github.com/filecoin-project/lotus/pull/6491))
- Fund miners with the aggregate fee when ProveCommitting ([filecoin-project/lotus#6428](https://github.com/filecoin-project/lotus/pull/6428))
- Commit and Precommit batcher cannot share a getSectorDeadline method ([filecoin-project/lotus#6416](https://github.com/filecoin-project/lotus/pull/6416))
- Fix supported proof type manipulations for v5 actors ([filecoin-project/lotus#6366](https://github.com/filecoin-project/lotus/pull/6366))
- events: Fix handling of multiple matched events per epoch ([filecoin-project/lotus#6362](https://github.com/filecoin-project/lotus/pull/6362))
- Fix randomness fetching around null blocks ([filecoin-project/lotus#6240](https://github.com/filecoin-project/lotus/pull/6240))

### Improvements
- Appimage v1.10.0 rc3 ([filecoin-project/lotus#6492](https://github.com/filecoin-project/lotus/pull/6492))
- Expand on Drand change testing ([filecoin-project/lotus#6500](https://github.com/filecoin-project/lotus/pull/6500))
- Backport Fix logging around mineOne ([filecoin-project/lotus#6499](https://github.com/filecoin-project/lotus/pull/6499))
- mpool: Add more metrics ([filecoin-project/lotus#6453](https://github.com/filecoin-project/lotus/pull/6453))
- Merge backported PRs into v1.10 release branch ([filecoin-project/lotus#6436](https://github.com/filecoin-project/lotus/pull/6436))
- Fix tests ([filecoin-project/lotus#6371](https://github.com/filecoin-project/lotus/pull/6371))
- Extend the default deal start epoch delay ([filecoin-project/lotus#6350](https://github.com/filecoin-project/lotus/pull/6350))
- sealing: Wire up context to batchers ([filecoin-project/lotus#6497](https://github.com/filecoin-project/lotus/pull/6497))
- Improve address resolution for messages ([filecoin-project/lotus#6364](https://github.com/filecoin-project/lotus/pull/6364))

### Dependency Updates
- Proofs v8.0.2 ([filecoin-project/lotus#6524](https://github.com/filecoin-project/lotus/pull/6524))
- Update to fixed Bellperson ([filecoin-project/lotus#6480](https://github.com/filecoin-project/lotus/pull/6480))
- Update to go-praamfetch with fslocks ([filecoin-project/lotus#6473](https://github.com/filecoin-project/lotus/pull/6473))
- Update ffi with fixed multicore sdr support ([filecoin-project/lotus#6471](https://github.com/filecoin-project/lotus/pull/6471))
- github.com/filecoin-project/go-paramfetch (v0.0.2-0.20200701152213-3e0f0afdc261 -> v0.0.2-0.20210614165157-25a6c7769498)
- github.com/filecoin-project/specs-actors/v5 (v5.0.0-20210512015452-4fe3889fff57 -> v5.0.0)
- github.com/filecoin-project/go-hamt-ipld/v3 (v3.0.1 -> v3.1.0)
- github.com/ipfs/go-log/v2 (v2.1.2-0.20200626104915-0016c0b4b3e4 -> v2.1.3)
- github.com/filecoin-project/go-amt-ipld/v3 (v3.0.0 -> v3.1.0)

### Network Version v13 HyperDrive Upgrade
- Set HyperDrive upgrade epoch ([filecoin-project/lotus#6565](https://github.com/filecoin-project/lotus/pull/6565))
- version bump to lotus v1.10.0-rc6 ([filecoin-project/lotus#6529](https://github.com/filecoin-project/lotus/pull/6529))
- Upgrade epochs for calibration reset ([filecoin-project/lotus#6528](https://github.com/filecoin-project/lotus/pull/6528))
- Lotus version 1.10.0-rc5 ([filecoin-project/lotus#6504](https://github.com/filecoin-project/lotus/pull/6504))
- Merge releases into v1.10 release ([filecoin-project/lotus#6494](https://github.com/filecoin-project/lotus/pull/6494))
- update lotus to v1.10.0-rc3 ([filecoin-project/lotus#6481](https://github.com/filecoin-project/lotus/pull/6481))
- updated configuration comments for docs
- Lotus version 1.10.0-rc2 ([filecoin-project/lotus#6443](https://github.com/filecoin-project/lotus/pull/6443))
- Set ntwk v13 HyperDrive Calibration upgrade epoch ([filecoin-project/lotus#6442](https://github.com/filecoin-project/lotus/pull/6442))


## Contributors

💙Thank you to all the contributors!

| Contributor        | Commits | Lines ±     | Files Changed |
|--------------------|---------|-------------|---------------|
| @magik6k    | 81      | +9606/-1536 | 361           |
| @arajasek  | 41      | +6543/-679  | 189           |
| @ZenGround0         | 11      | +4074/-727  | 110           |
| @anorth                | 10      | +2035/-1177 | 55            |
| @iand           | 1       | +779/-12    | 5             |
| @frrist             | 2       | +722/-6     | 6             |
| @Stebalien       | 6       | +368/-24    | 15            |
| @jennijuju      | 11      | +204/-111   | 19            |
| @vyzo               | 6       | +155/-66    | 13            |
| @coryschwartz      | 10      | +171/-27    | 14            |
| @Kubuxu    | 4       | +177/-13    | 7             |
| @ribasushi    | 4       | +65/-42     | 5             |
| @travisperson      | 2       | +11/-11     | 4             |
| @kirk-baird | 1       | +1/-5       | 1             |
| @wangchao           | 2       | +3/-2       | 2             |


# 1.9.0 / 2021-05-17

This is an optional Lotus release that introduces various improvements to the sealing, mining, and deal-making processes.

## Highlights

- OpenRPC Support (https://github.com/filecoin-project/lotus/pull/5843)
- Take latency into account when making interactive deals (https://github.com/filecoin-project/lotus/pull/5876)
- Update go-commp-utils for >10x faster client commp calculation (https://github.com/filecoin-project/lotus/pull/5892)
- add `lotus client cancel-retrieval` cmd to lotus CLI (https://github.com/filecoin-project/lotus/pull/5871)
- add `inspect-deal` command to `lotus client` (https://github.com/filecoin-project/lotus/pull/5833)
- Local retrieval support (https://github.com/filecoin-project/lotus/pull/5917)
- go-fil-markets v1.1.9 -> v1.2.5
  - For a detailed changelog see https://github.com/filecoin-project/go-fil-markets/blob/master/CHANGELOG.md
- rust-fil-proofs v5.4.1 -> v7.0.1
  - For a detailed changelog see https://github.com/filecoin-project/rust-fil-proofs/blob/master/CHANGELOG.md

## Changes
- storagefsm: Apply global events even in broken states (https://github.com/filecoin-project/lotus/pull/5962)
- Default the AlwaysKeepUnsealedCopy flag to true (https://github.com/filecoin-project/lotus/pull/5743)
- splitstore: compact hotstore prior to garbage collection (https://github.com/filecoin-project/lotus/pull/5778)
- ipfs-force bootstrapper update (https://github.com/filecoin-project/lotus/pull/5799)
- better logging when unsealing fails (https://github.com/filecoin-project/lotus/pull/5851)
- perf: add cache for gas permium estimation (https://github.com/filecoin-project/lotus/pull/5709)
- backupds: Compact log on restart (https://github.com/filecoin-project/lotus/pull/5875)
- backupds: Improve truncated log handling (https://github.com/filecoin-project/lotus/pull/5891)
- State CLI improvements (State CLI improvements)
- API proxy struct codegen (https://github.com/filecoin-project/lotus/pull/5854)
- move DI stuff for paychmgr into modules (https://github.com/filecoin-project/lotus/pull/5791)
- Implement Event observer and Settings for 3rd party dep injection (https://github.com/filecoin-project/lotus/pull/5693)
- Export developer and network commands for consumption by derivatives of Lotus (https://github.com/filecoin-project/lotus/pull/5864)
- mock sealer: Simulate randomness sideeffects (https://github.com/filecoin-project/lotus/pull/5805)
- localstorage: Demote reservation stat error to debug (https://github.com/filecoin-project/lotus/pull/5976)
- shed command to unpack miner info dumps (https://github.com/filecoin-project/lotus/pull/5800)
- Add two utils to Lotus-shed (https://github.com/filecoin-project/lotus/pull/5867)
- add shed election estimate command  (https://github.com/filecoin-project/lotus/pull/5092)
- Add --actor flag in lotus-shed sectors terminate (https://github.com/filecoin-project/lotus/pull/5819)
- Move lotus mpool clear to lotus-shed (https://github.com/filecoin-project/lotus/pull/5900)
- Centralize everything on ipfs/go-log/v2 (https://github.com/filecoin-project/lotus/pull/5974)
- expose NextID from nice market actor interface (https://github.com/filecoin-project/lotus/pull/5850)
- add available options for perm on error (https://github.com/filecoin-project/lotus/pull/5814)
- API docs clarification: Document StateSearchMsg replaced message behavior (https://github.com/filecoin-project/lotus/pull/5838)
- api: Document StateReplay replaced message behavior (https://github.com/filecoin-project/lotus/pull/5840)
- add godocs to miner objects (https://github.com/filecoin-project/lotus/pull/2184)
- Add description to the client deal CLI command (https://github.com/filecoin-project/lotus/pull/5999)
- lint: don't skip builtin (https://github.com/filecoin-project/lotus/pull/5881)
- use deal duration from actors (https://github.com/filecoin-project/lotus/pull/5270)
- remote calc winningpost proof (https://github.com/filecoin-project/lotus/pull/5884)
- packer: other network images (https://github.com/filecoin-project/lotus/pull/5930)
- Convert the chainstore lock to RW (https://github.com/filecoin-project/lotus/pull/5971)
- Remove CachedBlockstore (https://github.com/filecoin-project/lotus/pull/5972)
- remove messagepool CapGasFee duplicate code (https://github.com/filecoin-project/lotus/pull/5992)
- Add a mining-heartbeat INFO line at every epoch (https://github.com/filecoin-project/lotus/pull/6183)
- chore(ci): Enable build on RC tags (https://github.com/filecoin-project/lotus/pull/6245)
- Upgrade nerpa to actor v4 and bump the version to rc4 (https://github.com/filecoin-project/lotus/pull/6249)
## Fixes
- return buffers after canceling badger operation (https://github.com/filecoin-project/lotus/pull/5796)
- avoid holding a lock while calling the View callback (https://github.com/filecoin-project/lotus/pull/5792)
- storagefsm: Trigger input processing when below limits (https://github.com/filecoin-project/lotus/pull/5801)
- After importing a previously deleted key, be able to delete it again (https://github.com/filecoin-project/lotus/pull/4653)
- fix StateManager.Replay on reward actor (https://github.com/filecoin-project/lotus/pull/5804)
- make sure atomic 64bit fields are 64bit aligned (https://github.com/filecoin-project/lotus/pull/5794)
- Import secp sigs in paych tests (https://github.com/filecoin-project/lotus/pull/5879)
- fix ci build-macos (https://github.com/filecoin-project/lotus/pull/5934)
- Fix creation of remainder account when it's not a multisig (https://github.com/filecoin-project/lotus/pull/5807)
- Fix fallback chainstore (https://github.com/filecoin-project/lotus/pull/6003)
- fix 4857: show help for set-addrs (https://github.com/filecoin-project/lotus/pull/5943)
- fix health report (https://github.com/filecoin-project/lotus/pull/6011)
- fix(ci): Use recent ubuntu LTS release; Update release params ((https://github.com/filecoin-project/lotus/pull/6011))

# 1.8.0 / 2021-04-05

This is a mandatory release of Lotus that upgrades the network to version 12, which introduces various performance improvements to the cron processing of the power actor. The network will upgrade at height 712320, which is 2021-04-29T06:00:00Z.

## Changes

- v4 specs-actors integration, nv12 migration (https://github.com/filecoin-project/lotus/pull/6116)

# 1.6.0 / 2021-04-05

This is a mandatory release of Lotus that upgrades the network to version 11, which implements [FIP-0014](https://github.com/filecoin-project/FIPs/blob/master/FIPS/fip-0014.md). The network will upgrade at height 665280, which is 2021-04-12T22:00:00Z.

## v1 sector extension CLI

This release also expands the `lotus-miner sectors extend` CLI, with a new option that automatically extends all extensible v1 sectors. The option can be run using `lotus-miner sectors extend --v1-sectors`.

- The `tolerance` flag can be passed to indicate what durations aren't "worth" extending. It defaults to one week, which means that sectors whose current lifetime's are within one week of the maximum possible lifetime will not be extended.

- The `expiration-cutoff` flag can be passed to skip sectors whose expiration is past a certain point from the current head. It defaults to infinity (no cutoff), but if, say, 28800 was specified, then only sectors expiring in the next 10 days would be extended (2880 epochs in 1 day).

## Changes

- Util for miners to extend all v1 sectors (https://github.com/filecoin-project/lotus/pull/5924)
- Upgrade the butterfly network (https://github.com/filecoin-project/lotus/pull/5929)
- Introduce the v11 network upgrade (https://github.com/filecoin-project/lotus/pull/5904)
- Debug mode: Make upgrade heights controllable by an envvar (https://github.com/filecoin-project/lotus/pull/5919)

# 1.5.3 / 2021-03-24

This is a patch release of Lotus that introduces small fixes to the Storage FSM.

## Changes

- storagefsm: Fix double unlock with ready WaitDeals sectors (https://github.com/filecoin-project/lotus/pull/5783)
- backupds: Allow larger values in write log (https://github.com/filecoin-project/lotus/pull/5776)
- storagefsm: Don't log the SectorRestart event (https://github.com/filecoin-project/lotus/pull/5779)

# 1.5.2 / 2021-03-11

This is an hotfix release of Lotus that fixes a critical bug introduced in v1.5.1 in the miner windowPoSt logic. This upgrade is only affecting miner nodes.

## Changes
- fix window post rand check (https://github.com/filecoin-project/lotus/pull/5773)
- wdpost: Always use head tipset to get randomness (https://github.com/filecoin-project/lotus/pull/5774)

# 1.5.1 / 2021-03-10

This is an optional release of Lotus that introduces an important fix to the WindowPoSt computation process. The change is to wait for some confidence before drawing beacon randomness for the proof. Without this, invalid proofs might be generated as the result of a null tipset.

## Splitstore

This release also introduces the splitstore, a new optional blockstore that segregates the monolithic blockstore into cold and hot regions. The hot region contains objects from the last 4-5 finalities plus all reachable objects from two finalities away. All other objects are moved to the cold region using a compaction process that executes every finality, once 5 finalities have elapsed.

The splitstore allows us to separate the two regions quite effectively, using two separate badger blockstores. The separation
means that the live working set is much smaller, which results in potentially significant performance improvements. In addition, it means that the coldstore can be moved to a separate (bigger, slower, cheaper) disk without loss of performance.

The design also allows us to use different implementations for the two blockstores; for example, an append-only blockstore could be used for coldstore and a faster memory mapped blockstore could be used for the hotstore (eg LMDB). We plan to experiment with these options in the future.

Once the splitstore has been enabled, the existing monolithic blockstore becomes the coldstore. On the first head change notification, the splitstore will warm up the hotstore by copying all reachable objects from the current tipset into the hotstore.  All new writes go into the hotstore, with the splitstore tracking the write epoch. Once 5 finalities have elapsed, and every finality thereafter, the splitstore compacts by moving cold objects into the coldstore. There is also experimental support for garbage collection, whereby nunreachable objects are simply discarded.

To enable the splitstore, add the following to config.toml:

```
[Chainstore]
  EnableSplitstore = true
```

## Highlights

Other highlights include:

- Improved deal data handling - now multiple deals can be adding to sectors in parallel
- Rewriten sector pledging - it now actually cares about max sealing sector limits
- Better handling for sectors stuck in the RecoverDealIDs state
- lotus-miner sectors extend command
- Optional configurable storage path size limit
- Config to disable owner/worker fallback from control addresses (useful when owner is a key on a hardware wallet)
- A write log for node metadata, which can be restored as a backup when the metadata leveldb becomes corrupted (e.g. when you run out of disk space / system crashes in some bad way)

## Changes

- avoid use mp.cfg directly to avoid race (https://github.com/filecoin-project/lotus/pull/5350)
- Show replacing message CID is state search-msg cli (https://github.com/filecoin-project/lotus/pull/5656)
- Fix riceing by importing the main package (https://github.com/filecoin-project/lotus/pull/5675)
- Remove sectors with all deals expired in RecoverDealIDs (https://github.com/filecoin-project/lotus/pull/5658)
- storagefsm: Rewrite input handling (https://github.com/filecoin-project/lotus/pull/5375)
- reintroduce Refactor send command for better testability (https://github.com/filecoin-project/lotus/pull/5668)
- Improve error message with importing a chain (https://github.com/filecoin-project/lotus/pull/5669)
- storagefsm: Cleanup CC sector creation (https://github.com/filecoin-project/lotus/pull/5612)
- chain list --gas-stats display capacity (https://github.com/filecoin-project/lotus/pull/5676)
- Correct some logs (https://github.com/filecoin-project/lotus/pull/5694)
- refactor blockstores (https://github.com/filecoin-project/lotus/pull/5484)
- Add idle to sync stage's String() (https://github.com/filecoin-project/lotus/pull/5702)
- packer provisioner (https://github.com/filecoin-project/lotus/pull/5604)
- add DeleteMany to Blockstore interface (https://github.com/filecoin-project/lotus/pull/5703)
- segregate chain and state blockstores (https://github.com/filecoin-project/lotus/pull/5695)
- fix(multisig): The format of the amount is not correct in msigLockApp (https://github.com/filecoin-project/lotus/pull/5718)
- Update butterfly network (https://github.com/filecoin-project/lotus/pull/5627)
- Collect worker task metrics (https://github.com/filecoin-project/lotus/pull/5648)
- Correctly format disputer log (https://github.com/filecoin-project/lotus/pull/5716)
- Log block CID in the large delay warning (https://github.com/filecoin-project/lotus/pull/5704)
- Move api client builders to a cliutil package (https://github.com/filecoin-project/lotus/pull/5728)
- Implement net peers --extended (https://github.com/filecoin-project/lotus/pull/5734)
- Command to extend sector expiration (https://github.com/filecoin-project/lotus/pull/5666)
- garbage collect hotstore after compaction (https://github.com/filecoin-project/lotus/pull/5744)
- tune badger gc to repeatedly gc the value log until there is no rewrite (https://github.com/filecoin-project/lotus/pull/5745)
- Add configuration option for pubsub IPColocationWhitelist subnets (https://github.com/filecoin-project/lotus/pull/5735)
- hot/cold blockstore segregation (aka. splitstore) (https://github.com/filecoin-project/lotus/pull/4992)
- Customize verifreg root key and remainder account when making genesis (https://github.com/filecoin-project/lotus/pull/5730)
- chore: update go-graphsync to 0.6.0 (https://github.com/filecoin-project/lotus/pull/5746)
- Add connmgr metadata to NetPeerInfo (https://github.com/filecoin-project/lotus/pull/5749)
- test: attempt to make the splitstore test deterministic (https://github.com/filecoin-project/lotus/pull/5750)
- Feat/api no dep build (https://github.com/filecoin-project/lotus/pull/5729)
- Fix bootstrapper profile setting (https://github.com/filecoin-project/lotus/pull/5756)
- Check liveness of sectors when processing termination batches (https://github.com/filecoin-project/lotus/pull/5759)
- Configurable storage path storage limit (https://github.com/filecoin-project/lotus/pull/5624)
- miner: Config to disable owner/worker address fallback (https://github.com/filecoin-project/lotus/pull/5620)
- Fix TestUnpadReader on Go 1.16 (https://github.com/filecoin-project/lotus/pull/5761)
- Metadata datastore log (https://github.com/filecoin-project/lotus/pull/5755)
- Remove the SR2 stats, leave just the network totals (https://github.com/filecoin-project/lotus/pull/5757)
- fix: wait a bit before starting to compute window post proofs (https://github.com/filecoin-project/lotus/pull/5764)
- fix: retry proof when randomness changes (https://github.com/filecoin-project/lotus/pull/5768)


# 1.5.0 / 2021-02-23

This is a mandatory release of Lotus that introduces the fifth upgrade to the Filecoin network. The network upgrade occurs at height 550321, before which time all nodes must have updated to this release (or later). At this height, [v3 specs-actors](https://github.com/filecoin-project/specs-actors/releases/tag/v3.0.0) will take effect, which in turn implements the following two FIPs:

- [FIP-0007 h/amt-v3](https://github.com/filecoin-project/FIPs/blob/master/FIPS/fip-0007.md) which improves the performance of the Filecoin HAMT and AMT.
- [FIP-0010 off-chain Window PoSt Verification](https://github.com/filecoin-project/FIPs/blob/master/FIPS/fip-0010.md) which reduces the gas consumption of `SubmitWindowedPoSt` messages significantly by optimistically accepting Window PoSt proofs without verification, and allowing them to be disputed later by off-chain verifiers.

Note that the integration of v3 actors was already completed in 1.4.2, this upgrade simply sets the epoch for the upgrade to occur.

## Disputer

FIP-0010 introduces the ability to dispute bad Window PoSts. Node operators are encouraged to run the new Lotus disputer alongside their Lotus daemons. For more information, see the announcement [here](https://github.com/filecoin-project/lotus/discussions/5617#discussioncomment-387333).

## Changes

- [#5341](https://github.com/filecoin-project/lotus/pull/5341)  Add a  `LOTUS_DISABLE_V3_ACTOR_MIGRATION` envvar
  - Setting this envvar to 1 disables the v3 actor migration, should only be used in the event of a failed migration

# 1.4.2 / 2021-02-17

This is a large, and highly recommended, optional release with new features and improvements for lotus miner and deal-making UX. The release also integrates [v3 specs-actors](https://github.com/filecoin-project/specs-actors/releases/tag/v3.0.0), which implements two FIPs:

- [FIP-0007 h/amt-v3](https://github.com/filecoin-project/FIPs/blob/master/FIPS/fip-0007.md) which improves the performance of the Filecoin HAMT and AMT.
- [FIP-0010 off-chain Window PoSt Verification](https://github.com/filecoin-project/FIPs/blob/master/FIPS/fip-0010.md) which reduces the gas consumption of `SubmitWindowedPoSt` messages significantly by optimistically accepting Window PoSt proofs without verification, and allowing them to be disputed later by off-chain verifiers.

Note that this release does NOT set an upgrade epoch for v3 actors to take effect. That will be done in the upcoming 1.5.0 release.

## New Features

- [#5341](https://github.com/filecoin-project/lotus/pull/5341)  Added sector termination API and CLI
  - Run `lotus-miner sectors terminate`
- [#5342](https://github.com/filecoin-project/lotus/pull/5342) Added CLI for using a multisig wallet as miner's owner address
  - See how to set it up [here](https://github.com/filecoin-project/lotus/pull/5342#issue-554009129)
- [#5363](https://github.com/filecoin-project/lotus/pull/5363), [#5418](https://github.com/filecoin-project/lotus/pull/), [#5476](https://github.com/filecoin-project/lotus/pull/5476), [#5459](https://github.com/filecoin-project/lotus/pull/5459) Integrated [spec-actor v3](https://github.com/filecoin-pro5418ject/specs-actors/releases/tag/v3.0.0)
  - [#5472](https://github.com/filecoin-project/lotus/pull/5472) Generate actor v3 methods for pond
- [#5379](https://github.com/filecoin-project/lotus/pull/5379) Added WindowPoSt disputer
  - This is to support [FIP-0010 off-chian Window PoSt verification](https://github.com/filecoin-project/FIPs/blob/master/FIPS/fip-0010.md)
  - See how to run a disputer [here](https://github.com/filecoin-project/lotus/pull/5379#issuecomment-776482445)
- [#5309](https://github.com/filecoin-project/lotus/pull/5309) Batch multiple deals in one `PublishStorageMessages`
  - [#5411](https://github.com/filecoin-project/lotus/pull/5411) Handle batch `PublishStorageDeals` message in sealing recovery
  - [#5505](https://github.com/filecoin-project/lotus/pull/5505) Exclude expired deals from batching in `PublishStorageDeals` messages
  - Added `PublishMsgPeriod` and `MaxDealsPerPublishMsg` to miner `Dealmaking` [configuration](https://lotus.filecoin.io/storage-providers/advanced-configurations/market/#dealmaking-section). See how they work [here](https://lotus.filecoin.io/storage-providers/advanced-configurations/market/#publishing-several-deals-in-one-message).
  - [#5538](https://github.com/filecoin-project/lotus/pull/5538), [#5549](https://github.com/filecoin-project/lotus/pull/5549) Added a command to list pending deals and force publish messages.
    - Run `lotus-miner market pending-publish`
  - [#5428](https://github.com/filecoin-project/lotus/pull/5428) Moved waiting for `PublishStorageDeals` messages' receipt from markets to lotus
- [#5510](https://github.com/filecoin-project/lotus/pull/5510) Added `nerpanet` build option
  - To build `nerpanet`, run `make nerpanet`
- [#5433](https://github.com/filecoin-project/lotus/pull/5433) Added `AlwaysKeepUnsealedCopy` option to the miner configuration
- [#5520](https://github.com/filecoin-project/lotus/pull/5520) Added `MsigGetPending` to get pending transactions for multisig wallets
- [#5219](https://github.com/filecoin-project/lotus/pull/5219) Added interactive mode for lotus-wallet
- [5529](https://github.com/filecoin-project/lotus/pull/5529) Added support for minder nodes in `lotus-shed rpc` util

## Bug Fixes

- [#5210](https://github.com/filecoin-project/lotus/pull/5210) Miner should not dial client on restart
- [#5403](https://github.com/filecoin-project/lotus/pull/5403) When estimating GasLimit only apply prior messages up to the nonce
- [#5410](https://github.com/filecoin-project/lotus/pull/510) Fix the calibnet build option
- [#5492](https://github.com/filecoin-project/lotus/pull/5492) Fixed `has` for ipfsbstore for non-existing blocks
- [#5361](https://github.com/filecoin-project/lotus/pull/5361) Fixed retrieval hangs when using `IpfsOnlineMode=true`
- [#5493](https://github.com/filecoin-project/lotus/pull/5493) Fixed retrieval failure when price-per-byte is zero
- [#5506](https://github.com/filecoin-project/lotus/pull/5506) Fixed contexts in the storage adpater
- [#5515](https://github.com/filecoin-project/lotus/pull/5515) Properly wire up `StateReadState` on gateway API
- [#5582](https://github.com/filecoin-project/lotus/pull/5582) Fixed error logging format strings
- [#5614](https://github.com/filecoin-project/lotus/pull/5614) Fixed websocket reconnecting handling


## Improvements

- [#5389](https://github.com/filecoin-project/lotus/pull/5389) Show verified indicator for `./lotus-miner storage-deals list`
- [#5229](https://github.com/filecoin-project/lotus/pull/5220) Show power for verified deals in `./lotus-miner setocr list`
- [#5407](https://github.com/filecoin-project/lotus/pull/5407) Added explicit check of the miner address protocol
- [#5399](https://github.com/filecoin-project/lotus/pull/5399) watchdog: increase heapprof capture threshold to 90%
- [#5398](https://github.com/filecoin-project/lotus/pull/5398) storageadapter: Look at precommits on-chain since deal publish msg
- [#5470](https://github.com/filecoin-project/lotus/pull/5470) Added `--no-timing` option for `./lotus state compute-state --html`
- [#5417](https://github.com/filecoin-project/lotus/pull/5417) Storage Manager: Always unseal full sectors
- [#5393](https://github.com/filecoin-project/lotus/pull/5393) Switched to [filecoin-ffi bls api ](https://github.com/filecoin-project/filecoin-ffi/pull/159)for bls signatures
- [#5380](https://github.com/filecoin-project/lotus/pull/5210) Refactor deals API tests
- [#5397](https://github.com/filecoin-project/lotus/pull/5397) Fixed a flake in the sync manager edge case test
- [#5406](https://github.com/filecoin-project/lotus/pull/5406) Added a test to ensure a correct window post cannot be disputed
- [#5294](https://github.com/filecoin-project/lotus/pull/5394) Added jobs to build Lotus docker image and push it to AWS ECR
- [#5387](https://github.com/filecoin-project/lotus/pull/5387) Added network info(mainnet|calibnet) in version
- [#5497](https://github.com/filecoin-project/lotus/pull/5497) Export metric for lotus-gateaway
- [#4950](https://github.com/filecoin-project/lotus/pull/4950) Removed bench policy
- [#5047](https://github.com/filecoin-project/lotus/pull/5047) Improved the UX for `./lotus-shed bitfield enc`
- [#5282](https://github.com/filecoin-project/lotus/pull/5282) Snake a context through the chian blockstore creation
- [#5350](https://github.com/filecoin-project/lotus/pull/5350) Avoid using `mp.cfg` directrly to prevent race condition
- [#5449](https://github.com/filecoin-project/lotus/pull/5449) Documented the block-header better
- [#5404](https://github.com/filecoin-project/lotus/pull/5404) Added retrying proofs if an incorrect one is generated
- [#4545](https://github.com/filecoin-project/lotus/pull/4545) Made state tipset usage consistent in the API
- [#5540](https://github.com/filecoin-project/lotus/pull/5540) Removed unnecessary database reads in validation check
- [#5554](https://github.com/filecoin-project/lotus/pull/5554) Fixed `build lotus-soup` CI job
- [#5552](https://github.com/filecoin-project/lotus/pull/5552) Updated CircleCI to halt gracefully
- [#5555](https://github.com/filecoin-project/lotus/pull/5555) Cleanup and add docstrings of node builder
- [#5564](https://github.com/filecoin-project/lotus/pull/5564) Stopped depending on gocheck with gomod
- [#5574](https://github.com/filecoin-project/lotus/pull/5574) Updated CLI UI
- [#5570](https://github.com/filecoin-project/lotus/pull/5570) Added code CID to `StateReadState` return object
- [#5565](https://github.com/filecoin-project/lotus/pull/5565) Added storageadapter.PublishMsgConfig to miner in testkit for lotus-soup testplan
- [#5571](https://github.com/filecoin-project/lotus/pull/5571) Added `lotus-seed gensis car` to generate lotus block for devnets
- [#5613](https://github.com/filecoin-project/lotus/pull/5613) Check format in client commP util
- [#5507](https://github.com/filecoin-project/lotus/pull/5507) Refactored coalescing logic into its own function and take both cancellation sets into account
- [#5592](https://github.com/filecoin-project/lotus/pull/5592) Verify FFI version before building

## Dependency Updates
- [#5296](https://github.com/filecoin-project/lotus/pull/5396) Upgraded to [raulk/go-watchdog@v1.0.1](https://github.com/raulk/go-watchdog/releases/tag/v1.0.1)
- [#5450](https://github.com/filecoin-project/lotus/pull/5450) Dependency updates
- [#5425](https://github.com/filecoin-project/lotus/pull/5425) Fixed stale imports in testplans/lotus-soup
- [#5535](https://github.com/filecoin-project/lotus/pull/5535) Updated to [go-fil-markets@v1.1.7](https://github.com/filecoin-project/go-fil-markets/releases/tag/v1.1.7)
- [#5616](https://github.com/filecoin-project/lotus/pull/5600) Updated to [filecoin-ffi@b6e0b35fb49ed0fe](https://github.com/filecoin-project/filecoin-ffi/releases/tag/b6e0b35fb49ed0fe)
- [#5599](https://github.com/filecoin-project/lotus/pull/5599) Updated to [go-bitfield@v0.2.4](https://github.com/filecoin-project/go-bitfield/releases/tag/v0.2.4)
- [#5614](https://github.com/filecoin-project/lotus/pull/5614), , [#5621](https://github.com/filecoin-project/lotus/pull/5621) Updated to [go-jsonrpc@v0.1.3](https://github.com/filecoin-project/go-jsonrpc/releases/tag/v0.1.3)
- [#5459](https://github.com/filecoin-project/lotus/pull/5459) Updated to [spec-actors@v3.0.1](https://github.com/filecoin-project/specs-actors/releases/tag/v3.0.1)


## Network Version v10 Upgrade
- [#5473](https://github.com/filecoin-project/lotus/pull/5473) Merged staging branch for v1.5.0
- [#5603](https://github.com/filecoin-project/lotus/pull/5603) Set nerpanet's upgrade epochs up to v3 actors
- [#5471](https://github.com/filecoin-project/lotus/pull/5471), [#5456](https://github.com/filecoin-project/lotus/pull/5456) Set calibration net actor v3 migration epochs for testing
- [#5434](https://github.com/filecoin-project/lotus/pull/5434) Implemented pre-migration framework
- [#5476](https://github.com/filecoin-project/lotus/pull/5477) Tune migration

# 1.4.1 / 2021-01-20

This is an optional Lotus release that introduces various improvements to the sealing, mining, and deal-making processes. In particular, [#5341](https://github.com/filecoin-project/lotus/pull/5341) introduces the ability for Lotus miners to terminate sectors.

## Changes

#### Core Lotus

- fix(sync): enforce ForkLengthThreshold for synced chain (https://github.com/filecoin-project/lotus/pull/5182)
- introduce memory watchdog; LOTUS_MAX_HEAP (https://github.com/filecoin-project/lotus/pull/5101)
- Skip bootstrapping if no peers specified (https://github.com/filecoin-project/lotus/pull/5301)
- Chainxchg write response timeout (https://github.com/filecoin-project/lotus/pull/5254)
- update NewestNetworkVersion (https://github.com/filecoin-project/lotus/pull/5277)
- fix(sync): remove checks bypass when we submit the block (https://github.com/filecoin-project/lotus/pull/4192)
- chore: export vm.ShouldBurn (https://github.com/filecoin-project/lotus/pull/5355)
- fix(sync): enforce fork len when changing head (https://github.com/filecoin-project/lotus/pull/5244)
- Use 55th percentile instead of median for gas-price (https://github.com/filecoin-project/lotus/pull/5369)
- update go-libp2p-pubsub to v0.4.1 (https://github.com/filecoin-project/lotus/pull/5329)

#### Sealing

- Sector termination support (https://github.com/filecoin-project/lotus/pull/5341)
- update weight canSeal and canStore when attach (https://github.com/filecoin-project/lotus/pull/5242/files)
- sector-storage/mock: improve mocked readpiece (https://github.com/filecoin-project/lotus/pull/5208)
- Fix deadlock in runWorker in sched_worker.go (https://github.com/filecoin-project/lotus/pull/5251)
- Skip checking terminated sectors provable (https://github.com/filecoin-project/lotus/pull/5217)
- storagefsm: Fix unsealedInfoMap.lk init race (https://github.com/filecoin-project/lotus/pull/5319)
- Multicore AddPiece CommP (https://github.com/filecoin-project/lotus/pull/5320)
- storagefsm: Send correct event on ErrExpiredTicket in CommitFailed (https://github.com/filecoin-project/lotus/pull/5366)
- expose StateSearchMessage on gateway (https://github.com/filecoin-project/lotus/pull/5382)
- fix FileSize to return correct disk usage recursively (https://github.com/filecoin-project/lotus/pull/5384)

#### Dealmaking

- Better error message when withdrawing funds (https://github.com/filecoin-project/lotus/pull/5293)
- add verbose for list transfers (https://github.com/filecoin-project/lotus/pull/5259)
- cli - rename `client info` to `client balances` (https://github.com/filecoin-project/lotus/pull/5304)
- Better CLI for wallet market withdraw and client info (https://github.com/filecoin-project/lotus/pull/5303)

#### UX

- correct flag usages for replace cmd (https://github.com/filecoin-project/lotus/pull/5255)
- lotus state call will panic (https://github.com/filecoin-project/lotus/pull/5275)
- fix get sector bug (https://github.com/filecoin-project/lotus/pull/4976)
- feat: lotus wallet market add (adds funds to storage market actor) (https://github.com/filecoin-project/lotus/pull/5300)
- Fix client flag parsing in client balances cli (https://github.com/filecoin-project/lotus/pull/5312)
- delete slash-consensus miner (https://github.com/filecoin-project/lotus/pull/4577)
- add fund sufficient check in send (https://github.com/filecoin-project/lotus/pull/5252)
- enable parse and shorten negative FIL values (https://github.com/filecoin-project/lotus/pull/5315)
- add limit and rate for chain noise (https://github.com/filecoin-project/lotus/pull/5223)
- add bench env print (https://github.com/filecoin-project/lotus/pull/5222)
- Implement full-node restore option (https://github.com/filecoin-project/lotus/pull/5362)
- add color for token amount (https://github.com/filecoin-project/lotus/pull/5352)
- correct log in maybeUseAddress (https://github.com/filecoin-project/lotus/pull/5359)
- add slash-consensus from flag (https://github.com/filecoin-project/lotus/pull/5378)

#### Testing

- tvx extract: more tipset extraction goodness (https://github.com/filecoin-project/lotus/pull/5258)
- Fix race in blockstore test suite (https://github.com/filecoin-project/lotus/pull/5297)


#### Build & Networks

- Remove LOTUS_DISABLE_V2_ACTOR_MIGRATION envvar (https://github.com/filecoin-project/lotus/pull/5289)
- Create a calibnet build option (https://github.com/filecoin-project/lotus/pull/5288)
- Calibnet: Set Orange epoch (https://github.com/filecoin-project/lotus/pull/5325)

#### Management

- Update SECURITY.md (https://github.com/filecoin-project/lotus/pull/5246)
- README: Contribute section (https://github.com/filecoin-project/lotus/pull/5330)
- README: refine Contribute section (https://github.com/filecoin-project/lotus/pull/5331)
- Add misc tooling to codecov ignore list (https://github.com/filecoin-project/lotus/pull/5347)

# 1.4.0 / 2020-12-19

This is a MANDATORY hotfix release of Lotus that resolves a chain halt at height 336,459 caused by nondeterminism in specs-actors. The fix is to update actors to 2.3.3 in order to incorporate this fix https://github.com/filecoin-project/specs-actors/pull/1334.

# 1.3.0 / 2020-12-16

This is a mandatory release of Lotus that introduces the third post-liftoff upgrade to the Filecoin network. The network upgrade occurs at height 343200, before which time all nodes must have updated to this release (or later). The change that breaks consensus is an implementation of FIP-0009(https://github.com/filecoin-project/FIPs/blob/master/FIPS/fip-0009.md).

## Changes

- Disable gas burning for window post messages (https://github.com/filecoin-project/lotus/pull/5200)
- fix lock propose (https://github.com/filecoin-project/lotus/pull/5197)

# 1.2.3 / 2020-12-15

This is an optional Lotus release that introduces many performance improvements, bugfixes, and UX improvements.

## Changes

- When waiting for deal commit messages, ignore unsuccessful messages (https://github.com/filecoin-project/lotus/pull/5189)
- Bigger copy buffer size for stores (https://github.com/filecoin-project/lotus/pull/5177)
- Print MinPieceSize when querying ask (https://github.com/filecoin-project/lotus/pull/5178)
- Optimize miner info & sectors list loading (https://github.com/filecoin-project/lotus/pull/5176)
- Allow miners to filter (un)verified deals (https://github.com/filecoin-project/lotus/pull/5094)
- Fix curSealing out of MaxSealingSectors limit (https://github.com/filecoin-project/lotus/pull/5166)
- Add mpool pending from / to filter (https://github.com/filecoin-project/lotus/pull/5169)
- Add metrics for delayed blocks (https://github.com/filecoin-project/lotus/pull/5171)
- Fix PushUntrusted publishing -- the message is local (https://github.com/filecoin-project/lotus/pull/5173)
- Avoid potential hang in events API when starting event listener (https://github.com/filecoin-project/lotus/pull/5159)
- Show data transfer ID in list-deals (https://github.com/filecoin-project/lotus/pull/5150)
- Fix events API mutex locking (https://github.com/filecoin-project/lotus/pull/5160)
- Message pool refactors (https://github.com/filecoin-project/lotus/pull/5162)
- Fix lotus-shed cid output (https://github.com/filecoin-project/lotus/pull/5072)
- Use FundManager to withdraw funds, add MarketWithdraw API (https://github.com/filecoin-project/lotus/pull/5112)
- Add keygen outfile (https://github.com/filecoin-project/lotus/pull/5118)
- Update sr2 stat aggregation (https://github.com/filecoin-project/lotus/pull/5114)
- Fix miner control address lookup (https://github.com/filecoin-project/lotus/pull/5119)
- Fix send with declared nonce 0 (https://github.com/filecoin-project/lotus/pull/5111)
- Introduce memory watchdog; LOTUS_MAX_HEAP (https://github.com/filecoin-project/lotus/pull/5101)
- Miner control address config for (pre)commits (https://github.com/filecoin-project/lotus/pull/5103)
- Delete repeated call func (https://github.com/filecoin-project/lotus/pull/5099)
- lotus-shed ledger show command (https://github.com/filecoin-project/lotus/pull/5098)
- Log a message when there aren't enough peers for sync (https://github.com/filecoin-project/lotus/pull/5105)
- Miner code cleanup (https://github.com/filecoin-project/lotus/pull/5107)

# 1.2.2 / 2020-12-03

This is an optional Lotus release that introduces various improvements to the mining logic and deal-making workflow, as well as several new UX features.

## Changes

- Set lower feecap on PoSt messages with low balance (https://github.com/filecoin-project/lotus/pull/4217)
- Add options to set BlockProfileRate and MutexProfileFraction (https://github.com/filecoin-project/lotus/pull/4140)
- Shed/post find (https://github.com/filecoin-project/lotus/pull/4355)
- tvx extract: make it work with secp messages.(https://github.com/filecoin-project/lotus/pull/4583)
- update go from 1.14 to 1.15 (https://github.com/filecoin-project/lotus/pull/4909)
- print multiple blocks from miner cid (https://github.com/filecoin-project/lotus/pull/4767)
- Connection Gater support (https://github.com/filecoin-project/lotus/pull/4849)
- just return storedask.NewStoredAsk to reduce unuseful code (https://github.com/filecoin-project/lotus/pull/4902)
- add go main version (https://github.com/filecoin-project/lotus/pull/4910)
- Use version0 when pre-sealing (https://github.com/filecoin-project/lotus/pull/4911)
- optimize code UpgradeTapeHeight and go fmt (https://github.com/filecoin-project/lotus/pull/4913)
- CLI to get network version (https://github.com/filecoin-project/lotus/pull/4914)
- Improve error for ActorsVersionPredicate (https://github.com/filecoin-project/lotus/pull/4915)
- upgrade to go-fil-markets 1.0.5 (https://github.com/filecoin-project/lotus/pull/4916)
- bug:replace with func recordFailure (https://github.com/filecoin-project/lotus/pull/4919)
- Remove unused key (https://github.com/filecoin-project/lotus/pull/4924)
- change typeV7 make len (https://github.com/filecoin-project/lotus/pull/4943)
- emit events for peer disconnections and act upon them in the blocksync tracker (https://github.com/filecoin-project/lotus/pull/4754)
- Fix lotus bench error (https://github.com/filecoin-project/lotus/pull/4305)
- Reduce badger ValueTreshold to 128 (https://github.com/filecoin-project/lotus/pull/4629)
- Downgrade duplicate nonce logs to debug (https://github.com/filecoin-project/lotus/pull/4933)
- readme update golang version from 1.14.7 to 1.15.5 (https://github.com/filecoin-project/lotus/pull/4974)
- add data transfer logging (https://github.com/filecoin-project/lotus/pull/4975)
- Remove all temp file generation for deals (https://github.com/filecoin-project/lotus/pull/4929)
- fix get sector bug (https://github.com/filecoin-project/lotus/pull/4976)
- fix nil pointer in StateSectorPreCommitInfo (https://github.com/filecoin-project/lotus/pull/4082)
- Add logging on data-transfer to miner (https://github.com/filecoin-project/lotus/pull/4980)
- bugfix: fixup devnet script (https://github.com/filecoin-project/lotus/pull/4956)
- modify for unsafe (https://github.com/filecoin-project/lotus/pull/4024)
- move testground/lotus-soup testplan from oni to lotus (https://github.com/filecoin-project/lotus/pull/4727)
- Setup remainder msig signers when parsing genesis template (https://github.com/filecoin-project/lotus/pull/4904)
- Update JSON RPC server to enforce a maximum request size (https://github.com/filecoin-project/lotus/pull/4923)
- New SR-specific lotus-shed cmd (https://github.com/filecoin-project/lotus/pull/4971)
- update index to sectorNumber (https://github.com/filecoin-project/lotus/pull/4987)
- storagefsm: Fix expired ticket retry loop (https://github.com/filecoin-project/lotus/pull/4876)
- add .sec scale to measurements; humanize for metric tags (https://github.com/filecoin-project/lotus/pull/4989)
- Support seal proof type switching (https://github.com/filecoin-project/lotus/pull/4873)
- fix log format (https://github.com/filecoin-project/lotus/pull/4984)
- Format workerID as string (https://github.com/filecoin-project/lotus/pull/4973)
- miner: Winning PoSt Warmup (https://github.com/filecoin-project/lotus/pull/4824)
- Default StartDealParams's fast retrieval field to true over JSON (https://github.com/filecoin-project/lotus/pull/4998)
- Fix actor not found in chain inspect-usage (https://github.com/filecoin-project/lotus/pull/5010)
- storagefsm: Improve new deal sector logic (https://github.com/filecoin-project/lotus/pull/5007)
- Configure simultaneous requests (https://github.com/filecoin-project/lotus/pull/4996)
- miner: log winningPoSt duration separately (https://github.com/filecoin-project/lotus/pull/5005)
- fix wallet dead lock (https://github.com/filecoin-project/lotus/pull/5002)
- Update go-jsonrpc to v0.1.2 (https://github.com/filecoin-project/lotus/pull/5015)
- markets - separate watching for pre-commit from prove-commit (https://github.com/filecoin-project/lotus/pull/4945)
- storagefsm: Add missing planners (https://github.com/filecoin-project/lotus/pull/5016)
- fix wallet delete address where address is default (https://github.com/filecoin-project/lotus/pull/5019)
- worker: More robust remote checks (https://github.com/filecoin-project/lotus/pull/5008)
- Add new booststrappers (https://github.com/filecoin-project/lotus/pull/4007)
- add a tooling to make filecoin accounting a little easier (https://github.com/filecoin-project/lotus/pull/5025)
- fix: start a new line in print miner-info to avoid ambiguous display (https://github.com/filecoin-project/lotus/pull/5029)
- Print gas limit sum in mpool stat (https://github.com/filecoin-project/lotus/pull/5035)
- Fix chainstore tipset leak (https://github.com/filecoin-project/lotus/pull/5037)
- shed rpc: Allow calling with args (https://github.com/filecoin-project/lotus/pull/5036)
- Make --gas-limit optional in mpool replace cli (https://github.com/filecoin-project/lotus/pull/5059)
- client list-asks --by-ping (https://github.com/filecoin-project/lotus/pull/5060)
- Ledger signature verification (https://github.com/filecoin-project/lotus/pull/5068)
- Fix helptext for verified-deal default in client deal (https://github.com/filecoin-project/lotus/pull/5074)
- worker: Support setting task types at runtime (https://github.com/filecoin-project/lotus/pull/5023)
- Enable Callers tracing when GasTracing is enabled (https://github.com/filecoin-project/lotus/pull/5080)
- Cancel transfer cancels storage deal (https://github.com/filecoin-project/lotus/pull/5032)
- Sector check command (https://github.com/filecoin-project/lotus/pull/5041)
- add commp-to-cid base64 decode (https://github.com/filecoin-project/lotus/pull/5079)
- miner info cli improvements (https://github.com/filecoin-project/lotus/pull/5083)
- miner: Add slow mode to proving check (https://github.com/filecoin-project/lotus/pull/5086)
- Error out deals that are not activated by proposed deal start epoch (https://github.com/filecoin-project/lotus/pull/5061)

# 1.2.1 / 2020-11-20

This is a very small release of Lotus that fixes an issue users are experiencing when importing snapshots. There is no need to upgrade unless you experience an issue with creating a new datastore directory in the Lotus repo.

## Changes

- fix blockstore directory not created automatically (https://github.com/filecoin-project/lotus/pull/4922)
- WindowPoStScheduler.checkSectors() delete useless judgment (https://github.com/filecoin-project/lotus/pull/4918)


# 1.2.0 / 2020-11-18

This is a mandatory release of Lotus that introduces the second post-liftoff upgrade to the Filecoin network. The network upgrade occurs at height 265200, before which time all nodes must have updated to this release (or later). This release also bumps the required version of Go to 1.15.

The changes that break consensus are:

- Upgrading to sepcs-actors 2.3.2 (https://github.com/filecoin-project/specs-actors/releases/tag/v2.3.2)
- Introducing proofs v5.4.0 (https://github.com/filecoin-project/rust-fil-proofs/releases/tag/storage-proofs-v5.4.0), and switching between the proof types (https://github.com/filecoin-project/lotus/pull/4873)
- Don't use terminated sectors for winning PoSt (https://github.com/filecoin-project/lotus/pull/4770)
- Various small VM-level edge-case handling (https://github.com/filecoin-project/lotus/pull/4783)
- Correction of the VM circulating supply calculation (https://github.com/filecoin-project/lotus/pull/4862)
- Retuning gas costs (https://github.com/filecoin-project/lotus/pull/4830)
- Avoid sending messages to the zero BLS address (https://github.com/filecoin-project/lotus/pull/4888)

## Other Changes

- delayed pubsub subscribe for messages topic (https://github.com/filecoin-project/lotus/pull/3646)
- add chain base64 decode params (https://github.com/filecoin-project/lotus/pull/4748)
- chore(dep): update bitswap to fix an initialization race that could panic (https://github.com/filecoin-project/lotus/pull/4855)
- Chore/blockstore nits (https://github.com/filecoin-project/lotus/pull/4813)
- Print Consensus Faults in miner info (https://github.com/filecoin-project/lotus/pull/4853)
- Truncate genesis file before generating (https://github.com/filecoin-project/lotus/pull/4851)
- miner: Winning PoSt Warmup (https://github.com/filecoin-project/lotus/pull/4824)
- Fix init actor address map diffing (https://github.com/filecoin-project/lotus/pull/4875)
- Bump API versions to 1.0.0 (https://github.com/filecoin-project/lotus/pull/4884)
- Fix cid recording issue (https://github.com/filecoin-project/lotus/pull/4874)
- Speed up worker key retrieval (https://github.com/filecoin-project/lotus/pull/4885)
- Add error codes to worker return (https://github.com/filecoin-project/lotus/pull/4890)
- Update go to 1.15.5 (https://github.com/filecoin-project/lotus/pull/4896)
- Fix MaxSealingSectrosForDeals getting reset to 0 (https://github.com/filecoin-project/lotus/pull/4879)
- add sanity check for maximum block size (https://github.com/filecoin-project/lotus/pull/3171)
- Check (pre)commit receipt before other checks in failed states (https://github.com/filecoin-project/lotus/pull/4712)
- fix badger double open on daemon --import-snapshot; chainstore lifecycle (https://github.com/filecoin-project/lotus/pull/4872)
- Update to ipfs-blockstore 1.0.3 (https://github.com/filecoin-project/lotus/pull/4897)
- break loop when found warm up sector (https://github.com/filecoin-project/lotus/pull/4869)
- Tweak handling of bad beneficaries in DeleteActor (https://github.com/filecoin-project/lotus/pull/4903)
- cap maximum number of messages per block in selection (https://github.com/filecoin-project/lotus/pull/4905)
- Set Calico epoch (https://github.com/filecoin-project/lotus/pull/4889)

# 1.1.3 / 2020-11-13

This is an optional release of Lotus that upgrades Lotus dependencies, and includes many performance enhancements, bugfixes, and UX improvements.

## Highlights

- Refactored much of the miner code (https://github.com/filecoin-project/lotus/pull/3618), improving its recovery from restarts and overall sector success rate
- Updated [proofs](https://github.com/filecoin-project/rust-fil-proofs) to v5.3.0, which brings significant performance improvements
- Updated [markets](https://github.com/filecoin-project/go-fil-markets/releases/tag/v1.0.4) to v1.0.4, which reduces failures due to reorgs (https://github.com/filecoin-project/lotus/pull/4730) and uses the newly refactored fund manager (https://github.com/filecoin-project/lotus/pull/4736)

## Changes

#### Core Lotus

- polish: add Equals method to MinerInfo shim (https://github.com/filecoin-project/lotus/pull/4604)
- Fix messagepool accounting (https://github.com/filecoin-project/lotus/pull/4668)
- Prep for gas balancing (https://github.com/filecoin-project/lotus/pull/4651)
- Reduce badger ValueThreshold to 128 (https://github.com/filecoin-project/lotus/pull/4629)
- Config for default max gas fee (https://github.com/filecoin-project/lotus/pull/4652)
- bootstrap: don't return early when one drand resolution fails (https://github.com/filecoin-project/lotus/pull/4626)
- polish: add ClaimsChanged and DiffClaims method to power shim (https://github.com/filecoin-project/lotus/pull/4628)
- Simplify chain event Called API (https://github.com/filecoin-project/lotus/pull/4664)
- Cache deal states for most recent old/new tipset (https://github.com/filecoin-project/lotus/pull/4623)
- Add miner available balance and power info to state miner info (https://github.com/filecoin-project/lotus/pull/4618)
- Call GetHeaviestTipSet() only once when syncing (https://github.com/filecoin-project/lotus/pull/4696)
- modify runtime gasUsed printf (https://github.com/filecoin-project/lotus/pull/4704)
- Rename builtin actor generators (https://github.com/filecoin-project/lotus/pull/4697)
- Move gas multiplier as property of pricelist (https://github.com/filecoin-project/lotus/pull/4728)
- polish: add msig pendingtxn diffing and comp (https://github.com/filecoin-project/lotus/pull/4719)
- Optional chain Bitswap (https://github.com/filecoin-project/lotus/pull/4717)
- rewrite sync manager (https://github.com/filecoin-project/lotus/pull/4599)
- async connect to bootstrappers (https://github.com/filecoin-project/lotus/pull/4785)
- head change coalescer (https://github.com/filecoin-project/lotus/pull/4688)
- move to native badger blockstore; leverage zero-copy View() to deserialize in-place (https://github.com/filecoin-project/lotus/pull/4681)
- badger blockstore: minor improvements (https://github.com/filecoin-project/lotus/pull/4811)
- Do not fail wallet delete because of pre-existing trashed key (https://github.com/filecoin-project/lotus/pull/4589)
- Correctly delete the default wallet address (https://github.com/filecoin-project/lotus/pull/4705)
- Reduce badger ValueTreshold to 128 (https://github.com/filecoin-project/lotus/pull/4629)
- predicates: Fast StateGetActor wrapper (https://github.com/filecoin-project/lotus/pull/4835)

#### Mining

- worker key should change when set sender found key not equal with the value on chain (https://github.com/filecoin-project/lotus/pull/4595)
- extern/sector-storage: fix GPU usage overwrite bug (https://github.com/filecoin-project/lotus/pull/4627)
- sectorstorage: Fix manager restart edge-case (https://github.com/filecoin-project/lotus/pull/4645)
- storagefsm: Fix GetTicket loop when the sector is already precommitted (https://github.com/filecoin-project/lotus/pull/4643)
- Debug flag to force running sealing scheduler (https://github.com/filecoin-project/lotus/pull/4662)
- Fix worker reenabling, handle multiple restarts in worker (https://github.com/filecoin-project/lotus/pull/4666)
- keep retrying the proof until we run out of sectors to skip (https://github.com/filecoin-project/lotus/pull/4633)
- worker: Commands to pause/resume task processing (https://github.com/filecoin-project/lotus/pull/4615)
- struct name incorrect (https://github.com/filecoin-project/lotus/pull/4699)
- optimize code replace strings with constants (https://github.com/filecoin-project/lotus/pull/4769)
- optimize pledge sector (https://github.com/filecoin-project/lotus/pull/4765)
- Track sealing processes across lotus-miner restarts (https://github.com/filecoin-project/lotus/pull/3618)
- Fix scheduler lockups after storage is freed (https://github.com/filecoin-project/lotus/pull/4778)
- storage: Track worker hostnames with work (https://github.com/filecoin-project/lotus/pull/4779)
- Expand sched-diag; Command to abort sealing calls (https://github.com/filecoin-project/lotus/pull/4804)
- miner: Winning PoSt Warmup (https://github.com/filecoin-project/lotus/pull/4824)
- docsgen: Support miner/worker (https://github.com/filecoin-project/lotus/pull/4817)
- miner: Basic storage cleanup command (https://github.com/filecoin-project/lotus/pull/4834)

#### Markets and Data Transfer

- Flesh out data transfer features (https://github.com/filecoin-project/lotus/pull/4572)
- Fix memory leaks in data transfer (https://github.com/filecoin-project/lotus/pull/4619)
- Handle deal id changes in OnDealSectorCommitted (https://github.com/filecoin-project/lotus/pull/4730)
- Refactor FundManager (https://github.com/filecoin-project/lotus/pull/4736)
- refactor: integrate new FundManager (https://github.com/filecoin-project/lotus/pull/4787)
- Fix race in paych manager when req context is cancelled (https://github.com/filecoin-project/lotus/pull/4803)
- fix race in paych manager add funds (https://github.com/filecoin-project/lotus/pull/4597)
- Fix panic in FundManager (https://github.com/filecoin-project/lotus/pull/4808)
- Fix: dont crash on startup if funds migration fails (https://github.com/filecoin-project/lotus/pull/4827)

#### UX

- Make EarlyExpiration in sectors list less scary (https://github.com/filecoin-project/lotus/pull/4600)
- Add commands to change the worker key (https://github.com/filecoin-project/lotus/pull/4513)
- Expose ClientDealSize via CLI (https://github.com/filecoin-project/lotus/pull/4569)
- client deal: Cache CommD when creating multiple deals (https://github.com/filecoin-project/lotus/pull/4535)
- miner sectors list: flags for events/seal time (https://github.com/filecoin-project/lotus/pull/4649)
- make IPFS online mode configurable (https://github.com/filecoin-project/lotus/pull/4650)
- Add sync status to miner info command (https://github.com/filecoin-project/lotus/pull/4669)
- Add a StateDecodeParams method (https://github.com/filecoin-project/lotus/pull/4105)
- sched: Interactive RPC Shell (https://github.com/filecoin-project/lotus/pull/4692)
- Add api for getting status given a code (https://github.com/filecoin-project/lotus/pull/4210)
- Update lotus-stats with a richer cli (https://github.com/filecoin-project/lotus/pull/4718)
- Use TSK passed to GasEstimateGasLimit (https://github.com/filecoin-project/lotus/pull/4739)
- match data type for reward state api (https://github.com/filecoin-project/lotus/pull/4745)
- Add `termination-estimate` to get an estimation for how much a termination penalty will be (https://github.com/filecoin-project/lotus/pull/4617)
- Restrict `ParseFIL` input length (https://github.com/filecoin-project/lotus/pull/4780)
- cmd sectors commitIDs len debug (https://github.com/filecoin-project/lotus/pull/4786)
- Add client deal-stats CLI (https://github.com/filecoin-project/lotus/pull/4788)
- Modify printf format (https://github.com/filecoin-project/lotus/pull/4795)
- Updated msig inspect (https://github.com/filecoin-project/lotus/pull/4533)
- Delete the duplicate output (https://github.com/filecoin-project/lotus/pull/4819)
- miner: Storage list sectors command (https://github.com/filecoin-project/lotus/pull/4831)
- drop a few logs down to debug (https://github.com/filecoin-project/lotus/pull/4832)

#### Testing and Tooling

- refactor: share code between CLI tests (https://github.com/filecoin-project/lotus/pull/4598)
- Fix flaky TestCLIDealFlow (https://github.com/filecoin-project/lotus/pull/4608)
- Fix flaky testMiningReal (https://github.com/filecoin-project/lotus/pull/4609)
- Add election run-dummy command (https://github.com/filecoin-project/lotus/pull/4498)
- Fix .gitmodules (https://github.com/filecoin-project/lotus/pull/4713)
- fix metrics wiring.(https://github.com/filecoin-project/lotus/pull/4691)
- shed: Util for creating ID CIDs (https://github.com/filecoin-project/lotus/pull/4726)
- Run kumquat upgrade on devnets (https://github.com/filecoin-project/lotus/pull/4734)
- Make pond work again (https://github.com/filecoin-project/lotus/pull/4775)
- lotus-stats: fix influx flags (https://github.com/filecoin-project/lotus/pull/4810)
- 2k sync BootstrapPeerThreshold (https://github.com/filecoin-project/lotus/pull/4797)
- test for FundManager panic to ensure it is fixed (https://github.com/filecoin-project/lotus/pull/4825)
- Stop mining at the end of tests (https://github.com/filecoin-project/lotus/pull/4826)
- Make some logs quieter (https://github.com/filecoin-project/lotus/pull/4709)

#### Dependencies

- update filecoin-ffi in go mod (https://github.com/filecoin-project/lotus/pull/4584)
- Update FFI (https://github.com/filecoin-project/lotus/pull/4613)
- feat: integrate new optional blst backend and verification optimizations from proofs (https://github.com/filecoin-project/lotus/pull/4630)
- Use https for blst submodule (https://github.com/filecoin-project/lotus/pull/4710)
- Update go-bitfield (https://github.com/filecoin-project/lotus/pull/4756)
- Update Yamux (https://github.com/filecoin-project/lotus/pull/4758)
- Update to latest go-bitfield (https://github.com/filecoin-project/lotus/pull/4793)
- Update to latest go-address (https://github.com/filecoin-project/lotus/pull/4798)
- update libp2p for stream interface changes (https://github.com/filecoin-project/lotus/pull/4814)

# 1.1.2 / 2020-10-24

This is a patch release of Lotus that builds on the fixes involving worker keys that was introduced in v1.1.1. Miners and node operators should update to this release as soon as possible in order to ensure their blocks are propagated and validated.

## Changes

- Handle worker key changes correctly in runtime (https://github.com/filecoin-project/lotus/pull/4579)

# 1.1.1 / 2020-10-24

This is a patch release of Lotus that addresses some issues caused by when miners change their worker keys. Miners and node operators should update to this release as soon as possible, especially any miner who has changed their worker key recently.

## Changes

- Miner finder for interactive client deal CLI (https://github.com/filecoin-project/lotus/pull/4504)
- Disable blockstore bloom filter (https://github.com/filecoin-project/lotus/pull/4512)
- Add api for getting status given a code (https://github.com/filecoin-project/lotus/pull/4210)
- add batch api for push messages (https://github.com/filecoin-project/lotus/pull/4236)
- add measure datastore wrapper around bench chain datastore (https://github.com/filecoin-project/lotus/pull/4302)
- Look at block base fee for PCR (https://github.com/filecoin-project/lotus/pull/4313)
- Add a shed util to determine % of power that has won a block (https://github.com/filecoin-project/lotus/pull/4318)
- Shed/borked cmd (https://github.com/filecoin-project/lotus/pull/4339)
- optimize mining code (https://github.com/filecoin-project/lotus/pull/4379)
- heaviestTipSet reurning nil is a ok (https://github.com/filecoin-project/lotus/pull/4523)
- Remove most v0 actor imports (https://github.com/filecoin-project/lotus/pull/4383)
- Small chain export optimization (https://github.com/filecoin-project/lotus/pull/4536)
- Add block list to pcr (https://github.com/filecoin-project/lotus/pull/4314)
- Fix circ supply default in conformance (https://github.com/filecoin-project/lotus/pull/4449)
- miner: fix init --create-worker-key (https://github.com/filecoin-project/lotus/pull/4475)
- make push and addLocal atomic (https://github.com/filecoin-project/lotus/pull/4500)
- add some methods that oni needs (https://github.com/filecoin-project/lotus/pull/4501)
- MinerGetBaseInfo: if miner is not found in lookback, check current (https://github.com/filecoin-project/lotus/pull/4508)
- Delete wallet from local wallet cache (https://github.com/filecoin-project/lotus/pull/4526)
- Fix lotus-shed ledger list (https://github.com/filecoin-project/lotus/pull/4521)
- Manage sectors by size instead of proof type (https://github.com/filecoin-project/lotus/pull/4511)
- Feat/api request metrics wrapper (https://github.com/filecoin-project/lotus/pull/4516)
- Fix chain sync stopping to sync (https://github.com/filecoin-project/lotus/pull/4541)
- Use the correct lookback for the worker key when creating blocks (https://github.com/filecoin-project/lotus/pull/4539)
- Cleanup test initialization and always validate VRFs in tests (https://github.com/filecoin-project/lotus/pull/4538)
- Add a market WithdrawBalance CLI (https://github.com/filecoin-project/lotus/pull/4524)
- wallet list: Add market balance and ID address flags (https://github.com/filecoin-project/lotus/pull/4555)
- tvx simulate command; tvx extract --ignore-sanity-checks (https://github.com/filecoin-project/lotus/pull/4554)
- lotus-lite: CLI tests for `lotus client` commands (https://github.com/filecoin-project/lotus/pull/4497)
- lite-mode - market storage and retrieval clients (https://github.com/filecoin-project/lotus/pull/4263)
- Chore: update drand to v1.2.0 (https://github.com/filecoin-project/lotus/pull/4420)
- Fix random test failures (https://github.com/filecoin-project/lotus/pull/4559)
- Fix flaky TestTimedBSSimple (https://github.com/filecoin-project/lotus/pull/4561)
- Make wallet market withdraw usable with miner addresses (https://github.com/filecoin-project/lotus/pull/4556)
- Fix flaky TestChainExportImportFull (https://github.com/filecoin-project/lotus/pull/4564)
- Use older randomness for the PoSt commit on specs-actors version 2 (https://github.com/filecoin-project/lotus/pull/4563)
- shed: Commad to decode messages (https://github.com/filecoin-project/lotus/pull/4565)
- Fetch worker key from correct block on sync (https://github.com/filecoin-project/lotus/pull/4573)

# 1.1.0 / 2020-10-20

This is a mandatory release that introduces the first post-liftoff upgrade to the Filecoin network. The changes that break consensus are an upgrade to specs-actors v2.2.0 at epoch 170000.

## Changes

- Introduce Network version 6 (https://github.com/filecoin-project/lotus/pull/4506)
- Update markets v1.0.0 (https://github.com/filecoin-project/lotus/pull/4505)
- Add some extra logging to try and debug sync issues (https://github.com/filecoin-project/lotus/pull/4486)
- Circle: Run tests for some subsystems separately (https://github.com/filecoin-project/lotus/pull/4496)
- Add a terminate sectors command to lotus-shed (https://github.com/filecoin-project/lotus/pull/4507)
- Add a comment to BlockMessages to address #4446 (https://github.com/filecoin-project/lotus/pull/4491)

# 1.0.0 / 2020-10-19

It's 1.0.0! This is an optional release of Lotus that introduces some UX improvements to the 0.10 series.

This very small release is largely cosmetic, and intended to flag the code that the Filecoin mainnet was launched with.

## API changes

- `StateMsgGasCost` has been removed. The equivalent information can be gained by calling `StateReplay`.
- A `GasCost` field has been added to the `InvocResult` type, meaning detailed gas costs will be returned when calling `StateReplay`, `StateCompute`, and `StateCall`.
- The behaviour of `StateReplay` in response to an empty tipset key has been changed. Instead of simply using the heaviest tipset (which is almost guaranteed to be an unsuccessful replay), we search now search the chain for the tipset that included the message, and replay the message in that tipset (we fail if no such tipset is found).

## Changes

- Increase code coverage! (https://github.com/filecoin-project/lotus/pull/4410)
- Mpool: Don't block node startup loading messages (https://github.com/filecoin-project/lotus/pull/4411)
- Improve the UX of multisig approves (https://github.com/filecoin-project/lotus/pull/4398)
- Use build.BlockDelaySecs for deal start buffer (https://github.com/filecoin-project/lotus/pull/4415)
- Conformance: support multiple protocol versions (https://github.com/filecoin-project/lotus/pull/4393)
- Ensure msig inspect cli works with lotus-lite (https://github.com/filecoin-project/lotus/pull/4421)
- Add command to (slowly) prune lotus chain datastore (https://github.com/filecoin-project/lotus/pull/3876)
- Add WalletVerify to lotus-gateway (https://github.com/filecoin-project/lotus/pull/4373)
- Improve StateMsg APIs (https://github.com/filecoin-project/lotus/pull/4429)
- Add endpoints needed by spacegap (https://github.com/filecoin-project/lotus/pull/4426)
- Make audit balances capable of printing robust addresses (https://github.com/filecoin-project/lotus/pull/4423)
- Custom filters for retrieval deals (https://github.com/filecoin-project/lotus/pull/4424)
- Fix message list api (https://github.com/filecoin-project/lotus/pull/4422)
- Replace bootstrap peers (https://github.com/filecoin-project/lotus/pull/4447)
- Don't overwrite previously-configured maxPieceSize for a persisted ask (https://github.com/filecoin-project/lotus/pull/4480)
- State: optimize state snapshot address cache (https://github.com/filecoin-project/lotus/pull/4481)

# 0.10.2 / 2020-10-14

This is an optional release of Lotus that updates markets to 0.9.1, which fixes an issue affecting deals that were mid-transfer when the node was upgraded to 0.9.0. This release also includes some tweaks to default gas values and minor performance improvements.

## Changes

- Use updated stored ask API (https://github.com/filecoin-project/lotus/pull/4384)
- tvx: trace puts to blockstore for inclusion in CAR. (https://github.com/filecoin-project/lotus/pull/4278)
- Add propose remove (https://github.com/filecoin-project/lotus/pull/4311)
- Update to 0.9.1 bugfix release (https://github.com/filecoin-project/lotus/pull/4402)
- Update drand endpoints (https://github.com/filecoin-project/lotus/pull/4125)
- fix: return true when deadlines changed (https://github.com/filecoin-project/lotus/pull/4403)
- sync wait --watch (https://github.com/filecoin-project/lotus/pull/4396)
- reduce garbage in blockstore (https://github.com/filecoin-project/lotus/pull/4406)
- give the TimeCacheBS tests a bit more time (https://github.com/filecoin-project/lotus/pull/4407)
- Improve gas defaults (https://github.com/filecoin-project/lotus/pull/4408)
- Change default gas premium to for 10 block inclusion (https://github.com/filecoin-project/lotus/pull/4222)

# 0.10.1 / 2020-10-14

This is an optional release of Lotus that updates markets to 0.9.0, which adds the ability to restart data transfers. This release also introduces Ledger support, and various UX improvements.

## Changes

- Test the tape upgrade (https://github.com/filecoin-project/lotus/pull/4328)
- Adding in Ledger support (https://github.com/filecoin-project/lotus/pull/4290)
- Improve the UX for lotus-miner sealing workers (https://github.com/filecoin-project/lotus/pull/4329)
- Add a CLI tool for miner's to repay debt (https://github.com/filecoin-project/lotus/pull/4319)
- Rename params_testnet to params_mainnet (https://github.com/filecoin-project/lotus/pull/4336)
- Use seal-duration in calculating the earliest StartEpoch (https://github.com/filecoin-project/lotus/pull/4337)
- Reject deals that are > 7 days in the future in the BasicDealFilter (https://github.com/filecoin-project/lotus/pull/4173)
- Add an API endpoint to calculate the exact circulating supply (https://github.com/filecoin-project/lotus/pull/4148)
- lotus-pcr: ignore all other market messages (https://github.com/filecoin-project/lotus/pull/4341)
- Add message CID to InvocResult (https://github.com/filecoin-project/lotus/pull/4382)
- types: Add CID fields to messages in json marshalers (https://github.com/filecoin-project/lotus/pull/4338)
- fix(sync state): set state height to actual tipset height (https://github.com/filecoin-project/lotus/pull/4347)
- Fix off by one tipset in searchBackForMsg (https://github.com/filecoin-project/lotus/pull/4367)
- fix a panic on startup when we fail to load the tipset (https://github.com/filecoin-project/lotus/pull/4376)
- Avoid having the same message CID show up in execution traces (https://github.com/filecoin-project/lotus/pull/4350)
- feat(markets): update markets 0.9.0 and add data transfer restart (https://github.com/filecoin-project/lotus/pull/4363)

# 0.10.0 / 2020-10-12

This is a consensus-breaking hotfix that addresses an issue in specs-actors v2.0.3 that made it impossible to pledge new 32GiB sectors. The change in Lotus is to update to actors v2.1.0, behind the new network version 5.

## Changes

- make pledge test pass with the race detector (https://github.com/filecoin-project/lotus/pull/4291)
- fix a race in tipset cache usage (https://github.com/filecoin-project/lotus/pull/4282)
- add an api for removing multisig signers (https://github.com/filecoin-project/lotus/pull/4274)
- cli: Don't output errors to stdout (https://github.com/filecoin-project/lotus/pull/4298)
- Fix panic in wallet export when key is not found (https://github.com/filecoin-project/lotus/pull/4299)
- Dump the block validation cache whenever we perform an import (https://github.com/filecoin-project/lotus/pull/4287)
- Fix two races (https://github.com/filecoin-project/lotus/pull/4301)
- sync unmark-bad --all (https://github.com/filecoin-project/lotus/pull/4296)
- decode parameters for multisig transactions in inspect (https://github.com/filecoin-project/lotus/pull/4312)
- Chain is love (https://github.com/filecoin-project/lotus/pull/4321)
- lotus-stats: optmize getting miner power (https://github.com/filecoin-project/lotus/pull/4315)
- implement tape upgrade (https://github.com/filecoin-project/lotus/pull/4322)

# 0.9.1 / 2020-10-10

This release fixes an issue which may cause the actors v2 migration to compute the state incorrectly when more than one migration is running in parallel.

## Changes

- Make concurrent actor migrations safe (https://github.com/filecoin-project/lotus/pull/4293)
- Remote wallet backends (https://github.com/filecoin-project/lotus/pull/3583)
- Track funds in FundMgr correctly in case of AddFunds failing (https://github.com/filecoin-project/lotus/pull/4273)
- Partial lite-node mode (https://github.com/filecoin-project/lotus/pull/4095)
- Fix potential infinite loop in GetBestMiningCandidate (https://github.com/filecoin-project/lotus/pull/3444)
- sync wait: Handle processed message offset (https://github.com/filecoin-project/lotus/pull/4253)
- Add some new endpoints for querying Msig info (https://github.com/filecoin-project/lotus/pull/4250)
- Update markets v0.7.1 (https://github.com/filecoin-project/lotus/pull/4254)
- Optimize SearchForMessage and GetReceipt (https://github.com/filecoin-project/lotus/pull/4246)
- Use FIL instead of attoFIL in CLI more consistently (https://github.com/filecoin-project/lotus/pull/4249)
- fix: clash between daemon --api flag and cli tests (https://github.com/filecoin-project/lotus/pull/4241)
- add more info to chain sync lookback failure (https://github.com/filecoin-project/lotus/pull/4245)
- Add message counts to inspect chain output (https://github.com/filecoin-project/lotus/pull/4230)

# 0.9.0 / 2020-10-07

This consensus-breaking release of Lotus upgrades the actors version to v2.0.0. This requires migrating actor state from v0 to v2. The changes that break consensus are:

- Introducing v2 actors and its migration (https://github.com/filecoin-project/lotus/pull/3936)
- Runtime's Receiver() should only return ID addresses  (https://github.com/filecoin-project/lotus/pull/3589)
- Update miner eligibility checks for v2 actors (https://github.com/filecoin-project/lotus/pull/4188)
- Add funds that have left FilReserve to circ supply (https://github.com/filecoin-project/lotus/pull/4160)
- Set WinningPoStSectorSetLookback to finality post-v2 actors (https://github.com/filecoin-project/lotus/pull/4190)
- fix: error when actor panics directly (https://github.com/filecoin-project/lotus/pull/3697)

## Changes

#### Dependencies

- Update go-bitfield (https://github.com/filecoin-project/lotus/pull/4171)
- update the AMT implementation (https://github.com/filecoin-project/lotus/pull/4194)
- Update to actors v0.2.1 (https://github.com/filecoin-project/lotus/pull/4199)

#### Core Lotus

- Paych: fix voucher amount verification (https://github.com/filecoin-project/lotus/pull/3821)
- Cap market provider messages (https://github.com/filecoin-project/lotus/pull/4141)
- Run fork function after cron for null block safety (https://github.com/filecoin-project/lotus/pull/4114)
- use bitswap sessions when fetching messages, and cancel them (https://github.com/filecoin-project/lotus/pull/4142)
- relax pubsub IPColocationFactorThreshold to 5 (https://github.com/filecoin-project/lotus/pull/4183)
- Support addresses with mainnet prefixes (https://github.com/filecoin-project/lotus/pull/4186)
- fix: make message signer nonce generation transactional (https://github.com/filecoin-project/lotus/pull/4165)
- build: Env var to keep test address output (https://github.com/filecoin-project/lotus/pull/4213)
- make vm.EnableGasTracing public (https://github.com/filecoin-project/lotus/pull/4214)
- introduce separate state-tree versions (https://github.com/filecoin-project/lotus/pull/4197)
- reject explicit "calls" at the upgrade height (https://github.com/filecoin-project/lotus/pull/4231)
- return an illegal actor error when we see an unsupported actor version (https://github.com/filecoin-project/lotus/pull/4232)
- Set head should unmark blocks as valid (https://gist.github.com/travisperson/3c7cddd77a33979a519ccef4e6515f20)

#### Mining

- Increased ExpectedSealDuration and and WaitDealsDelay (https://github.com/filecoin-project/lotus/pull/3743)
- Miner backup/restore commands (https://github.com/filecoin-project/lotus/pull/4133)
- lotus-miner: add more help text to storage / attach (https://github.com/filecoin-project/lotus/pull/3961)
- Reject deals that are > 7 days in the future in the BasicDealFilter (https://github.com/filecoin-project/lotus/pull/4173)
- feat(miner): add miner deadline diffing logic (https://github.com/filecoin-project/lotus/pull/4178)

#### UX

- Improve the UX for replacing messages (https://github.com/filecoin-project/lotus/pull/4134)
- Add verified flag to interactive deal creation (https://github.com/filecoin-project/lotus/pull/4145)
- Add command to (slowly) prune lotus chain datastore (https://github.com/filecoin-project/lotus/pull/3876)
- Some helpers for verifreg work (https://github.com/filecoin-project/lotus/pull/4124)
- Always use default 720h for setask duration and hide the duration param option (https://github.com/filecoin-project/lotus/pull/4077)
- Convert ID addresses to key addresses before checking wallet (https://github.com/filecoin-project/lotus/pull/4122)
- add a command to view block space utilization (https://github.com/filecoin-project/lotus/pull/4176)
- allow usage inspection on a chain segment (https://github.com/filecoin-project/lotus/pull/4177)
- Add mpool stats for base fee (https://github.com/filecoin-project/lotus/pull/4170)
- Add verified status to api.DealInfo (https://github.com/filecoin-project/lotus/pull/4153)
- Add a CLI command to set a miner's owner address (https://github.com/filecoin-project/lotus/pull/4189)

#### Tooling and validation

- Lotus-pcr: add recover-miners command (https://github.com/filecoin-project/lotus/pull/3714)
- MpoolPushUntrusted API for gateway (https://github.com/filecoin-project/lotus/pull/3915)
- Test lotus-miner info all (https://github.com/filecoin-project/lotus/pull/4166)
- chain export: Error with unfinished exports (https://github.com/filecoin-project/lotus/pull/4179)
- add printf in TestWindowPost (https://github.com/filecoin-project/lotus/pull/4043)
- add trace wdpost (https://github.com/filecoin-project/lotus/pull/4020)
- Fix noncefix (https://github.com/filecoin-project/lotus/pull/4202)
- Lotus-pcr: Limit the fee cap of messages we will process, refund gas fees for windowed post and storage deals (https://github.com/filecoin-project/lotus/pull/4198)
- Fix pond (https://github.com/filecoin-project/lotus/pull/4203)
- allow manual setting of noncefix fee cap (https://github.com/filecoin-project/lotus/pull/4205)
- implement command to get execution traces of any message (https://github.com/filecoin-project/lotus/pull/4200)
- conformance: minor driver refactors (https://github.com/filecoin-project/lotus/pull/4211)
- lotus-pcr: ignore all other messages (https://github.com/filecoin-project/lotus/pull/4218)
- lotus-pcr: zero refund (https://github.com/filecoin-project/lotus/pull/4229)

## Contributors

The following contributors had 5 or more commits go into this release.
We are grateful for every contribution!

| Contributor        | Commits | Lines ±       |
|--------------------|---------|---------------|
| Stebalien          | 84       | +3425/-2287  |
| magik6k            | 41       | +2121/-506   |
| arajasek           | 39       | +2467/-424   |
| Kubuxu             | 25       | +2344/-775   |
| raulk              | 21       | +287/-196    |
| whyrusleeping      | 13       | +727/-71     |
| hsanjuan           | 13       | +5886/-7956  |
| dirkmc             | 11       | +2634/-576   | 
| travisperson       | 8        | +923/-202    |
| ribasushi          | 6        | +188/-128    |
| zgfzgf             | 5        | +21/-17      |

# 0.8.1 / 2020-09-30

This optional release of Lotus introduces a new version of markets which switches to CBOR-map encodings, and allows datastore migrations. The release also introduces several improvements to the mining process, a few performance optimizations, and a battery of UX additions and enhancements.

## Changes

#### Dependencies

- Markets 0.7.0 with updated data stores (https://github.com/filecoin-project/lotus/pull/4089)
- Update ffi to code with blst fixes (https://github.com/filecoin-project/lotus/pull/3998)

#### Core Lotus

- Fix GetPower with no miner address (https://github.com/filecoin-project/lotus/pull/4049)
- Refactor: Move nonce generation out of mpool (https://github.com/filecoin-project/lotus/pull/3970)

#### Performance

- Implement caching syscalls for import-bench (https://github.com/filecoin-project/lotus/pull/3888)
- Fetch tipset blocks in parallel (https://github.com/filecoin-project/lotus/pull/4074)
- Optimize Tipset equals() (https://github.com/filecoin-project/lotus/pull/4056)
- Make state transition in validation async (https://github.com/filecoin-project/lotus/pull/3868)

#### Mining

- Add trace window post (https://github.com/filecoin-project/lotus/pull/4020)
- Use abstract types for Dont recompute post on revert (https://github.com/filecoin-project/lotus/pull/4022)
- Fix injectNulls logic in test miner (https://github.com/filecoin-project/lotus/pull/4058)
- Fix potential panic in FinalizeSector (https://github.com/filecoin-project/lotus/pull/4092)
- Don't recompute post on revert (https://github.com/filecoin-project/lotus/pull/3924)
- Fix some failed precommit handling (https://github.com/filecoin-project/lotus/pull/3445)
- Add --no-swap flag for worker (https://github.com/filecoin-project/lotus/pull/4107)
- Allow some single-thread tasks to run in parallel with PC2/C2 (https://github.com/filecoin-project/lotus/pull/4116)

#### UX

- Add an envvar to set address network version (https://github.com/filecoin-project/lotus/pull/4028)
- Add logging to chain export (https://github.com/filecoin-project/lotus/pull/4030)
- Add JSON output to state compute (https://github.com/filecoin-project/lotus/pull/4038)
- Wallet list CLI: Print balances/nonces (https://github.com/filecoin-project/lotus/pull/4088)
- Added an option to show or not show sector info for `lotus-miner info` (https://github.com/filecoin-project/lotus/pull/4003)
- Add a command to import an ipld object into the chainstore (https://github.com/filecoin-project/lotus/pull/3434)
- Improve the lotus-shed dealtracker (https://github.com/filecoin-project/lotus/pull/4051)
- Docs review and re-organization (https://github.com/filecoin-project/lotus/pull/3431)
- Fix wallet list (https://github.com/filecoin-project/lotus/pull/4104)
- Add an endpoint to validate whether a string is a well-formed address (https://github.com/filecoin-project/lotus/pull/4106)
- Add an option to set config path (https://github.com/filecoin-project/lotus/pull/4103)
- Add printf in TestWindowPost (https://github.com/filecoin-project/lotus/pull/4043)
- Improve miner sectors list UX (https://github.com/filecoin-project/lotus/pull/4108)

#### Tooling

- Move policy change to seal bench (https://github.com/filecoin-project/lotus/pull/4032)
- Add back network power to stats (https://github.com/filecoin-project/lotus/pull/4050)
- Conformance: Record and feed circulating supply (https://github.com/filecoin-project/lotus/pull/4078)
- Snapshot import progress bar, add HTTP support (https://github.com/filecoin-project/lotus/pull/4070)
- Add lotus shed util to validate a tipset (https://github.com/filecoin-project/lotus/pull/4065)
- tvx: a test vector extraction and execution tool (https://github.com/filecoin-project/lotus/pull/4064)

#### Bootstrap

- Add new bootstrappers (https://github.com/filecoin-project/lotus/pull/4007)
- Add Glif node to bootstrap peers (https://github.com/filecoin-project/lotus/pull/4004)
- Add one more node located in China (https://github.com/filecoin-project/lotus/pull/4041)
- Add ipfsmain bootstrapper (https://github.com/filecoin-project/lotus/pull/4067)

# 0.8.0 / 2020-09-26

This consensus-breaking release of Lotus introduces an upgrade to the network. The changes that break consensus are:

- Upgrading to specs-actors v0.9.11, which reduces WindowPoSt faults per [FIP 0002](https://github.com/filecoin-project/FIPs/blob/master/FIPS/fip-0002.md) to reduce cost for honest miners with occasional faults (see https://github.com/filecoin-project/specs-actors/pull/1181)
- Revisions to some cryptoeconomics and network params

This release also updates go-fil-markets to fix an incompatibility issue between v0.7.2 and earlier versions.

## Changes

#### Dependencies

- Update spec actors to 0.9.11 (https://github.com/filecoin-project/lotus/pull/4039)
- Update markets to 0.6.3 (https://github.com/filecoin-project/lotus/pull/4013)

#### Core Lotus

- Network upgrade (https://github.com/filecoin-project/lotus/pull/4039)
- Fix AddSupportedProofTypes (https://github.com/filecoin-project/lotus/pull/4033)
- Return an error when we fail to find a sector when checking sector expiration (https://github.com/filecoin-project/lotus/pull/4026)
- Batch blockstore copies after block validation (https://github.com/filecoin-project/lotus/pull/3980)
- Remove a misleading miner actor abstraction (https://github.com/filecoin-project/lotus/pull/3977)
- Fix out-of-bounds when loading all sector infos (https://github.com/filecoin-project/lotus/pull/3976)
- Fix break condition in the miner (https://github.com/filecoin-project/lotus/pull/3953)

#### UX

- Correct helptext around miners setting ask (https://github.com/filecoin-project/lotus/pull/4009)
- Make sync wait nicer (https://github.com/filecoin-project/lotus/pull/3991)

#### Tooling and validation

- Small adjustments following network upgradability changes (https://github.com/filecoin-project/lotus/pull/3996)
- Add some more big pictures stats to stateroot stat (https://github.com/filecoin-project/lotus/pull/3995)
- Add some actors policy setters for testing (https://github.com/filecoin-project/lotus/pull/3975)

## Contributors

The following contributors had 5 or more commits go into this release.
We are grateful for every contribution!

| Contributor        | Commits | Lines ±       |
|--------------------|---------|---------------|
| arajasek           | 66       | +3140/-1261  |
| Stebalien          | 64       | +3797/-3434  |
| magik6k            | 48       | +1892/-976   |
| raulk              | 40       | +2412/-1549  |
| vyzo               | 22       | +287/-196    |
| alanshaw           | 15       | +761/-146    |
| whyrusleeping      | 15       | +736/-52     |
| hannahhoward       | 14       | +1237/-837   | 
| anton              | 6        | +32/-8       |
| travisperson       | 5        | +502/-6      |
| Frank              | 5        | +78/-39      |
| Jennifer           | 5        | +148/-41     |

# 0.7.2 / 2020-09-23

This optional release of Lotus introduces a major refactor around how a Lotus node interacts with code from the specs-actors repo. We now use interfaces to read the state of actors, which is required to be able to reason about different versions of actors code at the same time.

Additionally, this release introduces various improvements to the sync process, as well as changes to better the overall UX experience.

## Changes

#### Core Lotus

- Network upgrade support (https://github.com/filecoin-project/lotus/pull/3781)
- Upgrade markets to `v0.6.2` (https://github.com/filecoin-project/lotus/pull/3974)
- Validate chain sync response indices when fetching messages (https://github.com/filecoin-project/lotus/pull/3939)
- Add height diff to sync wait (https://github.com/filecoin-project/lotus/pull/3926)
- Replace Requires with Wants (https://github.com/filecoin-project/lotus/pull/3898)
- Update state diffing for market actor (https://github.com/filecoin-project/lotus/pull/3889)
- Parallel fetch for sync (https://github.com/filecoin-project/lotus/pull/3887)
- Fix SectorState (https://github.com/filecoin-project/lotus/pull/3881)

#### User Experience

- Add basic deal stats api server for spacerace slingshot (https://github.com/filecoin-project/lotus/pull/3963)
- When doing `sectors update-state`, show a list of existing states if user inputs an invalid one (https://github.com/filecoin-project/lotus/pull/3944)
- Fix `lotus-miner storage find` error (https://github.com/filecoin-project/lotus/pull/3927)
- Log shutdown method for lotus daemon and miner (https://github.com/filecoin-project/lotus/pull/3925)
- Update build and setup instruction link (https://github.com/filecoin-project/lotus/pull/3919)
- Add an option to hide removed sectors from `sectors list` output (https://github.com/filecoin-project/lotus/pull/3903)

#### Testing and validation

- Add init.State#Remove() for testing (https://github.com/filecoin-project/lotus/pull/3971)
- lotus-shed: add consensus check command (https://github.com/filecoin-project/lotus/pull/3933)
- Add keyinfo verify and jwt token command to lotus-shed (https://github.com/filecoin-project/lotus/pull/3914)
- Fix conformance gen (https://github.com/filecoin-project/lotus/pull/3892)

# 0.7.1 / 2020-09-17

This optional release of Lotus introduces some critical fixes to the window PoSt process. It also upgrades some core dependencies, and introduces many improvements to the mining process, deal-making cycle, and overall User Experience.

## Changes

#### Some notable improvements:

- Correctly construct params for `SubmitWindowedPoSt` messages (https://github.com/filecoin-project/lotus/pull/3909)
- Skip sectors correctly for Window PoSt (https://github.com/filecoin-project/lotus/pull/3839)
- Split window PoST submission into multiple messages (https://github.com/filecoin-project/lotus/pull/3689)
- Improve journal coverage (https://github.com/filecoin-project/lotus/pull/2455)
- Allow retrievals while sealing (https://github.com/filecoin-project/lotus/pull/3778)
- Don't prune locally published messages (https://github.com/filecoin-project/lotus/pull/3772)
- Add get-ask, set-ask retrieval commands (https://github.com/filecoin-project/lotus/pull/3886)
- Consistently name winning and window post in logs (https://github.com/filecoin-project/lotus/pull/3873))
- Add auto flag to mpool replace (https://github.com/filecoin-project/lotus/pull/3752))

#### Dependencies

- Upgrade markets to `v0.6.1` (https://github.com/filecoin-project/lotus/pull/3906)
- Upgrade specs-actors to `v0.9.10` (https://github.com/filecoin-project/lotus/pull/3846)
- Upgrade badger (https://github.com/filecoin-project/lotus/pull/3739)

# 0.7.0 / 2020-09-10

This consensus-breaking release of Lotus is designed to test a network upgrade on the space race testnet. The changes that break consensus are:

- Upgrading the Drand network used from the test Drand network to the League of Entropy main drand network. This is the same Drand network that will be used in the Filecoin mainnet.
- Upgrading to specs-actors v0.9.8, which adds a new method to the Multisig actor.

## Changes

#### Core Lotus

- Fix IsAncestorOf (https://github.com/filecoin-project/lotus/pull/3717)
- Update to specs-actors v0.9.8 (https://github.com/filecoin-project/lotus/pull/3725)
- Increase chain throughput by 20% (https://github.com/filecoin-project/lotus/pull/3732)
- Updare to go-libp2p-pubsub `master` (https://github.com/filecoin-project/lotus/pull/3735)
- Drand upgrade (https://github.com/filecoin-project/lotus/pull/3670)
- Multisig API additions (https://github.com/filecoin-project/lotus/pull/3590)

#### Storage Miner

- Increase the number of times precommit2 is attempted before moving back to precommit1 (https://github.com/filecoin-project/lotus/pull/3720)

#### Message pool

- Relax mpool add strictness checks for local pushes (https://github.com/filecoin-project/lotus/pull/3724)


#### Maintenance

- Fix devnets (https://github.com/filecoin-project/lotus/pull/3712)
- Fix(chainwatch): compare prev miner with cur miner (https://github.com/filecoin-project/lotus/pull/3715)
- CI: fix statediff build; make optional (https://github.com/filecoin-project/lotus/pull/3729)
- Feat: Chaos abort (https://github.com/filecoin-project/lotus/pull/3733)

## Contributors

The following contributors had commits go into this release.
We are grateful for every contribution!

| Contributor        | Commits | Lines ±       |
|--------------------|---------|---------------|
| arajasek           | 28      | +1144/-239    |
| Kubuxu             | 19      | +452/-261     |
| whyrusleeping      | 13      | +456/-87      |
| vyzo               | 11      | +318/-20      |
| raulk              | 10      | +1289/-350    |
| magik6k            | 6       | +188/-55      |
| dirkmc             | 3       | +31/-8        |
| alanshaw           | 3       | +176/-37      |
| Stebalien          | 2       | +9/-12        |
| lanzafame          | 1       | +1/-1         |
| frrist             | 1       | +1/-1         |
| mishmosh           | 1       | +1/-1         |
| nonsense           | 1       | +1/-0         |

# 0.6.2 / 2020-09-09

This release introduces some critical fixes to message selection and gas estimation logic. It also adds the ability for nodes to mark a certain tipset as checkpointed, as well as various minor improvements and bugfixes.

## Changes

#### Messagepool

- Warn when optimal selection fails to pack a block and we fall back to random selection (https://github.com/filecoin-project/lotus/pull/3708)
- Add basic command for printing gas performance of messages in the mpool (https://github.com/filecoin-project/lotus/pull/3701)
- Adjust optimal selection to always try to fill blocks (https://github.com/filecoin-project/lotus/pull/3685)
- Fix very minor bug in repub baseFeeLowerBound (https://github.com/filecoin-project/lotus/pull/3663)
- Add an auto flag to mpool replace (https://github.com/filecoin-project/lotus/pull/3676)
- Fix mpool optimal selection packing failure (https://github.com/filecoin-project/lotus/pull/3698)

#### Core Lotus

- Don't use latency as initital estimate for blocksync (https://github.com/filecoin-project/lotus/pull/3648)
- Add niceSleep 1 second when drand errors (https://github.com/filecoin-project/lotus/pull/3664)
- Fix isChainNearSync check in block validator (https://github.com/filecoin-project/lotus/pull/3650)
- Add peer to peer manager before fetching the tipset (https://github.com/filecoin-project/lotus/pull/3667)
- Add StageFetchingMessages to sync status (https://github.com/filecoin-project/lotus/pull/3668)
- Pass tipset through upgrade logic (https://github.com/filecoin-project/lotus/pull/3673)
- Allow nodes to mark tipsets as checkpointed (https://github.com/filecoin-project/lotus/pull/3680)
- Remove hard-coded late-fee in window PoSt (https://github.com/filecoin-project/lotus/pull/3702)
- Gas: Fix median calc (https://github.com/filecoin-project/lotus/pull/3686)

#### Storage

- Storage manager: bail out with an error if unsealed cid is undefined (https://github.com/filecoin-project/lotus/pull/3655)
- Storage: return true from Sealer.ReadPiece() on success (https://github.com/filecoin-project/lotus/pull/3657)

#### Maintenance

- Resolve lotus, test-vectors, statediff dependency cycle (https://github.com/filecoin-project/lotus/pull/3688)
- Paych: add docs on how to use paych status (https://github.com/filecoin-project/lotus/pull/3690)
- Initial CODEOWNERS (https://github.com/filecoin-project/lotus/pull/3691)

# 0.6.1 / 2020-09-08

This optional release introduces a minor improvement to the sync process, ensuring nodes don't fall behind and then resync.

## Changes

- Update `test-vectors` (https://github.com/filecoin-project/lotus/pull/3645)
- Revert "only subscribe to pubsub topics once we are synced" (https://github.com/filecoin-project/lotus/pull/3643)

# 0.6.0 / 2020-09-07

This consensus-breaking release of Lotus is designed to test a network upgrade on the space race testnet. The changes that break consensus are:

- Tweaking of some cryptoecon parameters in specs-actors 0.9.7 (https://github.com/filecoin-project/specs-actors/releases/tag/v0.9.7)
- Rebalancing FIL distribution to make testnet FIL scarce, which prevents base fee spikes and sets better expectations for mainnet

This release also introduces many improvements to Lotus! Among them are a new version of go-fil-markets that supports non-blocking retrieval, various spam reduction measures in the messagepool and p2p logic, and UX improvements to payment channels, dealmaking, and state inspection.

## Changes

#### Core Lotus and dependencies

- Implement faucet funds reallocation logic (https://github.com/filecoin-project/lotus/pull/3632)
- Network upgrade: Upgrade to correct fork threshold (https://github.com/filecoin-project/lotus/pull/3628)
- Update to specs 0.9.7 and markets 0.6.0 (https://github.com/filecoin-project/lotus/pull/3627)
- Network upgrade: Perform base fee tamping (https://github.com/filecoin-project/lotus/pull/3623)
- Chain events: if cache best() is nil, return chain head (https://github.com/filecoin-project/lotus/pull/3611)
- Update to specs actors v0.9.6 (https://github.com/filecoin-project/lotus/pull/3603)

#### Messagepool

- Temporarily allow negative chains (https://github.com/filecoin-project/lotus/pull/3625)
- Improve publish/republish logic (https://github.com/filecoin-project/lotus/pull/3592)
- Fix selection bug; priority messages were not included if other chains were negative (https://github.com/filecoin-project/lotus/pull/3580)
- Add defensive check for minimum GasFeeCap for inclusion within the next 20 blocks (https://github.com/filecoin-project/lotus/pull/3579)
- Add additional info about gas premium (https://github.com/filecoin-project/lotus/pull/3578)
- Fix GasPremium capping logic  (https://github.com/filecoin-project/lotus/pull/3552)

#### Payment channels

- Get available funds by address or by from/to (https://github.com/filecoin-project/lotus/pull/3547)
- Create `lotus paych status` command (https://github.com/filecoin-project/lotus/pull/3523)
- Rename CLI command from "paych get" to "paych add-funds" (https://github.com/filecoin-project/lotus/pull/3520)

#### Peer-to-peer

- Only subscribe to pubsub topics once we are synced (https://github.com/filecoin-project/lotus/pull/3602)
- Reduce mpool add failure log spam (https://github.com/filecoin-project/lotus/pull/3562)
- Republish messages even if the chains have negative performance(https://github.com/filecoin-project/lotus/pull/3557)
- Adjust gossipsub gossip factor (https://github.com/filecoin-project/lotus/pull/3556)
- Integrate pubsub Random Early Drop (https://github.com/filecoin-project/lotus/pull/3518)

#### Miscellaneous

- Fix panic in OnDealExpiredSlashed (https://github.com/filecoin-project/lotus/pull/3553)
- Robustify state manager against holes in actor method numbers (https://github.com/filecoin-project/lotus/pull/3538)

#### UX

- VM: Fix an error message (https://github.com/filecoin-project/lotus/pull/3608)
- Documentation: Batch replacement,update lotus-storage-miner to lotus-miner (https://github.com/filecoin-project/lotus/pull/3571)
- CLI: Robust actor lookup (https://github.com/filecoin-project/lotus/pull/3535)
- Add agent flag to net peers (https://github.com/filecoin-project/lotus/pull/3534)
- Add watch option to storage-deals list (https://github.com/filecoin-project/lotus/pull/3527)

#### Testing & tooling

- Decommission chain-validation (https://github.com/filecoin-project/lotus/pull/3606)
- Metrics: add expected height metric (https://github.com/filecoin-project/lotus/pull/3586)
- PCR: Use current tipset during refund (https://github.com/filecoin-project/lotus/pull/3570)
- Lotus-shed: Add math command (https://github.com/filecoin-project/lotus/pull/3568)
- PCR: Add tipset aggergation (https://github.com/filecoin-project/lotus/pull/3565)- Fix broken paych tests (https://github.com/filecoin-project/lotus/pull/3551)
- Make chain export ~1000x times faster (https://github.com/filecoin-project/lotus/pull/3533)
- Chainwatch: Stop SyncIncomingBlocks from leaking into chainwatch processing; No panics during processing (https://github.com/filecoin-project/lotus/pull/3526)
- Conformance: various changes (https://github.com/filecoin-project/lotus/pull/3521)

# 0.5.10 / 2020-09-03

This patch includes a crucial fix to the message pool selection logic, strongly disfavouring messages that might cause a miner penalty.

## Changes

- Fix calculation of GasReward in messagepool (https://github.com/filecoin-project/lotus/pull/3528)

# 0.5.9 / 2020-09-03

This patch includes a hotfix to the `GasEstimateFeeCap` method, capping the estimated fee to a reasonable level by default.

## Changes

- Added target height to sync wait (https://github.com/filecoin-project/lotus/pull/3502)
- Disable codecov annotations (https://github.com/filecoin-project/lotus/pull/3514)
- Cap fees to reasonable level by default (https://github.com/filecoin-project/lotus/pull/3516)
- Add APIs and command to inspect bandwidth usage (https://github.com/filecoin-project/lotus/pull/3497)
- Track expected nonce in mpool, ignore messages with large nonce gaps (https://github.com/filecoin-project/lotus/pull/3450)

# 0.5.8 / 2020-09-02

This patch includes some bugfixes to the sector sealing process, and updates go-fil-markets. It also improves the performance of blocksync, adds a method to export chain state trees, and improves chainwatch.

## Changes

- Upgrade markets to v0.5.9 (https://github.com/filecoin-project/lotus/pull/3496)
- Improve blocksync to load fewer messages: (https://github.com/filecoin-project/lotus/pull/3494)
- Fix a panic in the ffi-wrapper's `ReadPiece` (https://github.com/filecoin-project/lotus/pull/3492/files)
- Fix a deadlock in the sealing scheduler (https://github.com/filecoin-project/lotus/pull/3489)
- Add test vectors for tipset tests (https://github.com/filecoin-project/lotus/pull/3485/files)
- Improve the advance-block debug command (https://github.com/filecoin-project/lotus/pull/3476)
- Add toggle for message processing to Lotus PCR (https://github.com/filecoin-project/lotus/pull/3470)
- Allow exporting recent chain state trees (https://github.com/filecoin-project/lotus/pull/3463)
- Remove height from chain rand (https://github.com/filecoin-project/lotus/pull/3458)
- Disable GC on chain badger datastore (https://github.com/filecoin-project/lotus/pull/3457)
- Account for `GasPremium` in `GasEstimateFeeCap` (https://github.com/filecoin-project/lotus/pull/3456)
- Update go-libp2p-pubsub to `master` (https://github.com/filecoin-project/lotus/pull/3455)
- Chainwatch improvements (https://github.com/filecoin-project/lotus/pull/3442)

# 0.5.7 / 2020-08-31

This patch release includes some bugfixes and enhancements to the sector lifecycle and message pool logic.

## Changes

- Rebuild unsealed infos on miner restart (https://github.com/filecoin-project/lotus/pull/3401)
- CLI to attach storage paths to workers (https://github.com/filecoin-project/lotus/pull/3405)
- Do not select negative performing message chains for inclusion (https://github.com/filecoin-project/lotus/pull/3392)
- Remove a redundant error-check (https://github.com/filecoin-project/lotus/pull/3421)
- Correctly move unsealed sectors in `FinalizeSectors` (https://github.com/filecoin-project/lotus/pull/3424)
- Improve worker selection logic (https://github.com/filecoin-project/lotus/pull/3425)
- Don't use context to close bitswap (https://github.com/filecoin-project/lotus/pull/3430)
- Correctly estimate gas premium when there is only one message on chain (https://github.com/filecoin-project/lotus/pull/3428)

# 0.5.6 / 2020-08-29

Hotfix release that fixes a panic in the sealing scheduler (https://github.com/filecoin-project/lotus/pull/3389).

# 0.5.5

This patch release introduces a large number of improvements to the sealing process.
It also updates go-fil-markets to
[version 0.5.8](https://github.com/filecoin-project/go-fil-markets/releases/tag/v0.5.8),
and go-libp2p-pubsub to [v0.3.5](https://github.com/libp2p/go-libp2p-pubsub/releases/tag/v0.3.5).

#### Downstream upgrades

- Upgrades markets to v0.5.8 (https://github.com/filecoin-project/lotus/pull/3384)
- Upgrades go-libp2p-pubsub to v0.3.5 (https://github.com/filecoin-project/lotus/pull/3305)

#### Sector sealing

- The following improvements were introduced in https://github.com/filecoin-project/lotus/pull/3350.

  - Allow `lotus-miner sectors remove` to remove a sector in any state.
  - Create a separate state in the storage FSM dedicated to submitting the Commit message.
  - Recovery for when the Deal IDs of deals in a sector get changed in a reorg.
  - Auto-retry sending Precommit and Commit messages if they run out of gas
  - Auto-retry sector remove tasks when they fail
  - Compact worker windows, and allow their tasks to be executed in any order

- Don't simply skip PoSt for bad sectors (https://github.com/filecoin-project/lotus/pull/3323)

#### Message Pool

- Spam Protection: Track required funds for pending messages (https://github.com/filecoin-project/lotus/pull/3313)

#### Chainwatch

- Add more power and reward metrics (https://github.com/filecoin-project/lotus/pull/3367)
- Fix raciness in sector deal table (https://github.com/filecoin-project/lotus/pull/3275)
- Parallelize miner processing (https://github.com/filecoin-project/lotus/pull/3380)
- Accept Lotus API and token (https://github.com/filecoin-project/lotus/pull/3337)

# 0.5.4

A patch release, containing a few nice bugfixes and improvements:

- Fix parsing of peer ID in `lotus-miner actor set-peer-id` (@whyrusleeping)
- Update dependencies, fixing several bugs (@Stebalien)
- Fix remaining linter warnings (@Stebalien)
- Use safe string truncation (@Ingar)
- Allow tweaking of blocksync message window size (@whyrusleeping)
- Add some additional gas stats to metrics (@Kubuxu)
- Fix an edge case bug in message selection, add many tests (@vyzo)

# 0.5.3

Yet another hotfix release.
A lesson for readers, having people who have been awake for 12+ hours review
your hotfix PR is not a good idea. Find someone who has enough slept recently
enough to give you good code review, otherwise you'll end up quickly bumping
versions again.

- Fixed a bug in the mempool that was introduced in v0.5.2

# 0.5.2 / 2020-08-24

This is a hotfix release.

- Fix message selection to not include messages that are invalid for block
  inclusion.
- Improve SelectMessage handling of the case where the message pools tipset
  differs from our mining base.

# 0.5.1 / 2020-08-24

The Space Race release!
This release contains the genesis car file and bootstrap peers for the space
race network.

Additionally, we included two small fixes to genesis creation:
- Randomize ticket value in genesis generation
- Correctly set t099 (burnt funds actor) to have valid account actor state

# 0.5.0 / 2020-08-20

This version of Lotus will be used for the incentivized testnet Space Race competition,
and can be considered mainnet-ready code. It includes some protocol
changes, upgrades of core dependencies, and various bugfixes and UX/performance improvements.

## Highlights

Among the highlights included in this release are:

- Gas changes: We implemented EIP-1559 and introduced real gas values.
- Deal-making: We now support "Committed Capacity" sectors, "fast-retrieval" deals,
  and the packing of multiple deals into a single sector.
- Renamed features: We renamed some of the binaries, environment variables, and default
  paths associated with a Lotus node.

### Gas changes

We made some significant changes to the mechanics of gas in this release.

#### Network fee

We implemented something similar to
[Ethereum's EIP-1559](https://github.com/ethereum/EIPs/blob/master/EIPS/eip-1559.md).
The `Message` structure had three changes:
- The `GasPrice` field has been removed
- A new `GasFeeCap` field has been added, which controls the maximum cost
  the sender incurs for the message
- A new `GasPremium` field has been added, which controls the reward a miner
  earns for including the message

A sender will never be charged more than `GasFeeCap * GasLimit`.
A miner will typically earn `GasPremium * GasLimit` as a reward.

The `Blockheader` structure has one new field, called `ParentBaseFee`.
Informally speaking,the `ParentBaseFee`
is increased when blocks are densely packed with messages, and decreased otherwise.

The `ParentBaseFee` is used when calculating how much a sender burns when executing a message. _Burning_ simply refers to sending attoFIL to a dedicated, unreachable account.
A message causes `ParentBaseFee * GasUsed` attoFIL to be burnt.

#### Real gas values

This release also includes our first "real" gas costs for primitive operations.
The costs were designed to account for both the _time_ that message execution takes,
as well as the _space_ a message adds to the state tree.

## Deal-making changes

There are three key changes to the deal-making process.

#### Committed Capacity sectors

Miners can now pledge "Committed Capacity" (CC) sectors, which are explicitly
stated as containing junk data, and must not include any deals. Miners can do this
to increase their storage power, and win block rewards from this pledged storage.

They can mark these sectors as "upgradable" with `lotus-miner sectors mark-for-upgrade`.
If the miner receives and accepts one or more storage deals, the sector that includes
those deals will _replace_ the CC sector. This is intended to maximize the amount of useful
storage on the Filecoin network.

#### Fast-retrieval deals

Clients can now include a `fast-retrieval` flag when proposing deals with storage miners.
If set to true, the miner will include an extra copy of the deal data. This
data can be quickly served in a retrieval deal, since it will not need to be unsealed.

#### Multiple deals per sector

Miners can now pack multiple deals into a single sector, so long as all the deals
fit into the sector capacity. This should increase the packing efficiency of miners.

### Renamed features

To improve the user experience, we updated several names to mainatin
standard prefixing, and to better reflect the meaning of the features being referenced.

In particular, the Lotus miner binary is now called `lotus-miner`, the default
path for miner data is now `~/.lotusminer`, and the environment variable
that sets the path for miner data is now `$LOTUS_MINER_PATH`. A full list of renamed
features can be found [here](https://github.com/filecoin-project/lotus/issues/2304).

## Changelog

#### Downstream upgrades
- Upgrades markets to v0.5.6 (https://github.com/filecoin-project/lotus/pull/3058)
- Upgrades specs-actors to v0.9.3 (https://github.com/filecoin-project/lotus/pull/3151)

#### Core protocol
- Introduces gas values, replacing placeholders (https://github.com/filecoin-project/lotus/pull/2343)
- Implements EIP-1559, introducing a network base fee, message gas fee cap, and message gas fee premium (https://github.com/filecoin-project/lotus/pull/2874)
- Implements Poisson Sortition for elections (https://github.com/filecoin-project/lotus/pull/2084)

#### Deal-making lifecycle
- Introduces "Committed Capacity" sectors (https://github.com/filecoin-project/lotus/pull/2220)
- Introduces "fast-retrieval" flag for deals (https://github.com/filecoin-project/lotus/pull/2323
- Supports packing multiple deals into one sector (https://github.com/filecoin-project/storage-fsm/pull/38)

#### Enhancements

- Optimized message pool selection logic (https://github.com/filecoin-project/lotus/pull/2838)
- Window-based scheduling of sealing tasks (https://github.com/filecoin-project/sector-storage/pull/67)
- Faster window PoSt (https://github.com/filecoin-project/lotus/pull/2209/files)
- Refactors the payment channel manager (https://github.com/filecoin-project/lotus/pull/2640)
- Refactors blocksync (https://github.com/filecoin-project/lotus/pull/2715/files)

#### UX

- Provide status updates for data-transfer (https://github.com/filecoin-project/lotus/pull/3162, https://github.com/filecoin-project/lotus/pull/3191)
- Miners can customise asks (https://github.com/filecoin-project/lotus/pull/2046)
- Miners can toggle auto-acceptance of deals (https://github.com/filecoin-project/lotus/pull/1994)
- Miners can maintain a blocklist of piece CIDs (https://github.com/filecoin-project/lotus/pull/2069)

## Contributors

The following contributors had 10 or more commits go into this release.
We are grateful for every contribution!

| Contributor        | Commits | Lines ±       |
|--------------------|---------|---------------|
| magik6k            | 361     | +13197/-6136  |
| Kubuxu             | 227     | +5670/-2587   |
| arajasek           | 120     | +2916/-1264   |
| whyrusleeping      | 112     | +3979/-1089   |
| vyzo               | 99      | +3343/-1305   |
| dirkmc             | 68      | +8732/-3621   |
| laser              | 45      | +1489/-501    |
| hannahhoward       | 43      | +2654/-990    |
| frrist             | 37      | +6630/-4338   |
| schomatis          | 28      | +3016/-1368   |
| placer14           | 27      | +824/-350     |
| raulk              | 25      | +28718/-29849 |
| mrsmkl             | 22      | +560/-368     |
| travisperson       | 18      | +1354/-314    |
| nonsense           | 16      | +2956/-2842   |
| ingar              | 13      | +331/-123     |
| daviddias          | 11      | +311/-11      |
| Stebalien          | 11      | +1204/-980    |
| RobQuistNL         | 10      | +69/-74       |

# 0.1.0 / 2019-12-11

We are very excited to release **lotus** 0.1.0. This is our testnet release. To install lotus and join the testnet, please visit [lotu.sh](lotu.sh). Please file bug reports as [issues](https://github.com/filecoin-project/lotus/issues).

A huge thank you to all contributors for this testnet release!<|MERGE_RESOLUTION|>--- conflicted
+++ resolved
@@ -1,12 +1,11 @@
 # Lotus changelog
 
-<<<<<<< HEAD
 # UNRELEASED
 
 ## New features
 - feat: Added new environment variable `LOTUS_EXEC_TRACE_CACHE_SIZE` to configure execution trace cache size ([filecoin-project/lotus#10585](https://github.com/filecoin-project/lotus/pull/10585))
   - If unset, we default to caching 16 most recent execution traces. Node operatores may want to set this to 0 while exchanges may want to crank it up. 
-=======
+
 # v1.23.1 / 2023-06-20
 
 This is an optional feature release of Lotus. This feature release includes numerous improvements and enhancements for node operators, ETH RPC-providers and storage providers.
@@ -170,7 +169,6 @@
 | Jiaying Wang | 1 | +0/-4 | 1 |
 | ZenGround0 | 1 | +2/-1 | 2 |
 | Zeng Li | 1 | +1/-1 | 1 |
->>>>>>> 26dbe515
 
 # v1.23.0 / 2023-04-21
 
