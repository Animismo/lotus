# Lotus changelog

<<<<<<< HEAD
# 1.8.0 / 2021-04-27
=======
# 1.9.0 / 2021-05-17

This is an optional Lotus release that introduces various improvements to the sealing, mining, and deal-making processes.

## Highlights

- OpenRPC Support (https://github.com/filecoin-project/lotus/pull/5843)
- Take latency into account when making interactive deals (https://github.com/filecoin-project/lotus/pull/5876)
- Update go-commp-utils for >10x faster client commp calculation (https://github.com/filecoin-project/lotus/pull/5892)
- add `lotus client cancel-retrieval` cmd to lotus CLI (https://github.com/filecoin-project/lotus/pull/5871)
- add `inspect-deal` command to `lotus client` (https://github.com/filecoin-project/lotus/pull/5833)
- Local retrieval support (https://github.com/filecoin-project/lotus/pull/5917)
- go-fil-markets v1.1.9 -> v1.2.5
  - For a detailed changelog see https://github.com/filecoin-project/go-fil-markets/blob/master/CHANGELOG.md
- rust-fil-proofs v5.4.1 -> v7.0.1
  - For a detailed changelog see https://github.com/filecoin-project/rust-fil-proofs/blob/master/CHANGELOG.md

## Changes
- storagefsm: Apply global events even in broken states (https://github.com/filecoin-project/lotus/pull/5962)
- Default the AlwaysKeepUnsealedCopy flag to true (https://github.com/filecoin-project/lotus/pull/5743)
- splitstore: compact hotstore prior to garbage collection (https://github.com/filecoin-project/lotus/pull/5778)
- ipfs-force bootstrapper update (https://github.com/filecoin-project/lotus/pull/5799)
- better logging when unsealing fails (https://github.com/filecoin-project/lotus/pull/5851)
- perf: add cache for gas permium estimation (https://github.com/filecoin-project/lotus/pull/5709)
- backupds: Compact log on restart (https://github.com/filecoin-project/lotus/pull/5875)
- backupds: Improve truncated log handling (https://github.com/filecoin-project/lotus/pull/5891)
- State CLI improvements (State CLI improvements)
- API proxy struct codegen (https://github.com/filecoin-project/lotus/pull/5854)
- move DI stuff for paychmgr into modules (https://github.com/filecoin-project/lotus/pull/5791)
- Implement Event observer and Settings for 3rd party dep injection (https://github.com/filecoin-project/lotus/pull/5693)
- Export developer and network commands for consumption by derivatives of Lotus (https://github.com/filecoin-project/lotus/pull/5864)
- mock sealer: Simulate randomness sideeffects (https://github.com/filecoin-project/lotus/pull/5805)
- localstorage: Demote reservation stat error to debug (https://github.com/filecoin-project/lotus/pull/5976)
- shed command to unpack miner info dumps (https://github.com/filecoin-project/lotus/pull/5800)
- Add two utils to Lotus-shed (https://github.com/filecoin-project/lotus/pull/5867)
- add shed election estimate command  (https://github.com/filecoin-project/lotus/pull/5092)
- Add --actor flag in lotus-shed sectors terminate (https://github.com/filecoin-project/lotus/pull/5819)
- Move lotus mpool clear to lotus-shed (https://github.com/filecoin-project/lotus/pull/5900)
- Centralize everything on ipfs/go-log/v2 (https://github.com/filecoin-project/lotus/pull/5974)
- expose NextID from nice market actor interface (https://github.com/filecoin-project/lotus/pull/5850)
- add available options for perm on error (https://github.com/filecoin-project/lotus/pull/5814)
- API docs clarification: Document StateSearchMsg replaced message behavior (https://github.com/filecoin-project/lotus/pull/5838)
- api: Document StateReplay replaced message behavior (https://github.com/filecoin-project/lotus/pull/5840)
- add godocs to miner objects (https://github.com/filecoin-project/lotus/pull/2184)
- Add description to the client deal CLI command (https://github.com/filecoin-project/lotus/pull/5999)
- lint: don't skip builtin (https://github.com/filecoin-project/lotus/pull/5881)
- use deal duration from actors (https://github.com/filecoin-project/lotus/pull/5270)
- remote calc winningpost proof (https://github.com/filecoin-project/lotus/pull/5884)
- packer: other network images (https://github.com/filecoin-project/lotus/pull/5930)
- Convert the chainstore lock to RW (https://github.com/filecoin-project/lotus/pull/5971)
- Remove CachedBlockstore (https://github.com/filecoin-project/lotus/pull/5972)
- remove messagepool CapGasFee duplicate code (https://github.com/filecoin-project/lotus/pull/5992)
- Add a mining-heartbeat INFO line at every epoch (https://github.com/filecoin-project/lotus/pull/6183)
- chore(ci): Enable build on RC tags (https://github.com/filecoin-project/lotus/pull/6245)
- Upgrade nerpa to actor v4 and bump the version to rc4 (https://github.com/filecoin-project/lotus/pull/6249)
## Fixes
- return buffers after canceling badger operation (https://github.com/filecoin-project/lotus/pull/5796)
- avoid holding a lock while calling the View callback (https://github.com/filecoin-project/lotus/pull/5792)
- storagefsm: Trigger input processing when below limits (https://github.com/filecoin-project/lotus/pull/5801)
- After importing a previously deleted key, be able to delete it again (https://github.com/filecoin-project/lotus/pull/4653)
- fix StateManager.Replay on reward actor (https://github.com/filecoin-project/lotus/pull/5804)
- make sure atomic 64bit fields are 64bit aligned (https://github.com/filecoin-project/lotus/pull/5794)
- Import secp sigs in paych tests (https://github.com/filecoin-project/lotus/pull/5879)
- fix ci build-macos (https://github.com/filecoin-project/lotus/pull/5934)
- Fix creation of remainder account when it's not a multisig (https://github.com/filecoin-project/lotus/pull/5807)
- Fix fallback chainstore (https://github.com/filecoin-project/lotus/pull/6003)
- fix 4857: show help for set-addrs (https://github.com/filecoin-project/lotus/pull/5943)
- fix health report (https://github.com/filecoin-project/lotus/pull/6011)
- fix(ci): Use recent ubuntu LTS release; Update release params ((https://github.com/filecoin-project/lotus/pull/6011))

# 1.9.0-rc4 / 2021-05-13

This is an optional Lotus release that introduces various improvements to the sealing, mining, and deal-making processes.

## Highlights

- OpenRPC Support (https://github.com/filecoin-project/lotus/pull/5843)
- Take latency into account when making interactive deals (https://github.com/filecoin-project/lotus/pull/5876)
- Update go-commp-utils for >10x faster client commp calculation (https://github.com/filecoin-project/lotus/pull/5892)
- add `lotus client cancel-retrieval` cmd to lotus CLI (https://github.com/filecoin-project/lotus/pull/5871)
- add `inspect-deal` command to `lotus client` (https://github.com/filecoin-project/lotus/pull/5833)
- Local retrieval support (https://github.com/filecoin-project/lotus/pull/5917)
- go-fil-markets v1.1.9 -> v1.2.5
  - For a detailed changelog see https://github.com/filecoin-project/go-fil-markets/blob/master/CHANGELOG.md
- rust-fil-proofs v5.4.1 -> v7.0.1
  - For a detailed changelog see https://github.com/filecoin-project/rust-fil-proofs/blob/master/CHANGELOG.md

## Changes
- storagefsm: Apply global events even in broken states (https://github.com/filecoin-project/lotus/pull/5962)
- Default the AlwaysKeepUnsealedCopy flag to true (https://github.com/filecoin-project/lotus/pull/5743)
- splitstore: compact hotstore prior to garbage collection (https://github.com/filecoin-project/lotus/pull/5778)
- ipfs-force bootstrapper update (https://github.com/filecoin-project/lotus/pull/5799)
- better logging when unsealing fails (https://github.com/filecoin-project/lotus/pull/5851)
- perf: add cache for gas permium estimation (https://github.com/filecoin-project/lotus/pull/5709)
- backupds: Compact log on restart (https://github.com/filecoin-project/lotus/pull/5875)
- backupds: Improve truncated log handling (https://github.com/filecoin-project/lotus/pull/5891)
- State CLI improvements (State CLI improvements)
- API proxy struct codegen (https://github.com/filecoin-project/lotus/pull/5854)
- move DI stuff for paychmgr into modules (https://github.com/filecoin-project/lotus/pull/5791)
- Implement Event observer and Settings for 3rd party dep injection (https://github.com/filecoin-project/lotus/pull/5693)
- Export developer and network commands for consumption by derivatives of Lotus (https://github.com/filecoin-project/lotus/pull/5864)
- mock sealer: Simulate randomness sideeffects (https://github.com/filecoin-project/lotus/pull/5805)
- localstorage: Demote reservation stat error to debug (https://github.com/filecoin-project/lotus/pull/5976)
- shed command to unpack miner info dumps (https://github.com/filecoin-project/lotus/pull/5800)
- Add two utils to Lotus-shed (https://github.com/filecoin-project/lotus/pull/5867)
- add shed election estimate command  (https://github.com/filecoin-project/lotus/pull/5092)
- Add --actor flag in lotus-shed sectors terminate (https://github.com/filecoin-project/lotus/pull/5819)
- Move lotus mpool clear to lotus-shed (https://github.com/filecoin-project/lotus/pull/5900)
- Centralize everything on ipfs/go-log/v2 (https://github.com/filecoin-project/lotus/pull/5974)
- expose NextID from nice market actor interface (https://github.com/filecoin-project/lotus/pull/5850)
- add available options for perm on error (https://github.com/filecoin-project/lotus/pull/5814)
- API docs clarification: Document StateSearchMsg replaced message behavior (https://github.com/filecoin-project/lotus/pull/5838)
- api: Document StateReplay replaced message behavior (https://github.com/filecoin-project/lotus/pull/5840)
- add godocs to miner objects (https://github.com/filecoin-project/lotus/pull/2184)
- Add description to the client deal CLI command (https://github.com/filecoin-project/lotus/pull/5999)
- lint: don't skip builtin (https://github.com/filecoin-project/lotus/pull/5881)
- use deal duration from actors (https://github.com/filecoin-project/lotus/pull/5270)
- remote calc winningpost proof (https://github.com/filecoin-project/lotus/pull/5884)
- packer: other network images (https://github.com/filecoin-project/lotus/pull/5930)
- Convert the chainstore lock to RW (https://github.com/filecoin-project/lotus/pull/5971)
- Remove CachedBlockstore (https://github.com/filecoin-project/lotus/pull/5972)
- remove messagepool CapGasFee duplicate code (https://github.com/filecoin-project/lotus/pull/5992)
- Add a mining-heartbeat INFO line at every epoch (https://github.com/filecoin-project/lotus/pull/6183)
- chore(ci): Enable build on RC tags (https://github.com/filecoin-project/lotus/pull/6245)
- Upgrade nerpa to actor v4 and bump the version to rc4 (https://github.com/filecoin-project/lotus/pull/6249)
## Fixes
- return buffers after canceling badger operation (https://github.com/filecoin-project/lotus/pull/5796)
- avoid holding a lock while calling the View callback (https://github.com/filecoin-project/lotus/pull/5792)
- storagefsm: Trigger input processing when below limits (https://github.com/filecoin-project/lotus/pull/5801)
- After importing a previously deleted key, be able to delete it again (https://github.com/filecoin-project/lotus/pull/4653)
- fix StateManager.Replay on reward actor (https://github.com/filecoin-project/lotus/pull/5804)
- make sure atomic 64bit fields are 64bit aligned (https://github.com/filecoin-project/lotus/pull/5794)
- Import secp sigs in paych tests (https://github.com/filecoin-project/lotus/pull/5879)
- fix ci build-macos (https://github.com/filecoin-project/lotus/pull/5934)
- Fix creation of remainder account when it's not a multisig (https://github.com/filecoin-project/lotus/pull/5807)
- Fix fallback chainstore (https://github.com/filecoin-project/lotus/pull/6003)
- fix 4857: show help for set-addrs (https://github.com/filecoin-project/lotus/pull/5943)
- fix health report (https://github.com/filecoin-project/lotus/pull/6011)


# 1.9.0-rc2 / 2021-04-30

This is an optional Lotus release that introduces various improvements to the sealing, mining, and deal-making processes.

## Highlights

- OpenRPC Support (https://github.com/filecoin-project/lotus/pull/5843)
- Take latency into account when making interactive deals (https://github.com/filecoin-project/lotus/pull/5876)
- Update go-commp-utils for >10x faster client commp calculation (https://github.com/filecoin-project/lotus/pull/5892)
- add `lotus client cancel-retrieval` cmd to lotus CLI (https://github.com/filecoin-project/lotus/pull/5871)
- add `inspect-deal` command to `lotus client` (https://github.com/filecoin-project/lotus/pull/5833)
- Local retrieval support (https://github.com/filecoin-project/lotus/pull/5917)
- go-fil-markets v1.1.9 -> v1.2.5
  - For a detailed changelog see https://github.com/filecoin-project/go-fil-markets/blob/master/CHANGELOG.md
- rust-fil-proofs v5.4.1 -> v7
  - For a detailed changelog see https://github.com/filecoin-project/rust-fil-proofs/blob/master/CHANGELOG.md

## Changes
- storagefsm: Apply global events even in broken states (https://github.com/filecoin-project/lotus/pull/5962)
- Default the AlwaysKeepUnsealedCopy flag to true (https://github.com/filecoin-project/lotus/pull/5743)
- splitstore: compact hotstore prior to garbage collection (https://github.com/filecoin-project/lotus/pull/5778)
- ipfs-force bootstrapper update (https://github.com/filecoin-project/lotus/pull/5799)
- better logging when unsealing fails (https://github.com/filecoin-project/lotus/pull/5851)
- perf: add cache for gas permium estimation (https://github.com/filecoin-project/lotus/pull/5709)
- backupds: Compact log on restart (https://github.com/filecoin-project/lotus/pull/5875)
- backupds: Improve truncated log handling (https://github.com/filecoin-project/lotus/pull/5891)
- State CLI improvements (State CLI improvements)
- API proxy struct codegen (https://github.com/filecoin-project/lotus/pull/5854)
- move DI stuff for paychmgr into modules (https://github.com/filecoin-project/lotus/pull/5791)
- Implement Event observer and Settings for 3rd party dep injection (https://github.com/filecoin-project/lotus/pull/5693)
- Export developer and network commands for consumption by derivatives of Lotus (https://github.com/filecoin-project/lotus/pull/5864)
- mock sealer: Simulate randomness sideeffects (https://github.com/filecoin-project/lotus/pull/5805)
- localstorage: Demote reservation stat error to debug (https://github.com/filecoin-project/lotus/pull/5976)
- shed command to unpack miner info dumps (https://github.com/filecoin-project/lotus/pull/5800)
- Add two utils to Lotus-shed (https://github.com/filecoin-project/lotus/pull/5867)
- add shed election estimate command  (https://github.com/filecoin-project/lotus/pull/5092)
- Add --actor flag in lotus-shed sectors terminate (https://github.com/filecoin-project/lotus/pull/5819)
- Move lotus mpool clear to lotus-shed (https://github.com/filecoin-project/lotus/pull/5900)
- Centralize everything on ipfs/go-log/v2 (https://github.com/filecoin-project/lotus/pull/5974)
- expose NextID from nice market actor interface (https://github.com/filecoin-project/lotus/pull/5850)
- add available options for perm on error (https://github.com/filecoin-project/lotus/pull/5814)
- API docs clarification: Document StateSearchMsg replaced message behavior (https://github.com/filecoin-project/lotus/pull/5838)
- api: Document StateReplay replaced message behavior (https://github.com/filecoin-project/lotus/pull/5840)
- add godocs to miner objects (https://github.com/filecoin-project/lotus/pull/2184)
- Add description to the client deal CLI command (https://github.com/filecoin-project/lotus/pull/5999)
- lint: don't skip builtin (https://github.com/filecoin-project/lotus/pull/5881)
- use deal duration from actors (https://github.com/filecoin-project/lotus/pull/5270)
- remote calc winningpost proof (https://github.com/filecoin-project/lotus/pull/5884)
- packer: other network images (https://github.com/filecoin-project/lotus/pull/5930)
- Convert the chainstore lock to RW (https://github.com/filecoin-project/lotus/pull/5971)
- Remove CachedBlockstore (https://github.com/filecoin-project/lotus/pull/5972)
- remove messagepool CapGasFee duplicate code (https://github.com/filecoin-project/lotus/pull/5992)

## Fixes
- return buffers after canceling badger operation (https://github.com/filecoin-project/lotus/pull/5796)
- avoid holding a lock while calling the View callback (https://github.com/filecoin-project/lotus/pull/5792)
- storagefsm: Trigger input processing when below limits (https://github.com/filecoin-project/lotus/pull/5801)
- After importing a previously deleted key, be able to delete it again (https://github.com/filecoin-project/lotus/pull/4653)
- fix StateManager.Replay on reward actor (https://github.com/filecoin-project/lotus/pull/5804)
- make sure atomic 64bit fields are 64bit aligned (https://github.com/filecoin-project/lotus/pull/5794)
- Import secp sigs in paych tests (https://github.com/filecoin-project/lotus/pull/5879)
- fix ci build-macos (https://github.com/filecoin-project/lotus/pull/5934)
- Fix creation of remainder account when it's not a multisig (https://github.com/filecoin-project/lotus/pull/5807)
- Fix fallback chainstore (https://github.com/filecoin-project/lotus/pull/6003)
- fix 4857: show help for set-addrs (https://github.com/filecoin-project/lotus/pull/5943)
- fix health report (https://github.com/filecoin-project/lotus/pull/6011)

# 1.8.0 / 2021-04-05
>>>>>>> 3ac33961

This is a mandatory release of Lotus that upgrades the network to version 12, which introduces various performance improvements to the cron processing of the power actor. The network will upgrade at height 712320, which is 2021-04-29T06:00:00Z.

## Changes

- v4 specs-actors integration, nv12 migration (https://github.com/filecoin-project/lotus/pull/6116)

# 1.6.0 / 2021-04-05

This is a mandatory release of Lotus that upgrades the network to version 11, which implements [FIP-0014](https://github.com/filecoin-project/FIPs/blob/master/FIPS/fip-0014.md). The network will upgrade at height 665280, which is 2021-04-12T22:00:00Z.

## v1 sector extension CLI

This release also expands the `lotus-miner sectors extend` CLI, with a new option that automatically extends all extensible v1 sectors. The option can be run using `lotus-miner sectors extend --v1-sectors`.

- The `tolerance` flag can be passed to indicate what durations aren't "worth" extending. It defaults to one week, which means that sectors whose current lifetime's are within one week of the maximum possible lifetime will not be extended.

- The `expiration-cutoff` flag can be passed to skip sectors whose expiration is past a certain point from the current head. It defaults to infinity (no cutoff), but if, say, 28800 was specified, then only sectors expiring in the next 10 days would be extended (2880 epochs in 1 day).

## Changes 

- Util for miners to extend all v1 sectors (https://github.com/filecoin-project/lotus/pull/5924)
- Upgrade the butterfly network (https://github.com/filecoin-project/lotus/pull/5929)
- Introduce the v11 network upgrade (https://github.com/filecoin-project/lotus/pull/5904)
- Debug mode: Make upgrade heights controllable by an envvar (https://github.com/filecoin-project/lotus/pull/5919)

# 1.5.3 / 2021-03-24

This is a patch release of Lotus that introduces small fixes to the Storage FSM.

## Changes 

- storagefsm: Fix double unlock with ready WaitDeals sectors (https://github.com/filecoin-project/lotus/pull/5783)
- backupds: Allow larger values in write log (https://github.com/filecoin-project/lotus/pull/5776)
- storagefsm: Don't log the SectorRestart event (https://github.com/filecoin-project/lotus/pull/5779)

# 1.5.2 / 2021-03-11

This is an hotfix release of Lotus that fixes a critical bug introduced in v1.5.1 in the miner windowPoSt logic. This upgrade is only affecting miner nodes.

## Changes
- fix window post rand check (https://github.com/filecoin-project/lotus/pull/5773)
- wdpost: Always use head tipset to get randomness (https://github.com/filecoin-project/lotus/pull/5774)

# 1.5.1 / 2021-03-10

This is an optional release of Lotus that introduces an important fix to the WindowPoSt computation process. The change is to wait for some confidence before drawing beacon randomness for the proof. Without this, invalid proofs might be generated as the result of a null tipset. 

## Splitstore

This release also introduces the splitstore, a new optional blockstore that segregates the monolithic blockstore into cold and hot regions. The hot region contains objects from the last 4-5 finalities plus all reachable objects from two finalities away. All other objects are moved to the cold region using a compaction process that executes every finality, once 5 finalities have elapsed.

The splitstore allows us to separate the two regions quite effectively, using two separate badger blockstores. The separation
means that the live working set is much smaller, which results in potentially significant performance improvements. In addition, it means that the coldstore can be moved to a separate (bigger, slower, cheaper) disk without loss of performance.

The design also allows us to use different implementations for the two blockstores; for example, an append-only blockstore could be used for coldstore and a faster memory mapped blockstore could be used for the hotstore (eg LMDB). We plan to experiment with these options in the future.

Once the splitstore has been enabled, the existing monolithic blockstore becomes the coldstore. On the first head change notification, the splitstore will warm up the hotstore by copying all reachable objects from the current tipset into the hotstore.  All new writes go into the hotstore, with the splitstore tracking the write epoch. Once 5 finalities have elapsed, and every finality thereafter, the splitstore compacts by moving cold objects into the coldstore. There is also experimental support for garbage collection, whereby nunreachable objects are simply discarded.

To enable the splitstore, add the following to config.toml:

```
[Chainstore]
  EnableSplitstore = true
```

## Highlights

Other highlights include:

- Improved deal data handling - now multiple deals can be adding to sectors in parallel
- Rewriten sector pledging - it now actually cares about max sealing sector limits
- Better handling for sectors stuck in the RecoverDealIDs state
- lotus-miner sectors extend command
- Optional configurable storage path size limit
- Config to disable owner/worker fallback from control addresses (useful when owner is a key on a hardware wallet)
- A write log for node metadata, which can be restored as a backup when the metadata leveldb becomes corrupted (e.g. when you run out of disk space / system crashes in some bad way)

## Changes

- avoid use mp.cfg directly to avoid race (https://github.com/filecoin-project/lotus/pull/5350)
- Show replacing message CID is state search-msg cli (https://github.com/filecoin-project/lotus/pull/5656)
- Fix riceing by importing the main package (https://github.com/filecoin-project/lotus/pull/5675)
- Remove sectors with all deals expired in RecoverDealIDs (https://github.com/filecoin-project/lotus/pull/5658)
- storagefsm: Rewrite input handling (https://github.com/filecoin-project/lotus/pull/5375)
- reintroduce Refactor send command for better testability (https://github.com/filecoin-project/lotus/pull/5668)
- Improve error message with importing a chain (https://github.com/filecoin-project/lotus/pull/5669)
- storagefsm: Cleanup CC sector creation (https://github.com/filecoin-project/lotus/pull/5612)
- chain list --gas-stats display capacity (https://github.com/filecoin-project/lotus/pull/5676)
- Correct some logs (https://github.com/filecoin-project/lotus/pull/5694)
- refactor blockstores (https://github.com/filecoin-project/lotus/pull/5484)
- Add idle to sync stage's String() (https://github.com/filecoin-project/lotus/pull/5702)
- packer provisioner (https://github.com/filecoin-project/lotus/pull/5604)
- add DeleteMany to Blockstore interface (https://github.com/filecoin-project/lotus/pull/5703)
- segregate chain and state blockstores (https://github.com/filecoin-project/lotus/pull/5695)
- fix(multisig): The format of the amount is not correct in msigLockApp (https://github.com/filecoin-project/lotus/pull/5718)
- Update butterfly network (https://github.com/filecoin-project/lotus/pull/5627)
- Collect worker task metrics (https://github.com/filecoin-project/lotus/pull/5648)
- Correctly format disputer log (https://github.com/filecoin-project/lotus/pull/5716)
- Log block CID in the large delay warning (https://github.com/filecoin-project/lotus/pull/5704)
- Move api client builders to a cliutil package (https://github.com/filecoin-project/lotus/pull/5728)
- Implement net peers --extended (https://github.com/filecoin-project/lotus/pull/5734)
- Command to extend sector expiration (https://github.com/filecoin-project/lotus/pull/5666)
- garbage collect hotstore after compaction (https://github.com/filecoin-project/lotus/pull/5744)
- tune badger gc to repeatedly gc the value log until there is no rewrite (https://github.com/filecoin-project/lotus/pull/5745)
- Add configuration option for pubsub IPColocationWhitelist subnets (https://github.com/filecoin-project/lotus/pull/5735)
- hot/cold blockstore segregation (aka. splitstore) (https://github.com/filecoin-project/lotus/pull/4992)
- Customize verifreg root key and remainder account when making genesis (https://github.com/filecoin-project/lotus/pull/5730)
- chore: update go-graphsync to 0.6.0 (https://github.com/filecoin-project/lotus/pull/5746)
- Add connmgr metadata to NetPeerInfo (https://github.com/filecoin-project/lotus/pull/5749)
- test: attempt to make the splitstore test deterministic (https://github.com/filecoin-project/lotus/pull/5750)
- Feat/api no dep build (https://github.com/filecoin-project/lotus/pull/5729)
- Fix bootstrapper profile setting (https://github.com/filecoin-project/lotus/pull/5756)
- Check liveness of sectors when processing termination batches (https://github.com/filecoin-project/lotus/pull/5759)
- Configurable storage path storage limit (https://github.com/filecoin-project/lotus/pull/5624)
- miner: Config to disable owner/worker address fallback (https://github.com/filecoin-project/lotus/pull/5620)
- Fix TestUnpadReader on Go 1.16 (https://github.com/filecoin-project/lotus/pull/5761)
- Metadata datastore log (https://github.com/filecoin-project/lotus/pull/5755)
- Remove the SR2 stats, leave just the network totals (https://github.com/filecoin-project/lotus/pull/5757)
- fix: wait a bit before starting to compute window post proofs (https://github.com/filecoin-project/lotus/pull/5764)
- fix: retry proof when randomness changes (https://github.com/filecoin-project/lotus/pull/5768)


# 1.5.0 / 2021-02-23

This is a mandatory release of Lotus that introduces the fifth upgrade to the Filecoin network. The network upgrade occurs at height 550321, before which time all nodes must have updated to this release (or later). At this height, [v3 specs-actors](https://github.com/filecoin-project/specs-actors/releases/tag/v3.0.0) will take effect, which in turn implements the following two FIPs:

- [FIP-0007 h/amt-v3](https://github.com/filecoin-project/FIPs/blob/master/FIPS/fip-0007.md) which improves the performance of the Filecoin HAMT and AMT.
- [FIP-0010 off-chain Window PoSt Verification](https://github.com/filecoin-project/FIPs/blob/master/FIPS/fip-0010.md) which reduces the gas consumption of `SubmitWindowedPoSt` messages significantly by optimistically accepting Window PoSt proofs without verification, and allowing them to be disputed later by off-chain verifiers.

Note that the integration of v3 actors was already completed in 1.4.2, this upgrade simply sets the epoch for the upgrade to occur.

## Disputer

FIP-0010 introduces the ability to dispute bad Window PoSts. Node operators are encouraged to run the new Lotus disputer alongside their Lotus daemons. For more information, see the announcement [here](https://github.com/filecoin-project/lotus/discussions/5617#discussioncomment-387333).

## Changes

- [#5341](https://github.com/filecoin-project/lotus/pull/5341)  Add a  `LOTUS_DISABLE_V3_ACTOR_MIGRATION` envvar
    - Setting this envvar to 1 disables the v3 actor migration, should only be used in the event of a failed migration

# 1.4.2 / 2021-02-17

This is a large, and highly recommended, optional release with new features and improvements for lotus miner and deal-making UX. The release also integrates [v3 specs-actors](https://github.com/filecoin-project/specs-actors/releases/tag/v3.0.0), which implements two FIPs:

- [FIP-0007 h/amt-v3](https://github.com/filecoin-project/FIPs/blob/master/FIPS/fip-0007.md) which improves the performance of the Filecoin HAMT and AMT.
- [FIP-0010 off-chain Window PoSt Verification](https://github.com/filecoin-project/FIPs/blob/master/FIPS/fip-0010.md) which reduces the gas consumption of `SubmitWindowedPoSt` messages significantly by optimistically accepting Window PoSt proofs without verification, and allowing them to be disputed later by off-chain verifiers.
 
Note that this release does NOT set an upgrade epoch for v3 actors to take effect. That will be done in the upcoming 1.5.0 release.
 
 ## New Features
 
 - [#5341](https://github.com/filecoin-project/lotus/pull/5341)  Added sector termination API and CLI 
     - Run `lotus-miner sectors terminate`
- [#5342](https://github.com/filecoin-project/lotus/pull/5342) Added CLI for using a multisig wallet as miner's owner address 
  - See how to set it up [here](https://github.com/filecoin-project/lotus/pull/5342#issue-554009129)
- [#5363](https://github.com/filecoin-project/lotus/pull/5363), [#5418](https://github.com/filecoin-project/lotus/pull/), [#5476](https://github.com/filecoin-project/lotus/pull/5476), [#5459](https://github.com/filecoin-project/lotus/pull/5459) Integrated [spec-actor v3](https://github.com/filecoin-pro5418ject/specs-actors/releases/tag/v3.0.0)
  - [#5472](https://github.com/filecoin-project/lotus/pull/5472) Generate actor v3 methods for pond
- [#5379](https://github.com/filecoin-project/lotus/pull/5379) Added WindowPoSt disputer
  - This is to support [FIP-0010 off-chian Window PoSt verification](https://github.com/filecoin-project/FIPs/blob/master/FIPS/fip-0010.md)
  - See how to run a disputer [here](https://github.com/filecoin-project/lotus/pull/5379#issuecomment-776482445)
- [#5309](https://github.com/filecoin-project/lotus/pull/5309) Batch multiple deals in one `PublishStorageMessages`
  - [#5411](https://github.com/filecoin-project/lotus/pull/5411) Handle batch `PublishStorageDeals` message in sealing recovery
  - [#5505](https://github.com/filecoin-project/lotus/pull/5505) Exclude expired deals from batching in `PublishStorageDeals` messages
  - Added `PublishMsgPeriod` and `MaxDealsPerPublishMsg` to miner `Dealmaking` [configuration](https://docs.filecoin.io/mine/lotus/miner-configuration/#dealmaking-section). See how they work [here](https://docs.filecoin.io/mine/lotus/miner-configuration/#publishing-several-deals-in-one-message).
  - [#5538](https://github.com/filecoin-project/lotus/pull/5538), [#5549](https://github.com/filecoin-project/lotus/pull/5549) Added a command to list pending deals and force publish messages. 
    - Run `lotus-miner market pending-publish`
  - [#5428](https://github.com/filecoin-project/lotus/pull/5428) Moved waiting for `PublishStorageDeals` messages' receipt from markets to lotus
- [#5510](https://github.com/filecoin-project/lotus/pull/5510) Added `nerpanet` build option
  - To build `nerpanet`, run `make nerpanet`
- [#5433](https://github.com/filecoin-project/lotus/pull/5433) Added `AlwaysKeepUnsealedCopy` option to the miner configuration
- [#5520](https://github.com/filecoin-project/lotus/pull/5520) Added `MsigGetPending` to get pending transactions for multisig wallets
- [#5219](https://github.com/filecoin-project/lotus/pull/5219) Added interactive mode for lotus-wallet
- [5529](https://github.com/filecoin-project/lotus/pull/5529) Added support for minder nodes in `lotus-shed rpc` util

 ## Bug Fixes
 
 - [#5210](https://github.com/filecoin-project/lotus/pull/5210) Miner should not dial client on restart
 - [#5403](https://github.com/filecoin-project/lotus/pull/5403) When estimating GasLimit only apply prior messages up to the nonce
 - [#5410](https://github.com/filecoin-project/lotus/pull/510) Fix the calibnet build option
 - [#5492](https://github.com/filecoin-project/lotus/pull/5492) Fixed `has` for ipfsbstore for non-existing blocks
 - [#5361](https://github.com/filecoin-project/lotus/pull/5361) Fixed retrieval hangs when using `IpfsOnlineMode=true`
 - [#5493](https://github.com/filecoin-project/lotus/pull/5493) Fixed retrieval failure when price-per-byte is zero
 - [#5506](https://github.com/filecoin-project/lotus/pull/5506) Fixed contexts in the storage adpater
 - [#5515](https://github.com/filecoin-project/lotus/pull/5515) Properly wire up `StateReadState` on gateway API
 - [#5582](https://github.com/filecoin-project/lotus/pull/5582) Fixed error logging format strings
 - [#5614](https://github.com/filecoin-project/lotus/pull/5614) Fixed websocket reconnecting handling


 ## Improvements
 
 - [#5389](https://github.com/filecoin-project/lotus/pull/5389) Show verified indicator for `./lotus-miner storage-deals list`  
- [#5229](https://github.com/filecoin-project/lotus/pull/5220) Show power for verified deals in `./lotus-miner setocr list`
- [#5407](https://github.com/filecoin-project/lotus/pull/5407) Added explicit check of the miner address protocol
 - [#5399](https://github.com/filecoin-project/lotus/pull/5399) watchdog: increase heapprof capture threshold to 90%
 - [#5398](https://github.com/filecoin-project/lotus/pull/5398) storageadapter: Look at precommits on-chain since deal publish msg
 - [#5470](https://github.com/filecoin-project/lotus/pull/5470) Added `--no-timing` option for `./lotus state compute-state --html`
- [#5417](https://github.com/filecoin-project/lotus/pull/5417) Storage Manager: Always unseal full sectors
- [#5393](https://github.com/filecoin-project/lotus/pull/5393) Switched to [filecoin-ffi bls api ](https://github.com/filecoin-project/filecoin-ffi/pull/159)for bls signatures
- [#5380](https://github.com/filecoin-project/lotus/pull/5210) Refactor deals API tests 
- [#5397](https://github.com/filecoin-project/lotus/pull/5397) Fixed a flake in the sync manager edge case test 
- [#5406](https://github.com/filecoin-project/lotus/pull/5406) Added a test to ensure a correct window post cannot be disputed
- [#5294](https://github.com/filecoin-project/lotus/pull/5394) Added jobs to build Lotus docker image and push it to AWS ECR
- [#5387](https://github.com/filecoin-project/lotus/pull/5387) Added network info(mainnet|calibnet) in version
- [#5497](https://github.com/filecoin-project/lotus/pull/5497) Export metric for lotus-gateaway
- [#4950](https://github.com/filecoin-project/lotus/pull/4950) Removed bench policy
- [#5047](https://github.com/filecoin-project/lotus/pull/5047) Improved the UX for `./lotus-shed bitfield enc`
- [#5282](https://github.com/filecoin-project/lotus/pull/5282) Snake a context through the chian blockstore creation
- [#5350](https://github.com/filecoin-project/lotus/pull/5350) Avoid using `mp.cfg` directrly to prevent race condition
- [#5449](https://github.com/filecoin-project/lotus/pull/5449) Documented the block-header better 
- [#5404](https://github.com/filecoin-project/lotus/pull/5404) Added retrying proofs if an incorrect one is generated
- [#4545](https://github.com/filecoin-project/lotus/pull/4545) Made state tipset usage consistent in the API
- [#5540](https://github.com/filecoin-project/lotus/pull/5540) Removed unnecessary database reads in validation check
- [#5554](https://github.com/filecoin-project/lotus/pull/5554) Fixed `build lotus-soup` CI job
- [#5552](https://github.com/filecoin-project/lotus/pull/5552) Updated CircleCI to halt gracefully
- [#5555](https://github.com/filecoin-project/lotus/pull/5555) Cleanup and add docstrings of node builder
- [#5564](https://github.com/filecoin-project/lotus/pull/5564) Stopped depending on gocheck with gomod
- [#5574](https://github.com/filecoin-project/lotus/pull/5574) Updated CLI UI
- [#5570](https://github.com/filecoin-project/lotus/pull/5570) Added code CID to `StateReadState` return object
- [#5565](https://github.com/filecoin-project/lotus/pull/5565) Added storageadapter.PublishMsgConfig to miner in testkit for lotus-soup testplan
- [#5571](https://github.com/filecoin-project/lotus/pull/5571) Added `lotus-seed gensis car` to generate lotus block for devnets
- [#5613](https://github.com/filecoin-project/lotus/pull/5613) Check format in client commP util
- [#5507](https://github.com/filecoin-project/lotus/pull/5507) Refactored coalescing logic into its own function and take both cancellation sets into account
- [#5592](https://github.com/filecoin-project/lotus/pull/5592) Verify FFI version before building

## Dependency Updates
 - [#5296](https://github.com/filecoin-project/lotus/pull/5396) Upgraded to [raulk/go-watchdog@v1.0.1](https://github.com/raulk/go-watchdog/releases/tag/v1.0.1)
 - [#5450](https://github.com/filecoin-project/lotus/pull/5450) Dependency updates
 - [#5425](https://github.com/filecoin-project/lotus/pull/5425) Fixed stale imports in testplans/lotus-soup
 - [#5535](https://github.com/filecoin-project/lotus/pull/5535) Updated to [go-fil-markets@v1.1.7](https://github.com/filecoin-project/go-fil-markets/releases/tag/v1.1.7)
 - [#5616](https://github.com/filecoin-project/lotus/pull/5600) Updated to [filecoin-ffi@b6e0b35fb49ed0fe](https://github.com/filecoin-project/filecoin-ffi/releases/tag/b6e0b35fb49ed0fe)
 - [#5599](https://github.com/filecoin-project/lotus/pull/5599) Updated to [go-bitfield@v0.2.4](https://github.com/filecoin-project/go-bitfield/releases/tag/v0.2.4)
 - [#5614](https://github.com/filecoin-project/lotus/pull/5614), , [#5621](https://github.com/filecoin-project/lotus/pull/5621) Updated to [go-jsonrpc@v0.1.3](https://github.com/filecoin-project/go-jsonrpc/releases/tag/v0.1.3)
 - [#5459](https://github.com/filecoin-project/lotus/pull/5459) Updated to [spec-actors@v3.0.1](https://github.com/filecoin-project/specs-actors/releases/tag/v3.0.1)


## Network Version v10 Upgrade
- [#5473](https://github.com/filecoin-project/lotus/pull/5473) Merged staging branch for v1.5.0
- [#5603](https://github.com/filecoin-project/lotus/pull/5603) Set nerpanet's upgrade epochs up to v3 actors
- [#5471](https://github.com/filecoin-project/lotus/pull/5471), [#5456](https://github.com/filecoin-project/lotus/pull/5456) Set calibration net actor v3 migration epochs for testing
- [#5434](https://github.com/filecoin-project/lotus/pull/5434) Implemented pre-migration framework
- [#5476](https://github.com/filecoin-project/lotus/pull/5477) Tune migration 

# 1.4.1 / 2021-01-20

This is an optional Lotus release that introduces various improvements to the sealing, mining, and deal-making processes. In particular, [#5341](https://github.com/filecoin-project/lotus/pull/5341) introduces the ability for Lotus miners to terminate sectors.

## Changes

#### Core Lotus

- fix(sync): enforce ForkLengthThreshold for synced chain (https://github.com/filecoin-project/lotus/pull/5182)
- introduce memory watchdog; LOTUS_MAX_HEAP (https://github.com/filecoin-project/lotus/pull/5101)
- Skip bootstrapping if no peers specified (https://github.com/filecoin-project/lotus/pull/5301)
- Chainxchg write response timeout (https://github.com/filecoin-project/lotus/pull/5254)
- update NewestNetworkVersion (https://github.com/filecoin-project/lotus/pull/5277)
- fix(sync): remove checks bypass when we submit the block (https://github.com/filecoin-project/lotus/pull/4192)
- chore: export vm.ShouldBurn (https://github.com/filecoin-project/lotus/pull/5355)
- fix(sync): enforce fork len when changing head (https://github.com/filecoin-project/lotus/pull/5244)
- Use 55th percentile instead of median for gas-price (https://github.com/filecoin-project/lotus/pull/5369)
- update go-libp2p-pubsub to v0.4.1 (https://github.com/filecoin-project/lotus/pull/5329)

#### Sealing

- Sector termination support (https://github.com/filecoin-project/lotus/pull/5341)
- update weight canSeal and canStore when attach (https://github.com/filecoin-project/lotus/pull/5242/files)
- sector-storage/mock: improve mocked readpiece (https://github.com/filecoin-project/lotus/pull/5208)
- Fix deadlock in runWorker in sched_worker.go (https://github.com/filecoin-project/lotus/pull/5251)
- Skip checking terminated sectors provable (https://github.com/filecoin-project/lotus/pull/5217)
- storagefsm: Fix unsealedInfoMap.lk init race (https://github.com/filecoin-project/lotus/pull/5319)
- Multicore AddPiece CommP (https://github.com/filecoin-project/lotus/pull/5320)
- storagefsm: Send correct event on ErrExpiredTicket in CommitFailed (https://github.com/filecoin-project/lotus/pull/5366)
- expose StateSearchMessage on gateway (https://github.com/filecoin-project/lotus/pull/5382)
- fix FileSize to return correct disk usage recursively (https://github.com/filecoin-project/lotus/pull/5384)

#### Dealmaking

- Better error message when withdrawing funds (https://github.com/filecoin-project/lotus/pull/5293)
- add verbose for list transfers (https://github.com/filecoin-project/lotus/pull/5259)
- cli - rename `client info` to `client balances` (https://github.com/filecoin-project/lotus/pull/5304)
- Better CLI for wallet market withdraw and client info (https://github.com/filecoin-project/lotus/pull/5303)

#### UX

- correct flag usages for replace cmd (https://github.com/filecoin-project/lotus/pull/5255)
- lotus state call will panic (https://github.com/filecoin-project/lotus/pull/5275)
- fix get sector bug (https://github.com/filecoin-project/lotus/pull/4976)
- feat: lotus wallet market add (adds funds to storage market actor) (https://github.com/filecoin-project/lotus/pull/5300)
- Fix client flag parsing in client balances cli (https://github.com/filecoin-project/lotus/pull/5312)
- delete slash-consensus miner (https://github.com/filecoin-project/lotus/pull/4577)
- add fund sufficient check in send (https://github.com/filecoin-project/lotus/pull/5252)
- enable parse and shorten negative FIL values (https://github.com/filecoin-project/lotus/pull/5315)
- add limit and rate for chain noise (https://github.com/filecoin-project/lotus/pull/5223)
- add bench env print (https://github.com/filecoin-project/lotus/pull/5222)
- Implement full-node restore option (https://github.com/filecoin-project/lotus/pull/5362)
- add color for token amount (https://github.com/filecoin-project/lotus/pull/5352)
- correct log in maybeUseAddress (https://github.com/filecoin-project/lotus/pull/5359)
- add slash-consensus from flag (https://github.com/filecoin-project/lotus/pull/5378)

#### Testing

- tvx extract: more tipset extraction goodness (https://github.com/filecoin-project/lotus/pull/5258)
- Fix race in blockstore test suite (https://github.com/filecoin-project/lotus/pull/5297)


#### Build & Networks

- Remove LOTUS_DISABLE_V2_ACTOR_MIGRATION envvar (https://github.com/filecoin-project/lotus/pull/5289)
- Create a calibnet build option (https://github.com/filecoin-project/lotus/pull/5288)
- Calibnet: Set Orange epoch (https://github.com/filecoin-project/lotus/pull/5325)

#### Management

- Update SECURITY.md (https://github.com/filecoin-project/lotus/pull/5246)
- README: Contribute section (https://github.com/filecoin-project/lotus/pull/5330)
- README: refine Contribute section (https://github.com/filecoin-project/lotus/pull/5331)
- Add misc tooling to codecov ignore list (https://github.com/filecoin-project/lotus/pull/5347)

# 1.4.0 / 2020-12-19

This is a MANDATORY hotfix release of Lotus that resolves a chain halt at height 336,459 caused by nondeterminism in specs-actors. The fix is to update actors to 2.3.3 in order to incorporate this fix https://github.com/filecoin-project/specs-actors/pull/1334.

# 1.3.0 / 2020-12-16

This is a mandatory release of Lotus that introduces the third post-liftoff upgrade to the Filecoin network. The network upgrade occurs at height 343200, before which time all nodes must have updated to this release (or later). The change that breaks consensus is an implementation of FIP-0009(https://github.com/filecoin-project/FIPs/blob/master/FIPS/fip-0009.md).

## Changes

- Disable gas burning for window post messages (https://github.com/filecoin-project/lotus/pull/5200)
- fix lock propose (https://github.com/filecoin-project/lotus/pull/5197)

# 1.2.3 / 2020-12-15

This is an optional Lotus release that introduces many performance improvements, bugfixes, and UX improvements.

## Changes

- When waiting for deal commit messages, ignore unsuccessful messages (https://github.com/filecoin-project/lotus/pull/5189)
- Bigger copy buffer size for stores (https://github.com/filecoin-project/lotus/pull/5177)
- Print MinPieceSize when querying ask (https://github.com/filecoin-project/lotus/pull/5178)
- Optimize miner info & sectors list loading (https://github.com/filecoin-project/lotus/pull/5176)
- Allow miners to filter (un)verified deals (https://github.com/filecoin-project/lotus/pull/5094)
- Fix curSealing out of MaxSealingSectors limit (https://github.com/filecoin-project/lotus/pull/5166)
- Add mpool pending from / to filter (https://github.com/filecoin-project/lotus/pull/5169)
- Add metrics for delayed blocks (https://github.com/filecoin-project/lotus/pull/5171)
- Fix PushUntrusted publishing -- the message is local (https://github.com/filecoin-project/lotus/pull/5173)
- Avoid potential hang in events API when starting event listener (https://github.com/filecoin-project/lotus/pull/5159)
- Show data transfer ID in list-deals (https://github.com/filecoin-project/lotus/pull/5150)
- Fix events API mutex locking (https://github.com/filecoin-project/lotus/pull/5160)
- Message pool refactors (https://github.com/filecoin-project/lotus/pull/5162)
- Fix lotus-shed cid output (https://github.com/filecoin-project/lotus/pull/5072)
- Use FundManager to withdraw funds, add MarketWithdraw API (https://github.com/filecoin-project/lotus/pull/5112)
- Add keygen outfile (https://github.com/filecoin-project/lotus/pull/5118)
- Update sr2 stat aggregation (https://github.com/filecoin-project/lotus/pull/5114)
- Fix miner control address lookup (https://github.com/filecoin-project/lotus/pull/5119)
- Fix send with declared nonce 0 (https://github.com/filecoin-project/lotus/pull/5111)
- Introduce memory watchdog; LOTUS_MAX_HEAP (https://github.com/filecoin-project/lotus/pull/5101)
- Miner control address config for (pre)commits (https://github.com/filecoin-project/lotus/pull/5103)
- Delete repeated call func (https://github.com/filecoin-project/lotus/pull/5099)
- lotus-shed ledger show command (https://github.com/filecoin-project/lotus/pull/5098)
- Log a message when there aren't enough peers for sync (https://github.com/filecoin-project/lotus/pull/5105)
- Miner code cleanup (https://github.com/filecoin-project/lotus/pull/5107)

# 1.2.2 / 2020-12-03

This is an optional Lotus release that introduces various improvements to the mining logic and deal-making workflow, as well as several new UX features.

## Changes

- Set lower feecap on PoSt messages with low balance (https://github.com/filecoin-project/lotus/pull/4217)
- Add options to set BlockProfileRate and MutexProfileFraction (https://github.com/filecoin-project/lotus/pull/4140)
- Shed/post find (https://github.com/filecoin-project/lotus/pull/4355)
- tvx extract: make it work with secp messages.(https://github.com/filecoin-project/lotus/pull/4583)
- update go from 1.14 to 1.15 (https://github.com/filecoin-project/lotus/pull/4909)
- print multiple blocks from miner cid (https://github.com/filecoin-project/lotus/pull/4767)
- Connection Gater support (https://github.com/filecoin-project/lotus/pull/4849)
- just return storedask.NewStoredAsk to reduce unuseful code (https://github.com/filecoin-project/lotus/pull/4902)
- add go main version (https://github.com/filecoin-project/lotus/pull/4910)
- Use version0 when pre-sealing (https://github.com/filecoin-project/lotus/pull/4911)
- optimize code UpgradeTapeHeight and go fmt (https://github.com/filecoin-project/lotus/pull/4913)
- CLI to get network version (https://github.com/filecoin-project/lotus/pull/4914)
- Improve error for ActorsVersionPredicate (https://github.com/filecoin-project/lotus/pull/4915)
- upgrade to go-fil-markets 1.0.5 (https://github.com/filecoin-project/lotus/pull/4916)
- bug:replace with func recordFailure (https://github.com/filecoin-project/lotus/pull/4919)
- Remove unused key (https://github.com/filecoin-project/lotus/pull/4924)
- change typeV7 make len (https://github.com/filecoin-project/lotus/pull/4943)
- emit events for peer disconnections and act upon them in the blocksync tracker (https://github.com/filecoin-project/lotus/pull/4754)
- Fix lotus bench error (https://github.com/filecoin-project/lotus/pull/4305)
- Reduce badger ValueTreshold to 128 (https://github.com/filecoin-project/lotus/pull/4629)
- Downgrade duplicate nonce logs to debug (https://github.com/filecoin-project/lotus/pull/4933)
- readme update golang version from 1.14.7 to 1.15.5 (https://github.com/filecoin-project/lotus/pull/4974)
- add data transfer logging (https://github.com/filecoin-project/lotus/pull/4975)
- Remove all temp file generation for deals (https://github.com/filecoin-project/lotus/pull/4929)
- fix get sector bug (https://github.com/filecoin-project/lotus/pull/4976)
- fix nil pointer in StateSectorPreCommitInfo (https://github.com/filecoin-project/lotus/pull/4082)
- Add logging on data-transfer to miner (https://github.com/filecoin-project/lotus/pull/4980)
- bugfix: fixup devnet script (https://github.com/filecoin-project/lotus/pull/4956)
- modify for unsafe (https://github.com/filecoin-project/lotus/pull/4024)
- move testground/lotus-soup testplan from oni to lotus (https://github.com/filecoin-project/lotus/pull/4727)
- Setup remainder msig signers when parsing genesis template (https://github.com/filecoin-project/lotus/pull/4904)
- Update JSON RPC server to enforce a maximum request size (https://github.com/filecoin-project/lotus/pull/4923)
- New SR-specific lotus-shed cmd (https://github.com/filecoin-project/lotus/pull/4971)
- update index to sectorNumber (https://github.com/filecoin-project/lotus/pull/4987)
- storagefsm: Fix expired ticket retry loop (https://github.com/filecoin-project/lotus/pull/4876)
- add .sec scale to measurements; humanize for metric tags (https://github.com/filecoin-project/lotus/pull/4989)
- Support seal proof type switching (https://github.com/filecoin-project/lotus/pull/4873)
- fix log format (https://github.com/filecoin-project/lotus/pull/4984)
- Format workerID as string (https://github.com/filecoin-project/lotus/pull/4973)
- miner: Winning PoSt Warmup (https://github.com/filecoin-project/lotus/pull/4824)
- Default StartDealParams's fast retrieval field to true over JSON (https://github.com/filecoin-project/lotus/pull/4998)
- Fix actor not found in chain inspect-usage (https://github.com/filecoin-project/lotus/pull/5010)
- storagefsm: Improve new deal sector logic (https://github.com/filecoin-project/lotus/pull/5007)
- Configure simultaneous requests (https://github.com/filecoin-project/lotus/pull/4996)
- miner: log winningPoSt duration separately (https://github.com/filecoin-project/lotus/pull/5005)
- fix wallet dead lock (https://github.com/filecoin-project/lotus/pull/5002)
- Update go-jsonrpc to v0.1.2 (https://github.com/filecoin-project/lotus/pull/5015)
- markets - separate watching for pre-commit from prove-commit (https://github.com/filecoin-project/lotus/pull/4945)
- storagefsm: Add missing planners (https://github.com/filecoin-project/lotus/pull/5016)
- fix wallet delete address where address is default (https://github.com/filecoin-project/lotus/pull/5019)
- worker: More robust remote checks (https://github.com/filecoin-project/lotus/pull/5008)
- Add new booststrappers (https://github.com/filecoin-project/lotus/pull/4007)
- add a tooling to make filecoin accounting a little easier (https://github.com/filecoin-project/lotus/pull/5025)
- fix: start a new line in print miner-info to avoid ambiguous display (https://github.com/filecoin-project/lotus/pull/5029)
- Print gas limit sum in mpool stat (https://github.com/filecoin-project/lotus/pull/5035)
- Fix chainstore tipset leak (https://github.com/filecoin-project/lotus/pull/5037)
- shed rpc: Allow calling with args (https://github.com/filecoin-project/lotus/pull/5036)
- Make --gas-limit optional in mpool replace cli (https://github.com/filecoin-project/lotus/pull/5059)
- client list-asks --by-ping (https://github.com/filecoin-project/lotus/pull/5060)
- Ledger signature verification (https://github.com/filecoin-project/lotus/pull/5068)
- Fix helptext for verified-deal default in client deal (https://github.com/filecoin-project/lotus/pull/5074)
- worker: Support setting task types at runtime (https://github.com/filecoin-project/lotus/pull/5023)
- Enable Callers tracing when GasTracing is enabled (https://github.com/filecoin-project/lotus/pull/5080)
- Cancel transfer cancels storage deal (https://github.com/filecoin-project/lotus/pull/5032)
- Sector check command (https://github.com/filecoin-project/lotus/pull/5041)
- add commp-to-cid base64 decode (https://github.com/filecoin-project/lotus/pull/5079)
- miner info cli improvements (https://github.com/filecoin-project/lotus/pull/5083)
- miner: Add slow mode to proving check (https://github.com/filecoin-project/lotus/pull/5086)
- Error out deals that are not activated by proposed deal start epoch (https://github.com/filecoin-project/lotus/pull/5061)

# 1.2.1 / 2020-11-20
          
This is a very small release of Lotus that fixes an issue users are experiencing when importing snapshots. There is no need to upgrade unless you experience an issue with creating a new datastore directory in the Lotus repo.
          
## Changes

- fix blockstore directory not created automatically (https://github.com/filecoin-project/lotus/pull/4922)
- WindowPoStScheduler.checkSectors() delete useless judgment (https://github.com/filecoin-project/lotus/pull/4918)


# 1.2.0 / 2020-11-18

This is a mandatory release of Lotus that introduces the second post-liftoff upgrade to the Filecoin network. The network upgrade occurs at height 265200, before which time all nodes must have updated to this release (or later). This release also bumps the required version of Go to 1.15.

The changes that break consensus are:

- Upgrading to sepcs-actors 2.3.2 (https://github.com/filecoin-project/specs-actors/releases/tag/v2.3.2)
- Introducing proofs v5.4.0 (https://github.com/filecoin-project/rust-fil-proofs/releases/tag/storage-proofs-v5.4.0), and switching between the proof types (https://github.com/filecoin-project/lotus/pull/4873)
- Don't use terminated sectors for winning PoSt (https://github.com/filecoin-project/lotus/pull/4770)
- Various small VM-level edge-case handling (https://github.com/filecoin-project/lotus/pull/4783)
- Correction of the VM circulating supply calculation (https://github.com/filecoin-project/lotus/pull/4862)
- Retuning gas costs (https://github.com/filecoin-project/lotus/pull/4830)
- Avoid sending messages to the zero BLS address (https://github.com/filecoin-project/lotus/pull/4888)
                                     
## Other Changes

- delayed pubsub subscribe for messages topic (https://github.com/filecoin-project/lotus/pull/3646)
- add chain base64 decode params (https://github.com/filecoin-project/lotus/pull/4748)
- chore(dep): update bitswap to fix an initialization race that could panic (https://github.com/filecoin-project/lotus/pull/4855)
- Chore/blockstore nits (https://github.com/filecoin-project/lotus/pull/4813)
- Print Consensus Faults in miner info (https://github.com/filecoin-project/lotus/pull/4853)
- Truncate genesis file before generating (https://github.com/filecoin-project/lotus/pull/4851)
- miner: Winning PoSt Warmup (https://github.com/filecoin-project/lotus/pull/4824)
- Fix init actor address map diffing (https://github.com/filecoin-project/lotus/pull/4875)
- Bump API versions to 1.0.0 (https://github.com/filecoin-project/lotus/pull/4884)
- Fix cid recording issue (https://github.com/filecoin-project/lotus/pull/4874)
- Speed up worker key retrieval (https://github.com/filecoin-project/lotus/pull/4885)
- Add error codes to worker return (https://github.com/filecoin-project/lotus/pull/4890)
- Update go to 1.15.5 (https://github.com/filecoin-project/lotus/pull/4896)
- Fix MaxSealingSectrosForDeals getting reset to 0 (https://github.com/filecoin-project/lotus/pull/4879)
- add sanity check for maximum block size (https://github.com/filecoin-project/lotus/pull/3171)
- Check (pre)commit receipt before other checks in failed states (https://github.com/filecoin-project/lotus/pull/4712)
- fix badger double open on daemon --import-snapshot; chainstore lifecycle (https://github.com/filecoin-project/lotus/pull/4872)
- Update to ipfs-blockstore 1.0.3 (https://github.com/filecoin-project/lotus/pull/4897)
- break loop when found warm up sector (https://github.com/filecoin-project/lotus/pull/4869)
- Tweak handling of bad beneficaries in DeleteActor (https://github.com/filecoin-project/lotus/pull/4903)
- cap maximum number of messages per block in selection (https://github.com/filecoin-project/lotus/pull/4905)
- Set Calico epoch (https://github.com/filecoin-project/lotus/pull/4889)

# 1.1.3 / 2020-11-13

This is an optional release of Lotus that upgrades Lotus dependencies, and includes many performance enhancements, bugfixes, and UX improvements.

## Highlights

- Refactored much of the miner code (https://github.com/filecoin-project/lotus/pull/3618), improving its recovery from restarts and overall sector success rate
- Updated [proofs](https://github.com/filecoin-project/rust-fil-proofs) to v5.3.0, which brings significant performance improvements
- Updated [markets](https://github.com/filecoin-project/go-fil-markets/releases/tag/v1.0.4) to v1.0.4, which reduces failures due to reorgs (https://github.com/filecoin-project/lotus/pull/4730) and uses the newly refactored fund manager (https://github.com/filecoin-project/lotus/pull/4736)

## Changes

#### Core Lotus

- polish: add Equals method to MinerInfo shim (https://github.com/filecoin-project/lotus/pull/4604)
- Fix messagepool accounting (https://github.com/filecoin-project/lotus/pull/4668)
- Prep for gas balancing (https://github.com/filecoin-project/lotus/pull/4651)
- Reduce badger ValueThreshold to 128 (https://github.com/filecoin-project/lotus/pull/4629)
- Config for default max gas fee (https://github.com/filecoin-project/lotus/pull/4652)
- bootstrap: don't return early when one drand resolution fails (https://github.com/filecoin-project/lotus/pull/4626)
- polish: add ClaimsChanged and DiffClaims method to power shim (https://github.com/filecoin-project/lotus/pull/4628)
- Simplify chain event Called API (https://github.com/filecoin-project/lotus/pull/4664)
- Cache deal states for most recent old/new tipset (https://github.com/filecoin-project/lotus/pull/4623)
- Add miner available balance and power info to state miner info (https://github.com/filecoin-project/lotus/pull/4618)
- Call GetHeaviestTipSet() only once when syncing (https://github.com/filecoin-project/lotus/pull/4696)
- modify runtime gasUsed printf (https://github.com/filecoin-project/lotus/pull/4704)
- Rename builtin actor generators (https://github.com/filecoin-project/lotus/pull/4697)
- Move gas multiplier as property of pricelist (https://github.com/filecoin-project/lotus/pull/4728)
- polish: add msig pendingtxn diffing and comp (https://github.com/filecoin-project/lotus/pull/4719)
- Optional chain Bitswap (https://github.com/filecoin-project/lotus/pull/4717)
- rewrite sync manager (https://github.com/filecoin-project/lotus/pull/4599)
- async connect to bootstrappers (https://github.com/filecoin-project/lotus/pull/4785)
- head change coalescer (https://github.com/filecoin-project/lotus/pull/4688)
- move to native badger blockstore; leverage zero-copy View() to deserialize in-place (https://github.com/filecoin-project/lotus/pull/4681)
- badger blockstore: minor improvements (https://github.com/filecoin-project/lotus/pull/4811)
- Do not fail wallet delete because of pre-existing trashed key (https://github.com/filecoin-project/lotus/pull/4589)
- Correctly delete the default wallet address (https://github.com/filecoin-project/lotus/pull/4705)
- Reduce badger ValueTreshold to 128 (https://github.com/filecoin-project/lotus/pull/4629)
- predicates: Fast StateGetActor wrapper (https://github.com/filecoin-project/lotus/pull/4835)

#### Mining

- worker key should change when set sender found key not equal with the value on chain (https://github.com/filecoin-project/lotus/pull/4595)
- extern/sector-storage: fix GPU usage overwrite bug (https://github.com/filecoin-project/lotus/pull/4627)
- sectorstorage: Fix manager restart edge-case (https://github.com/filecoin-project/lotus/pull/4645)
- storagefsm: Fix GetTicket loop when the sector is already precommitted (https://github.com/filecoin-project/lotus/pull/4643)
- Debug flag to force running sealing scheduler (https://github.com/filecoin-project/lotus/pull/4662)
- Fix worker reenabling, handle multiple restarts in worker (https://github.com/filecoin-project/lotus/pull/4666)
- keep retrying the proof until we run out of sectors to skip (https://github.com/filecoin-project/lotus/pull/4633)
- worker: Commands to pause/resume task processing (https://github.com/filecoin-project/lotus/pull/4615)
- struct name incorrect (https://github.com/filecoin-project/lotus/pull/4699)
- optimize code replace strings with constants (https://github.com/filecoin-project/lotus/pull/4769)
- optimize pledge sector (https://github.com/filecoin-project/lotus/pull/4765)
- Track sealing processes across lotus-miner restarts (https://github.com/filecoin-project/lotus/pull/3618)
- Fix scheduler lockups after storage is freed (https://github.com/filecoin-project/lotus/pull/4778)
- storage: Track worker hostnames with work (https://github.com/filecoin-project/lotus/pull/4779)
- Expand sched-diag; Command to abort sealing calls (https://github.com/filecoin-project/lotus/pull/4804)
- miner: Winning PoSt Warmup (https://github.com/filecoin-project/lotus/pull/4824)
- docsgen: Support miner/worker (https://github.com/filecoin-project/lotus/pull/4817)
- miner: Basic storage cleanup command (https://github.com/filecoin-project/lotus/pull/4834)

#### Markets and Data Transfer

- Flesh out data transfer features (https://github.com/filecoin-project/lotus/pull/4572)
- Fix memory leaks in data transfer (https://github.com/filecoin-project/lotus/pull/4619)
- Handle deal id changes in OnDealSectorCommitted (https://github.com/filecoin-project/lotus/pull/4730)
- Refactor FundManager (https://github.com/filecoin-project/lotus/pull/4736)
- refactor: integrate new FundManager (https://github.com/filecoin-project/lotus/pull/4787)
- Fix race in paych manager when req context is cancelled (https://github.com/filecoin-project/lotus/pull/4803)
- fix race in paych manager add funds (https://github.com/filecoin-project/lotus/pull/4597)
- Fix panic in FundManager (https://github.com/filecoin-project/lotus/pull/4808)
- Fix: dont crash on startup if funds migration fails (https://github.com/filecoin-project/lotus/pull/4827)

#### UX

- Make EarlyExpiration in sectors list less scary (https://github.com/filecoin-project/lotus/pull/4600)
- Add commands to change the worker key (https://github.com/filecoin-project/lotus/pull/4513)
- Expose ClientDealSize via CLI (https://github.com/filecoin-project/lotus/pull/4569)
- client deal: Cache CommD when creating multiple deals (https://github.com/filecoin-project/lotus/pull/4535)
- miner sectors list: flags for events/seal time (https://github.com/filecoin-project/lotus/pull/4649)
- make IPFS online mode configurable (https://github.com/filecoin-project/lotus/pull/4650)
- Add sync status to miner info command (https://github.com/filecoin-project/lotus/pull/4669)
- Add a StateDecodeParams method (https://github.com/filecoin-project/lotus/pull/4105)
- sched: Interactive RPC Shell (https://github.com/filecoin-project/lotus/pull/4692)
- Add api for getting status given a code (https://github.com/filecoin-project/lotus/pull/4210)
- Update lotus-stats with a richer cli (https://github.com/filecoin-project/lotus/pull/4718)
- Use TSK passed to GasEstimateGasLimit (https://github.com/filecoin-project/lotus/pull/4739)
- match data type for reward state api (https://github.com/filecoin-project/lotus/pull/4745)
- Add `termination-estimate` to get an estimation for how much a termination penalty will be (https://github.com/filecoin-project/lotus/pull/4617)
- Restrict `ParseFIL` input length (https://github.com/filecoin-project/lotus/pull/4780)
- cmd sectors commitIDs len debug (https://github.com/filecoin-project/lotus/pull/4786)
- Add client deal-stats CLI (https://github.com/filecoin-project/lotus/pull/4788)
- Modify printf format (https://github.com/filecoin-project/lotus/pull/4795)
- Updated msig inspect (https://github.com/filecoin-project/lotus/pull/4533)
- Delete the duplicate output (https://github.com/filecoin-project/lotus/pull/4819)
- miner: Storage list sectors command (https://github.com/filecoin-project/lotus/pull/4831)
- drop a few logs down to debug (https://github.com/filecoin-project/lotus/pull/4832)

#### Testing and Tooling

- refactor: share code between CLI tests (https://github.com/filecoin-project/lotus/pull/4598)
- Fix flaky TestCLIDealFlow (https://github.com/filecoin-project/lotus/pull/4608)
- Fix flaky testMiningReal (https://github.com/filecoin-project/lotus/pull/4609)
- Add election run-dummy command (https://github.com/filecoin-project/lotus/pull/4498)
- Fix .gitmodules (https://github.com/filecoin-project/lotus/pull/4713)
- fix metrics wiring.(https://github.com/filecoin-project/lotus/pull/4691)
- shed: Util for creating ID CIDs (https://github.com/filecoin-project/lotus/pull/4726)
- Run kumquat upgrade on devnets (https://github.com/filecoin-project/lotus/pull/4734)
- Make pond work again (https://github.com/filecoin-project/lotus/pull/4775)
- lotus-stats: fix influx flags (https://github.com/filecoin-project/lotus/pull/4810)
- 2k sync BootstrapPeerThreshold (https://github.com/filecoin-project/lotus/pull/4797)
- test for FundManager panic to ensure it is fixed (https://github.com/filecoin-project/lotus/pull/4825)
- Stop mining at the end of tests (https://github.com/filecoin-project/lotus/pull/4826)
- Make some logs quieter (https://github.com/filecoin-project/lotus/pull/4709)

#### Dependencies

- update filecoin-ffi in go mod (https://github.com/filecoin-project/lotus/pull/4584)
- Update FFI (https://github.com/filecoin-project/lotus/pull/4613)
- feat: integrate new optional blst backend and verification optimizations from proofs (https://github.com/filecoin-project/lotus/pull/4630)
- Use https for blst submodule (https://github.com/filecoin-project/lotus/pull/4710)
- Update go-bitfield (https://github.com/filecoin-project/lotus/pull/4756)
- Update Yamux (https://github.com/filecoin-project/lotus/pull/4758)
- Update to latest go-bitfield (https://github.com/filecoin-project/lotus/pull/4793)
- Update to latest go-address (https://github.com/filecoin-project/lotus/pull/4798)
- update libp2p for stream interface changes (https://github.com/filecoin-project/lotus/pull/4814)

# 1.1.2 / 2020-10-24

This is a patch release of Lotus that builds on the fixes involving worker keys that was introduced in v1.1.1. Miners and node operators should update to this release as soon as possible in order to ensure their blocks are propagated and validated.

## Changes 

- Handle worker key changes correctly in runtime (https://github.com/filecoin-project/lotus/pull/4579)

# 1.1.1 / 2020-10-24

This is a patch release of Lotus that addresses some issues caused by when miners change their worker keys. Miners and node operators should update to this release as soon as possible, especially any miner who has changed their worker key recently.

## Changes

- Miner finder for interactive client deal CLI (https://github.com/filecoin-project/lotus/pull/4504)
- Disable blockstore bloom filter (https://github.com/filecoin-project/lotus/pull/4512)
- Add api for getting status given a code (https://github.com/filecoin-project/lotus/pull/4210)
- add batch api for push messages (https://github.com/filecoin-project/lotus/pull/4236)
- add measure datastore wrapper around bench chain datastore (https://github.com/filecoin-project/lotus/pull/4302)
- Look at block base fee for PCR (https://github.com/filecoin-project/lotus/pull/4313)
- Add a shed util to determine % of power that has won a block (https://github.com/filecoin-project/lotus/pull/4318)
- Shed/borked cmd (https://github.com/filecoin-project/lotus/pull/4339)
- optimize mining code (https://github.com/filecoin-project/lotus/pull/4379)
- heaviestTipSet reurning nil is a ok (https://github.com/filecoin-project/lotus/pull/4523)
- Remove most v0 actor imports (https://github.com/filecoin-project/lotus/pull/4383)
- Small chain export optimization (https://github.com/filecoin-project/lotus/pull/4536)
- Add block list to pcr (https://github.com/filecoin-project/lotus/pull/4314)
- Fix circ supply default in conformance (https://github.com/filecoin-project/lotus/pull/4449)
- miner: fix init --create-worker-key (https://github.com/filecoin-project/lotus/pull/4475)
- make push and addLocal atomic (https://github.com/filecoin-project/lotus/pull/4500)
- add some methods that oni needs (https://github.com/filecoin-project/lotus/pull/4501)
- MinerGetBaseInfo: if miner is not found in lookback, check current (https://github.com/filecoin-project/lotus/pull/4508)
- Delete wallet from local wallet cache (https://github.com/filecoin-project/lotus/pull/4526)
- Fix lotus-shed ledger list (https://github.com/filecoin-project/lotus/pull/4521)
- Manage sectors by size instead of proof type (https://github.com/filecoin-project/lotus/pull/4511)
- Feat/api request metrics wrapper (https://github.com/filecoin-project/lotus/pull/4516)
- Fix chain sync stopping to sync (https://github.com/filecoin-project/lotus/pull/4541)
- Use the correct lookback for the worker key when creating blocks (https://github.com/filecoin-project/lotus/pull/4539)
- Cleanup test initialization and always validate VRFs in tests (https://github.com/filecoin-project/lotus/pull/4538)
- Add a market WithdrawBalance CLI (https://github.com/filecoin-project/lotus/pull/4524)
- wallet list: Add market balance and ID address flags (https://github.com/filecoin-project/lotus/pull/4555)
- tvx simulate command; tvx extract --ignore-sanity-checks (https://github.com/filecoin-project/lotus/pull/4554)
- lotus-lite: CLI tests for `lotus client` commands (https://github.com/filecoin-project/lotus/pull/4497)
- lite-mode - market storage and retrieval clients (https://github.com/filecoin-project/lotus/pull/4263)
- Chore: update drand to v1.2.0 (https://github.com/filecoin-project/lotus/pull/4420)
- Fix random test failures (https://github.com/filecoin-project/lotus/pull/4559)
- Fix flaky TestTimedBSSimple (https://github.com/filecoin-project/lotus/pull/4561)
- Make wallet market withdraw usable with miner addresses (https://github.com/filecoin-project/lotus/pull/4556)
- Fix flaky TestChainExportImportFull (https://github.com/filecoin-project/lotus/pull/4564)
- Use older randomness for the PoSt commit on specs-actors version 2 (https://github.com/filecoin-project/lotus/pull/4563)
- shed: Commad to decode messages (https://github.com/filecoin-project/lotus/pull/4565)
- Fetch worker key from correct block on sync (https://github.com/filecoin-project/lotus/pull/4573)

# 1.1.0 / 2020-10-20

This is a mandatory release that introduces the first post-liftoff upgrade to the Filecoin network. The changes that break consensus are an upgrade to specs-actors v2.2.0 at epoch 170000.

## Changes

- Introduce Network version 6 (https://github.com/filecoin-project/lotus/pull/4506)
- Update markets v1.0.0 (https://github.com/filecoin-project/lotus/pull/4505)
- Add some extra logging to try and debug sync issues (https://github.com/filecoin-project/lotus/pull/4486)
- Circle: Run tests for some subsystems separately (https://github.com/filecoin-project/lotus/pull/4496)
- Add a terminate sectors command to lotus-shed (https://github.com/filecoin-project/lotus/pull/4507)
- Add a comment to BlockMessages to address #4446 (https://github.com/filecoin-project/lotus/pull/4491)

# 1.0.0 / 2020-10-19

It's 1.0.0! This is an optional release of Lotus that introduces some UX improvements to the 0.10 series.

This very small release is largely cosmetic, and intended to flag the code that the Filecoin mainnet was launched with.

## API changes

- `StateMsgGasCost` has been removed. The equivalent information can be gained by calling `StateReplay`.
- A `GasCost` field has been added to the `InvocResult` type, meaning detailed gas costs will be returned when calling `StateReplay`, `StateCompute`, and `StateCall`.
- The behaviour of `StateReplay` in response to an empty tipset key has been changed. Instead of simply using the heaviest tipset (which is almost guaranteed to be an unsuccessful replay), we search now search the chain for the tipset that included the message, and replay the message in that tipset (we fail if no such tipset is found).

## Changes

- Increase code coverage! (https://github.com/filecoin-project/lotus/pull/4410)
- Mpool: Don't block node startup loading messages (https://github.com/filecoin-project/lotus/pull/4411)
- Improve the UX of multisig approves (https://github.com/filecoin-project/lotus/pull/4398)
- Use build.BlockDelaySecs for deal start buffer (https://github.com/filecoin-project/lotus/pull/4415)
- Conformance: support multiple protocol versions (https://github.com/filecoin-project/lotus/pull/4393)
- Ensure msig inspect cli works with lotus-lite (https://github.com/filecoin-project/lotus/pull/4421)
- Add command to (slowly) prune lotus chain datastore (https://github.com/filecoin-project/lotus/pull/3876)
- Add WalletVerify to lotus-gateway (https://github.com/filecoin-project/lotus/pull/4373)
- Improve StateMsg APIs (https://github.com/filecoin-project/lotus/pull/4429)
- Add endpoints needed by spacegap (https://github.com/filecoin-project/lotus/pull/4426)
- Make audit balances capable of printing robust addresses (https://github.com/filecoin-project/lotus/pull/4423)
- Custom filters for retrieval deals (https://github.com/filecoin-project/lotus/pull/4424)
- Fix message list api (https://github.com/filecoin-project/lotus/pull/4422)
- Replace bootstrap peers (https://github.com/filecoin-project/lotus/pull/4447)
- Don't overwrite previously-configured maxPieceSize for a persisted ask (https://github.com/filecoin-project/lotus/pull/4480)
- State: optimize state snapshot address cache (https://github.com/filecoin-project/lotus/pull/4481)

# 0.10.2 / 2020-10-14

This is an optional release of Lotus that updates markets to 0.9.1, which fixes an issue affecting deals that were mid-transfer when the node was upgraded to 0.9.0. This release also includes some tweaks to default gas values and minor performance improvements.

## Changes

- Use updated stored ask API (https://github.com/filecoin-project/lotus/pull/4384)
- tvx: trace puts to blockstore for inclusion in CAR. (https://github.com/filecoin-project/lotus/pull/4278)
- Add propose remove (https://github.com/filecoin-project/lotus/pull/4311)
- Update to 0.9.1 bugfix release (https://github.com/filecoin-project/lotus/pull/4402)
- Update drand endpoints (https://github.com/filecoin-project/lotus/pull/4125)
- fix: return true when deadlines changed (https://github.com/filecoin-project/lotus/pull/4403)
- sync wait --watch (https://github.com/filecoin-project/lotus/pull/4396)
- reduce garbage in blockstore (https://github.com/filecoin-project/lotus/pull/4406)
- give the TimeCacheBS tests a bit more time (https://github.com/filecoin-project/lotus/pull/4407)
- Improve gas defaults (https://github.com/filecoin-project/lotus/pull/4408)
- Change default gas premium to for 10 block inclusion (https://github.com/filecoin-project/lotus/pull/4222)

# 0.10.1 / 2020-10-14

This is an optional release of Lotus that updates markets to 0.9.0, which adds the ability to restart data transfers. This release also introduces Ledger support, and various UX improvements.

## Changes

- Test the tape upgrade (https://github.com/filecoin-project/lotus/pull/4328)
- Adding in Ledger support (https://github.com/filecoin-project/lotus/pull/4290)
- Improve the UX for lotus-miner sealing workers (https://github.com/filecoin-project/lotus/pull/4329)
- Add a CLI tool for miner's to repay debt (https://github.com/filecoin-project/lotus/pull/4319)
- Rename params_testnet to params_mainnet (https://github.com/filecoin-project/lotus/pull/4336)
- Use seal-duration in calculating the earliest StartEpoch (https://github.com/filecoin-project/lotus/pull/4337)
- Reject deals that are > 7 days in the future in the BasicDealFilter (https://github.com/filecoin-project/lotus/pull/4173)
- Add an API endpoint to calculate the exact circulating supply (https://github.com/filecoin-project/lotus/pull/4148)
- lotus-pcr: ignore all other market messages (https://github.com/filecoin-project/lotus/pull/4341)
- Add message CID to InvocResult (https://github.com/filecoin-project/lotus/pull/4382)
- types: Add CID fields to messages in json marshalers (https://github.com/filecoin-project/lotus/pull/4338)
- fix(sync state): set state height to actual tipset height (https://github.com/filecoin-project/lotus/pull/4347)
- Fix off by one tipset in searchBackForMsg (https://github.com/filecoin-project/lotus/pull/4367)
- fix a panic on startup when we fail to load the tipset (https://github.com/filecoin-project/lotus/pull/4376)
- Avoid having the same message CID show up in execution traces (https://github.com/filecoin-project/lotus/pull/4350)
- feat(markets): update markets 0.9.0 and add data transfer restart (https://github.com/filecoin-project/lotus/pull/4363)

# 0.10.0 / 2020-10-12

This is a consensus-breaking hotfix that addresses an issue in specs-actors v2.0.3 that made it impossible to pledge new 32GiB sectors. The change in Lotus is to update to actors v2.1.0, behind the new network version 5.

## Changes

- make pledge test pass with the race detector (https://github.com/filecoin-project/lotus/pull/4291)
- fix a race in tipset cache usage (https://github.com/filecoin-project/lotus/pull/4282)
- add an api for removing multisig signers (https://github.com/filecoin-project/lotus/pull/4274)
- cli: Don't output errors to stdout (https://github.com/filecoin-project/lotus/pull/4298)
- Fix panic in wallet export when key is not found (https://github.com/filecoin-project/lotus/pull/4299)
- Dump the block validation cache whenever we perform an import (https://github.com/filecoin-project/lotus/pull/4287)
- Fix two races (https://github.com/filecoin-project/lotus/pull/4301)
- sync unmark-bad --all (https://github.com/filecoin-project/lotus/pull/4296)
- decode parameters for multisig transactions in inspect (https://github.com/filecoin-project/lotus/pull/4312)
- Chain is love (https://github.com/filecoin-project/lotus/pull/4321)
- lotus-stats: optmize getting miner power (https://github.com/filecoin-project/lotus/pull/4315)
- implement tape upgrade (https://github.com/filecoin-project/lotus/pull/4322)

# 0.9.1 / 2020-10-10

This release fixes an issue which may cause the actors v2 migration to compute the state incorrectly when more than one migration is running in parallel.

## Changes

- Make concurrent actor migrations safe (https://github.com/filecoin-project/lotus/pull/4293)
- Remote wallet backends (https://github.com/filecoin-project/lotus/pull/3583)
- Track funds in FundMgr correctly in case of AddFunds failing (https://github.com/filecoin-project/lotus/pull/4273)
- Partial lite-node mode (https://github.com/filecoin-project/lotus/pull/4095)
- Fix potential infinite loop in GetBestMiningCandidate (https://github.com/filecoin-project/lotus/pull/3444)
- sync wait: Handle processed message offset (https://github.com/filecoin-project/lotus/pull/4253)
- Add some new endpoints for querying Msig info (https://github.com/filecoin-project/lotus/pull/4250)
- Update markets v0.7.1 (https://github.com/filecoin-project/lotus/pull/4254)
- Optimize SearchForMessage and GetReceipt (https://github.com/filecoin-project/lotus/pull/4246)
- Use FIL instead of attoFIL in CLI more consistently (https://github.com/filecoin-project/lotus/pull/4249)
- fix: clash between daemon --api flag and cli tests (https://github.com/filecoin-project/lotus/pull/4241)
- add more info to chain sync lookback failure (https://github.com/filecoin-project/lotus/pull/4245)
- Add message counts to inspect chain output (https://github.com/filecoin-project/lotus/pull/4230)

# 0.9.0 / 2020-10-07

This consensus-breaking release of Lotus upgrades the actors version to v2.0.0. This requires migrating actor state from v0 to v2. The changes that break consensus are:

- Introducing v2 actors and its migration (https://github.com/filecoin-project/lotus/pull/3936)
- Runtime's Receiver() should only return ID addresses  (https://github.com/filecoin-project/lotus/pull/3589)
- Update miner eligibility checks for v2 actors (https://github.com/filecoin-project/lotus/pull/4188)
- Add funds that have left FilReserve to circ supply (https://github.com/filecoin-project/lotus/pull/4160)
- Set WinningPoStSectorSetLookback to finality post-v2 actors (https://github.com/filecoin-project/lotus/pull/4190)
- fix: error when actor panics directly (https://github.com/filecoin-project/lotus/pull/3697)

## Changes

#### Dependencies

- Update go-bitfield (https://github.com/filecoin-project/lotus/pull/4171)
- update the AMT implementation (https://github.com/filecoin-project/lotus/pull/4194)
- Update to actors v0.2.1 (https://github.com/filecoin-project/lotus/pull/4199)

#### Core Lotus

- Paych: fix voucher amount verification (https://github.com/filecoin-project/lotus/pull/3821)
- Cap market provider messages (https://github.com/filecoin-project/lotus/pull/4141)
- Run fork function after cron for null block safety (https://github.com/filecoin-project/lotus/pull/4114)
- use bitswap sessions when fetching messages, and cancel them (https://github.com/filecoin-project/lotus/pull/4142)
- relax pubsub IPColocationFactorThreshold to 5 (https://github.com/filecoin-project/lotus/pull/4183)
- Support addresses with mainnet prefixes (https://github.com/filecoin-project/lotus/pull/4186)
- fix: make message signer nonce generation transactional (https://github.com/filecoin-project/lotus/pull/4165)
- build: Env var to keep test address output (https://github.com/filecoin-project/lotus/pull/4213)
- make vm.EnableGasTracing public (https://github.com/filecoin-project/lotus/pull/4214)
- introduce separate state-tree versions (https://github.com/filecoin-project/lotus/pull/4197)
- reject explicit "calls" at the upgrade height (https://github.com/filecoin-project/lotus/pull/4231)
- return an illegal actor error when we see an unsupported actor version (https://github.com/filecoin-project/lotus/pull/4232)
- Set head should unmark blocks as valid (https://gist.github.com/travisperson/3c7cddd77a33979a519ccef4e6515f20)

#### Mining

- Increased ExpectedSealDuration and and WaitDealsDelay (https://github.com/filecoin-project/lotus/pull/3743)
- Miner backup/restore commands (https://github.com/filecoin-project/lotus/pull/4133)
- lotus-miner: add more help text to storage / attach (https://github.com/filecoin-project/lotus/pull/3961)
- Reject deals that are > 7 days in the future in the BasicDealFilter (https://github.com/filecoin-project/lotus/pull/4173)
- feat(miner): add miner deadline diffing logic (https://github.com/filecoin-project/lotus/pull/4178)

#### UX

- Improve the UX for replacing messages (https://github.com/filecoin-project/lotus/pull/4134)
- Add verified flag to interactive deal creation (https://github.com/filecoin-project/lotus/pull/4145)
- Add command to (slowly) prune lotus chain datastore (https://github.com/filecoin-project/lotus/pull/3876)
- Some helpers for verifreg work (https://github.com/filecoin-project/lotus/pull/4124)
- Always use default 720h for setask duration and hide the duration param option (https://github.com/filecoin-project/lotus/pull/4077)
- Convert ID addresses to key addresses before checking wallet (https://github.com/filecoin-project/lotus/pull/4122)
- add a command to view block space utilization (https://github.com/filecoin-project/lotus/pull/4176)
- allow usage inspection on a chain segment (https://github.com/filecoin-project/lotus/pull/4177)
- Add mpool stats for base fee (https://github.com/filecoin-project/lotus/pull/4170)
- Add verified status to api.DealInfo (https://github.com/filecoin-project/lotus/pull/4153)
- Add a CLI command to set a miner's owner address (https://github.com/filecoin-project/lotus/pull/4189)

#### Tooling and validation

- Lotus-pcr: add recover-miners command (https://github.com/filecoin-project/lotus/pull/3714)
- MpoolPushUntrusted API for gateway (https://github.com/filecoin-project/lotus/pull/3915)
- Test lotus-miner info all (https://github.com/filecoin-project/lotus/pull/4166)
- chain export: Error with unfinished exports (https://github.com/filecoin-project/lotus/pull/4179)
- add printf in TestWindowPost (https://github.com/filecoin-project/lotus/pull/4043)
- add trace wdpost (https://github.com/filecoin-project/lotus/pull/4020)
- Fix noncefix (https://github.com/filecoin-project/lotus/pull/4202)
- Lotus-pcr: Limit the fee cap of messages we will process, refund gas fees for windowed post and storage deals (https://github.com/filecoin-project/lotus/pull/4198)
- Fix pond (https://github.com/filecoin-project/lotus/pull/4203)
- allow manual setting of noncefix fee cap (https://github.com/filecoin-project/lotus/pull/4205)
- implement command to get execution traces of any message (https://github.com/filecoin-project/lotus/pull/4200)
- conformance: minor driver refactors (https://github.com/filecoin-project/lotus/pull/4211) 
- lotus-pcr: ignore all other messages (https://github.com/filecoin-project/lotus/pull/4218)
- lotus-pcr: zero refund (https://github.com/filecoin-project/lotus/pull/4229)

## Contributors

The following contributors had 5 or more commits go into this release.
We are grateful for every contribution!

| Contributor        | Commits | Lines ±       |
|--------------------|---------|---------------|
| Stebalien          | 84       | +3425/-2287  |
| magik6k            | 41       | +2121/-506   |
| arajasek           | 39       | +2467/-424   |
| Kubuxu             | 25       | +2344/-775   |
| raulk              | 21       | +287/-196    |
| whyrusleeping      | 13       | +727/-71     |
| hsanjuan           | 13       | +5886/-7956  |
| dirkmc             | 11       | +2634/-576   | 
| travisperson       | 8        | +923/-202    |
| ribasushi          | 6        | +188/-128    |
| zgfzgf             | 5        | +21/-17      |

# 0.8.1 / 2020-09-30

This optional release of Lotus introduces a new version of markets which switches to CBOR-map encodings, and allows datastore migrations. The release also introduces several improvements to the mining process, a few performance optimizations, and a battery of UX additions and enhancements.

## Changes 

#### Dependencies

- Markets 0.7.0 with updated data stores (https://github.com/filecoin-project/lotus/pull/4089)
- Update ffi to code with blst fixes (https://github.com/filecoin-project/lotus/pull/3998)

#### Core Lotus

- Fix GetPower with no miner address (https://github.com/filecoin-project/lotus/pull/4049)
- Refactor: Move nonce generation out of mpool (https://github.com/filecoin-project/lotus/pull/3970)

#### Performance

- Implement caching syscalls for import-bench (https://github.com/filecoin-project/lotus/pull/3888)
- Fetch tipset blocks in parallel (https://github.com/filecoin-project/lotus/pull/4074)
- Optimize Tipset equals() (https://github.com/filecoin-project/lotus/pull/4056)
- Make state transition in validation async (https://github.com/filecoin-project/lotus/pull/3868)

#### Mining

- Add trace window post (https://github.com/filecoin-project/lotus/pull/4020)
- Use abstract types for Dont recompute post on revert (https://github.com/filecoin-project/lotus/pull/4022)
- Fix injectNulls logic in test miner (https://github.com/filecoin-project/lotus/pull/4058)
- Fix potential panic in FinalizeSector (https://github.com/filecoin-project/lotus/pull/4092)
- Don't recompute post on revert (https://github.com/filecoin-project/lotus/pull/3924)
- Fix some failed precommit handling (https://github.com/filecoin-project/lotus/pull/3445)
- Add --no-swap flag for worker (https://github.com/filecoin-project/lotus/pull/4107)
- Allow some single-thread tasks to run in parallel with PC2/C2 (https://github.com/filecoin-project/lotus/pull/4116)

#### UX

- Add an envvar to set address network version (https://github.com/filecoin-project/lotus/pull/4028)
- Add logging to chain export (https://github.com/filecoin-project/lotus/pull/4030)
- Add JSON output to state compute (https://github.com/filecoin-project/lotus/pull/4038)
- Wallet list CLI: Print balances/nonces (https://github.com/filecoin-project/lotus/pull/4088)
- Added an option to show or not show sector info for `lotus-miner info` (https://github.com/filecoin-project/lotus/pull/4003)
- Add a command to import an ipld object into the chainstore (https://github.com/filecoin-project/lotus/pull/3434)
- Improve the lotus-shed dealtracker (https://github.com/filecoin-project/lotus/pull/4051)
- Docs review and re-organization (https://github.com/filecoin-project/lotus/pull/3431)
- Fix wallet list (https://github.com/filecoin-project/lotus/pull/4104)
- Add an endpoint to validate whether a string is a well-formed address (https://github.com/filecoin-project/lotus/pull/4106)
- Add an option to set config path (https://github.com/filecoin-project/lotus/pull/4103)
- Add printf in TestWindowPost (https://github.com/filecoin-project/lotus/pull/4043)
- Improve miner sectors list UX (https://github.com/filecoin-project/lotus/pull/4108)

#### Tooling

- Move policy change to seal bench (https://github.com/filecoin-project/lotus/pull/4032)
- Add back network power to stats (https://github.com/filecoin-project/lotus/pull/4050)
- Conformance: Record and feed circulating supply (https://github.com/filecoin-project/lotus/pull/4078)
- Snapshot import progress bar, add HTTP support (https://github.com/filecoin-project/lotus/pull/4070)
- Add lotus shed util to validate a tipset (https://github.com/filecoin-project/lotus/pull/4065)
- tvx: a test vector extraction and execution tool (https://github.com/filecoin-project/lotus/pull/4064)

#### Bootstrap

- Add new bootstrappers (https://github.com/filecoin-project/lotus/pull/4007)
- Add Glif node to bootstrap peers (https://github.com/filecoin-project/lotus/pull/4004)
- Add one more node located in China (https://github.com/filecoin-project/lotus/pull/4041)
- Add ipfsmain bootstrapper (https://github.com/filecoin-project/lotus/pull/4067)

# 0.8.0 / 2020-09-26

This consensus-breaking release of Lotus introduces an upgrade to the network. The changes that break consensus are:

- Upgrading to specs-actors v0.9.11, which reduces WindowPoSt faults per [FIP 0002](https://github.com/filecoin-project/FIPs/blob/master/FIPS/fip-0002.md) to reduce cost for honest miners with occasional faults (see https://github.com/filecoin-project/specs-actors/pull/1181)
- Revisions to some cryptoeconomics and network params

This release also updates go-fil-markets to fix an incompatibility issue between v0.7.2 and earlier versions.

## Changes 

#### Dependencies

- Update spec actors to 0.9.11 (https://github.com/filecoin-project/lotus/pull/4039)
- Update markets to 0.6.3 (https://github.com/filecoin-project/lotus/pull/4013)

#### Core Lotus

- Network upgrade (https://github.com/filecoin-project/lotus/pull/4039)
- Fix AddSupportedProofTypes (https://github.com/filecoin-project/lotus/pull/4033)
- Return an error when we fail to find a sector when checking sector expiration (https://github.com/filecoin-project/lotus/pull/4026)
- Batch blockstore copies after block validation (https://github.com/filecoin-project/lotus/pull/3980)
- Remove a misleading miner actor abstraction (https://github.com/filecoin-project/lotus/pull/3977)
- Fix out-of-bounds when loading all sector infos (https://github.com/filecoin-project/lotus/pull/3976)
- Fix break condition in the miner (https://github.com/filecoin-project/lotus/pull/3953)

#### UX

- Correct helptext around miners setting ask (https://github.com/filecoin-project/lotus/pull/4009)
- Make sync wait nicer (https://github.com/filecoin-project/lotus/pull/3991)

#### Tooling and validation

- Small adjustments following network upgradability changes (https://github.com/filecoin-project/lotus/pull/3996)
- Add some more big pictures stats to stateroot stat (https://github.com/filecoin-project/lotus/pull/3995)
- Add some actors policy setters for testing (https://github.com/filecoin-project/lotus/pull/3975)

## Contributors

The following contributors had 5 or more commits go into this release.
We are grateful for every contribution!

| Contributor        | Commits | Lines ±       |
|--------------------|---------|---------------|
| arajasek           | 66       | +3140/-1261  |
| Stebalien          | 64       | +3797/-3434  |
| magik6k            | 48       | +1892/-976   |
| raulk              | 40       | +2412/-1549  |
| vyzo               | 22       | +287/-196    |
| alanshaw           | 15       | +761/-146    |
| whyrusleeping      | 15       | +736/-52     |
| hannahhoward       | 14       | +1237/-837   | 
| anton              | 6        | +32/-8       |
| travisperson       | 5        | +502/-6      |
| Frank              | 5        | +78/-39      |
| Jennifer           | 5        | +148/-41     |

# 0.7.2 / 2020-09-23

This optional release of Lotus introduces a major refactor around how a Lotus node interacts with code from the specs-actors repo. We now use interfaces to read the state of actors, which is required to be able to reason about different versions of actors code at the same time.

Additionally, this release introduces various improvements to the sync process, as well as changes to better the overall UX experience.

## Changes

#### Core Lotus

- Network upgrade support (https://github.com/filecoin-project/lotus/pull/3781)
- Upgrade markets to `v0.6.2` (https://github.com/filecoin-project/lotus/pull/3974)
- Validate chain sync response indices when fetching messages (https://github.com/filecoin-project/lotus/pull/3939)
- Add height diff to sync wait (https://github.com/filecoin-project/lotus/pull/3926)
- Replace Requires with Wants (https://github.com/filecoin-project/lotus/pull/3898)
- Update state diffing for market actor (https://github.com/filecoin-project/lotus/pull/3889)
- Parallel fetch for sync (https://github.com/filecoin-project/lotus/pull/3887)
- Fix SectorState (https://github.com/filecoin-project/lotus/pull/3881)

#### User Experience

- Add basic deal stats api server for spacerace slingshot (https://github.com/filecoin-project/lotus/pull/3963)
- When doing `sectors update-state`, show a list of existing states if user inputs an invalid one (https://github.com/filecoin-project/lotus/pull/3944)
- Fix `lotus-miner storage find` error (https://github.com/filecoin-project/lotus/pull/3927)
- Log shutdown method for lotus daemon and miner (https://github.com/filecoin-project/lotus/pull/3925)
- Update build and setup instruction link (https://github.com/filecoin-project/lotus/pull/3919)
- Add an option to hide removed sectors from `sectors list` output (https://github.com/filecoin-project/lotus/pull/3903)

#### Testing and validation

- Add init.State#Remove() for testing (https://github.com/filecoin-project/lotus/pull/3971)
- lotus-shed: add consensus check command (https://github.com/filecoin-project/lotus/pull/3933)
- Add keyinfo verify and jwt token command to lotus-shed (https://github.com/filecoin-project/lotus/pull/3914)
- Fix conformance gen (https://github.com/filecoin-project/lotus/pull/3892)

# 0.7.1 / 2020-09-17

This optional release of Lotus introduces some critical fixes to the window PoSt process. It also upgrades some core dependencies, and introduces many improvements to the mining process, deal-making cycle, and overall User Experience.

## Changes

#### Some notable improvements: 

- Correctly construct params for `SubmitWindowedPoSt` messages (https://github.com/filecoin-project/lotus/pull/3909)
- Skip sectors correctly for Window PoSt (https://github.com/filecoin-project/lotus/pull/3839)
- Split window PoST submission into multiple messages (https://github.com/filecoin-project/lotus/pull/3689)
- Improve journal coverage (https://github.com/filecoin-project/lotus/pull/2455)
- Allow retrievals while sealing (https://github.com/filecoin-project/lotus/pull/3778)
- Don't prune locally published messages (https://github.com/filecoin-project/lotus/pull/3772)
- Add get-ask, set-ask retrieval commands (https://github.com/filecoin-project/lotus/pull/3886)
- Consistently name winning and window post in logs (https://github.com/filecoin-project/lotus/pull/3873))
- Add auto flag to mpool replace (https://github.com/filecoin-project/lotus/pull/3752))

#### Dependencies

- Upgrade markets to `v0.6.1` (https://github.com/filecoin-project/lotus/pull/3906)
- Upgrade specs-actors to `v0.9.10` (https://github.com/filecoin-project/lotus/pull/3846)
- Upgrade badger (https://github.com/filecoin-project/lotus/pull/3739)

# 0.7.0 / 2020-09-10

This consensus-breaking release of Lotus is designed to test a network upgrade on the space race testnet. The changes that break consensus are:

- Upgrading the Drand network used from the test Drand network to the League of Entropy main drand network. This is the same Drand network that will be used in the Filecoin mainnet.
- Upgrading to specs-actors v0.9.8, which adds a new method to the Multisig actor.

## Changes

#### Core Lotus

- Fix IsAncestorOf (https://github.com/filecoin-project/lotus/pull/3717)
- Update to specs-actors v0.9.8 (https://github.com/filecoin-project/lotus/pull/3725)
- Increase chain throughput by 20% (https://github.com/filecoin-project/lotus/pull/3732)
- Updare to go-libp2p-pubsub `master` (https://github.com/filecoin-project/lotus/pull/3735)
- Drand upgrade (https://github.com/filecoin-project/lotus/pull/3670)
- Multisig API additions (https://github.com/filecoin-project/lotus/pull/3590)

#### Storage Miner 

- Increase the number of times precommit2 is attempted before moving back to precommit1 (https://github.com/filecoin-project/lotus/pull/3720)

#### Message pool

- Relax mpool add strictness checks for local pushes (https://github.com/filecoin-project/lotus/pull/3724)


#### Maintenance

- Fix devnets (https://github.com/filecoin-project/lotus/pull/3712)
- Fix(chainwatch): compare prev miner with cur miner (https://github.com/filecoin-project/lotus/pull/3715)
- CI: fix statediff build; make optional (https://github.com/filecoin-project/lotus/pull/3729)
- Feat: Chaos abort (https://github.com/filecoin-project/lotus/pull/3733)

## Contributors

The following contributors had commits go into this release.
We are grateful for every contribution!

| Contributor        | Commits | Lines ±       |
|--------------------|---------|---------------|
| arajasek           | 28      | +1144/-239    |
| Kubuxu             | 19      | +452/-261     |
| whyrusleeping      | 13      | +456/-87      |
| vyzo               | 11      | +318/-20      |
| raulk              | 10      | +1289/-350    |
| magik6k            | 6       | +188/-55      |
| dirkmc             | 3       | +31/-8        |
| alanshaw           | 3       | +176/-37      |
| Stebalien          | 2       | +9/-12        |
| lanzafame          | 1       | +1/-1         |
| frrist             | 1       | +1/-1         |
| mishmosh           | 1       | +1/-1         |
| nonsense           | 1       | +1/-0         |

# 0.6.2 / 2020-09-09

This release introduces some critical fixes to message selection and gas estimation logic. It also adds the ability for nodes to mark a certain tipset as checkpointed, as well as various minor improvements and bugfixes.

## Changes

#### Messagepool 

- Warn when optimal selection fails to pack a block and we fall back to random selection (https://github.com/filecoin-project/lotus/pull/3708)
- Add basic command for printing gas performance of messages in the mpool (https://github.com/filecoin-project/lotus/pull/3701)
- Adjust optimal selection to always try to fill blocks (https://github.com/filecoin-project/lotus/pull/3685)
- Fix very minor bug in repub baseFeeLowerBound (https://github.com/filecoin-project/lotus/pull/3663)
- Add an auto flag to mpool replace (https://github.com/filecoin-project/lotus/pull/3676)
- Fix mpool optimal selection packing failure (https://github.com/filecoin-project/lotus/pull/3698)

#### Core Lotus

- Don't use latency as initital estimate for blocksync (https://github.com/filecoin-project/lotus/pull/3648)
- Add niceSleep 1 second when drand errors (https://github.com/filecoin-project/lotus/pull/3664)
- Fix isChainNearSync check in block validator (https://github.com/filecoin-project/lotus/pull/3650)
- Add peer to peer manager before fetching the tipset (https://github.com/filecoin-project/lotus/pull/3667)
- Add StageFetchingMessages to sync status (https://github.com/filecoin-project/lotus/pull/3668)
- Pass tipset through upgrade logic (https://github.com/filecoin-project/lotus/pull/3673)
- Allow nodes to mark tipsets as checkpointed (https://github.com/filecoin-project/lotus/pull/3680)
- Remove hard-coded late-fee in window PoSt (https://github.com/filecoin-project/lotus/pull/3702)
- Gas: Fix median calc (https://github.com/filecoin-project/lotus/pull/3686)

#### Storage

- Storage manager: bail out with an error if unsealed cid is undefined (https://github.com/filecoin-project/lotus/pull/3655)
- Storage: return true from Sealer.ReadPiece() on success (https://github.com/filecoin-project/lotus/pull/3657)

#### Maintenance

- Resolve lotus, test-vectors, statediff dependency cycle (https://github.com/filecoin-project/lotus/pull/3688)
- Paych: add docs on how to use paych status (https://github.com/filecoin-project/lotus/pull/3690)
- Initial CODEOWNERS (https://github.com/filecoin-project/lotus/pull/3691)

# 0.6.1 / 2020-09-08

This optional release introduces a minor improvement to the sync process, ensuring nodes don't fall behind and then resync.

## Changes

- Update `test-vectors` (https://github.com/filecoin-project/lotus/pull/3645)
- Revert "only subscribe to pubsub topics once we are synced" (https://github.com/filecoin-project/lotus/pull/3643)

# 0.6.0 / 2020-09-07

This consensus-breaking release of Lotus is designed to test a network upgrade on the space race testnet. The changes that break consensus are:

- Tweaking of some cryptoecon parameters in specs-actors 0.9.7 (https://github.com/filecoin-project/specs-actors/releases/tag/v0.9.7)
- Rebalancing FIL distribution to make testnet FIL scarce, which prevents base fee spikes and sets better expectations for mainnet

This release also introduces many improvements to Lotus! Among them are a new version of go-fil-markets that supports non-blocking retrieval, various spam reduction measures in the messagepool and p2p logic, and UX improvements to payment channels, dealmaking, and state inspection.

## Changes

#### Core Lotus and dependencies

- Implement faucet funds reallocation logic (https://github.com/filecoin-project/lotus/pull/3632)
- Network upgrade: Upgrade to correct fork threshold (https://github.com/filecoin-project/lotus/pull/3628)
- Update to specs 0.9.7 and markets 0.6.0 (https://github.com/filecoin-project/lotus/pull/3627)
- Network upgrade: Perform base fee tamping (https://github.com/filecoin-project/lotus/pull/3623)
- Chain events: if cache best() is nil, return chain head (https://github.com/filecoin-project/lotus/pull/3611)
- Update to specs actors v0.9.6 (https://github.com/filecoin-project/lotus/pull/3603)

#### Messagepool

- Temporarily allow negative chains (https://github.com/filecoin-project/lotus/pull/3625)
- Improve publish/republish logic (https://github.com/filecoin-project/lotus/pull/3592)
- Fix selection bug; priority messages were not included if other chains were negative (https://github.com/filecoin-project/lotus/pull/3580)
- Add defensive check for minimum GasFeeCap for inclusion within the next 20 blocks (https://github.com/filecoin-project/lotus/pull/3579)
- Add additional info about gas premium (https://github.com/filecoin-project/lotus/pull/3578)
- Fix GasPremium capping logic  (https://github.com/filecoin-project/lotus/pull/3552)

#### Payment channels 

- Get available funds by address or by from/to (https://github.com/filecoin-project/lotus/pull/3547)
- Create `lotus paych status` command (https://github.com/filecoin-project/lotus/pull/3523)
- Rename CLI command from "paych get" to "paych add-funds" (https://github.com/filecoin-project/lotus/pull/3520)

#### Peer-to-peer

- Only subscribe to pubsub topics once we are synced (https://github.com/filecoin-project/lotus/pull/3602)
- Reduce mpool add failure log spam (https://github.com/filecoin-project/lotus/pull/3562)
- Republish messages even if the chains have negative performance(https://github.com/filecoin-project/lotus/pull/3557)
- Adjust gossipsub gossip factor (https://github.com/filecoin-project/lotus/pull/3556)
- Integrate pubsub Random Early Drop (https://github.com/filecoin-project/lotus/pull/3518)

#### Miscellaneous

- Fix panic in OnDealExpiredSlashed (https://github.com/filecoin-project/lotus/pull/3553)
- Robustify state manager against holes in actor method numbers (https://github.com/filecoin-project/lotus/pull/3538)

#### UX

- VM: Fix an error message (https://github.com/filecoin-project/lotus/pull/3608)
- Documentation: Batch replacement,update lotus-storage-miner to lotus-miner (https://github.com/filecoin-project/lotus/pull/3571)
- CLI: Robust actor lookup (https://github.com/filecoin-project/lotus/pull/3535)
- Add agent flag to net peers (https://github.com/filecoin-project/lotus/pull/3534)
- Add watch option to storage-deals list (https://github.com/filecoin-project/lotus/pull/3527)

#### Testing & tooling

- Decommission chain-validation (https://github.com/filecoin-project/lotus/pull/3606)
- Metrics: add expected height metric (https://github.com/filecoin-project/lotus/pull/3586)
- PCR: Use current tipset during refund (https://github.com/filecoin-project/lotus/pull/3570)
- Lotus-shed: Add math command (https://github.com/filecoin-project/lotus/pull/3568)
- PCR: Add tipset aggergation (https://github.com/filecoin-project/lotus/pull/3565)- Fix broken paych tests (https://github.com/filecoin-project/lotus/pull/3551)
- Make chain export ~1000x times faster (https://github.com/filecoin-project/lotus/pull/3533)
- Chainwatch: Stop SyncIncomingBlocks from leaking into chainwatch processing; No panics during processing (https://github.com/filecoin-project/lotus/pull/3526)
- Conformance: various changes (https://github.com/filecoin-project/lotus/pull/3521)

# 0.5.10 / 2020-09-03

This patch includes a crucial fix to the message pool selection logic, strongly disfavouring messages that might cause a miner penalty.

## Changes

- Fix calculation of GasReward in messagepool (https://github.com/filecoin-project/lotus/pull/3528)

# 0.5.9 / 2020-09-03

This patch includes a hotfix to the `GasEstimateFeeCap` method, capping the estimated fee to a reasonable level by default.

## Changes 

- Added target height to sync wait (https://github.com/filecoin-project/lotus/pull/3502)
- Disable codecov annotations (https://github.com/filecoin-project/lotus/pull/3514)
- Cap fees to reasonable level by default (https://github.com/filecoin-project/lotus/pull/3516)
- Add APIs and command to inspect bandwidth usage (https://github.com/filecoin-project/lotus/pull/3497)
- Track expected nonce in mpool, ignore messages with large nonce gaps (https://github.com/filecoin-project/lotus/pull/3450)

# 0.5.8 / 2020-09-02

This patch includes some bugfixes to the sector sealing process, and updates go-fil-markets. It also improves the performance of blocksync, adds a method to export chain state trees, and improves chainwatch.

## Changes

- Upgrade markets to v0.5.9 (https://github.com/filecoin-project/lotus/pull/3496)
- Improve blocksync to load fewer messages: (https://github.com/filecoin-project/lotus/pull/3494)
- Fix a panic in the ffi-wrapper's `ReadPiece` (https://github.com/filecoin-project/lotus/pull/3492/files)
- Fix a deadlock in the sealing scheduler (https://github.com/filecoin-project/lotus/pull/3489)
- Add test vectors for tipset tests (https://github.com/filecoin-project/lotus/pull/3485/files)
- Improve the advance-block debug command (https://github.com/filecoin-project/lotus/pull/3476)
- Add toggle for message processing to Lotus PCR (https://github.com/filecoin-project/lotus/pull/3470)
- Allow exporting recent chain state trees (https://github.com/filecoin-project/lotus/pull/3463)
- Remove height from chain rand (https://github.com/filecoin-project/lotus/pull/3458)
- Disable GC on chain badger datastore (https://github.com/filecoin-project/lotus/pull/3457)
- Account for `GasPremium` in `GasEstimateFeeCap` (https://github.com/filecoin-project/lotus/pull/3456)
- Update go-libp2p-pubsub to `master` (https://github.com/filecoin-project/lotus/pull/3455)
- Chainwatch improvements (https://github.com/filecoin-project/lotus/pull/3442)

# 0.5.7 / 2020-08-31

This patch release includes some bugfixes and enhancements to the sector lifecycle and message pool logic. 

## Changes

- Rebuild unsealed infos on miner restart (https://github.com/filecoin-project/lotus/pull/3401)
- CLI to attach storage paths to workers (https://github.com/filecoin-project/lotus/pull/3405)
- Do not select negative performing message chains for inclusion (https://github.com/filecoin-project/lotus/pull/3392)
- Remove a redundant error-check (https://github.com/filecoin-project/lotus/pull/3421)
- Correctly move unsealed sectors in `FinalizeSectors` (https://github.com/filecoin-project/lotus/pull/3424)
- Improve worker selection logic (https://github.com/filecoin-project/lotus/pull/3425)
- Don't use context to close bitswap (https://github.com/filecoin-project/lotus/pull/3430)
- Correctly estimate gas premium when there is only one message on chain (https://github.com/filecoin-project/lotus/pull/3428)

# 0.5.6 / 2020-08-29

Hotfix release that fixes a panic in the sealing scheduler (https://github.com/filecoin-project/lotus/pull/3389).

# 0.5.5

This patch release introduces a large number of improvements to the sealing process.
It also updates go-fil-markets to 
[version 0.5.8](https://github.com/filecoin-project/go-fil-markets/releases/tag/v0.5.8),
and go-libp2p-pubsub to [v0.3.5](https://github.com/libp2p/go-libp2p-pubsub/releases/tag/v0.3.5).

#### Downstream upgrades

- Upgrades markets to v0.5.8 (https://github.com/filecoin-project/lotus/pull/3384)
- Upgrades go-libp2p-pubsub to v0.3.5 (https://github.com/filecoin-project/lotus/pull/3305)

#### Sector sealing

- The following improvements were introduced in https://github.com/filecoin-project/lotus/pull/3350.

    - Allow `lotus-miner sectors remove` to remove a sector in any state.
    - Create a separate state in the storage FSM dedicated to submitting the Commit message.
    - Recovery for when the Deal IDs of deals in a sector get changed in a reorg.
    - Auto-retry sending Precommit and Commit messages if they run out of gas
    - Auto-retry sector remove tasks when they fail
    - Compact worker windows, and allow their tasks to be executed in any order

- Don't simply skip PoSt for bad sectors (https://github.com/filecoin-project/lotus/pull/3323)

#### Message Pool 

- Spam Protection: Track required funds for pending messages (https://github.com/filecoin-project/lotus/pull/3313)

#### Chainwatch

- Add more power and reward metrics (https://github.com/filecoin-project/lotus/pull/3367)
- Fix raciness in sector deal table (https://github.com/filecoin-project/lotus/pull/3275)
- Parallelize miner processing (https://github.com/filecoin-project/lotus/pull/3380)
- Accept Lotus API and token (https://github.com/filecoin-project/lotus/pull/3337)

# 0.5.4

A patch release, containing a few nice bugfixes and improvements:

- Fix parsing of peer ID in `lotus-miner actor set-peer-id` (@whyrusleeping)
- Update dependencies, fixing several bugs (@Stebalien)
- Fix remaining linter warnings (@Stebalien)
- Use safe string truncation (@Ingar)
- Allow tweaking of blocksync message window size (@whyrusleeping)
- Add some additional gas stats to metrics (@Kubuxu)
- Fix an edge case bug in message selection, add many tests (@vyzo)

# 0.5.3

Yet another hotfix release. 
A lesson for readers, having people who have been awake for 12+ hours review
your hotfix PR is not a good idea. Find someone who has enough slept recently
enough to give you good code review, otherwise you'll end up quickly bumping
versions again.

- Fixed a bug in the mempool that was introduced in v0.5.2

# 0.5.2 / 2020-08-24

This is a hotfix release.

- Fix message selection to not include messages that are invalid for block
  inclusion.
- Improve SelectMessage handling of the case where the message pools tipset
  differs from our mining base.

# 0.5.1 / 2020-08-24

The Space Race release! 
This release contains the genesis car file and bootstrap peers for the space
race network. 

Additionally, we included two small fixes to genesis creation:
- Randomize ticket value in genesis generation
- Correctly set t099 (burnt funds actor) to have valid account actor state

# 0.5.0 / 2020-08-20

This version of Lotus will be used for the incentivized testnet Space Race competition,
and can be considered mainnet-ready code. It includes some protocol
changes, upgrades of core dependencies, and various bugfixes and UX/performance improvements.

## Highlights

Among the highlights included in this release are:

- Gas changes: We implemented EIP-1559 and introduced real gas values.
- Deal-making: We now support "Committed Capacity" sectors, "fast-retrieval" deals,
and the packing of multiple deals into a single sector.
- Renamed features: We renamed some of the binaries, environment variables, and default
paths associated with a Lotus node.

### Gas changes

We made some significant changes to the mechanics of gas in this release.

#### Network fee

We implemented something similar to 
[Ethereum's EIP-1559](https://github.com/ethereum/EIPs/blob/master/EIPS/eip-1559.md).
The `Message` structure had three changes:
- The `GasPrice` field has been removed
- A new `GasFeeCap` field has been added, which controls the maximum cost
the sender incurs for the message
- A new `GasPremium` field has been added, which controls the reward a miner
earns for including the message

A sender will never be charged more than `GasFeeCap * GasLimit`. 
A miner will typically earn `GasPremium * GasLimit` as a reward.

The `Blockheader` structure has one new field, called `ParentBaseFee`. 
Informally speaking,the `ParentBaseFee`
is increased when blocks are densely packed with messages, and decreased otherwise.

The `ParentBaseFee` is used when calculating how much a sender burns when executing a message. _Burning_ simply refers to sending attoFIL to a dedicated, unreachable account.
A message causes `ParentBaseFee * GasUsed` attoFIL to be burnt.

#### Real gas values

This release also includes our first "real" gas costs for primitive operations.
The costs were designed to account for both the _time_ that message execution takes,
as well as the _space_ a message adds to the state tree.

## Deal-making changes

There are three key changes to the deal-making process.

#### Committed Capacity sectors

Miners can now pledge "Committed Capacity" (CC) sectors, which are explicitly
stated as containing junk data, and must not include any deals. Miners can do this
to increase their storage power, and win block rewards from this pledged storage.

They can mark these sectors as "upgradable" with `lotus-miner sectors mark-for-upgrade`.
If the miner receives and accepts one or more storage deals, the sector that includes
those deals will _replace_ the CC sector. This is intended to maximize the amount of useful
storage on the Filecoin network.

#### Fast-retrieval deals

Clients can now include a `fast-retrieval` flag when proposing deals with storage miners.
If set to true, the miner will include an extra copy of the deal data. This
data can be quickly served in a retrieval deal, since it will not need to be unsealed.

#### Multiple deals per sector

Miners can now pack multiple deals into a single sector, so long as all the deals
fit into the sector capacity. This should increase the packing efficiency of miners.

### Renamed features

To improve the user experience, we updated several names to mainatin
standard prefixing, and to better reflect the meaning of the features being referenced.

In particular, the Lotus miner binary is now called `lotus-miner`, the default
path for miner data is now `~/.lotusminer`, and the environment variable
that sets the path for miner data is now `$LOTUS_MINER_PATH`. A full list of renamed
features can be found [here](https://github.com/filecoin-project/lotus/issues/2304).

## Changelog

#### Downstream upgrades
- Upgrades markets to v0.5.6 (https://github.com/filecoin-project/lotus/pull/3058)
- Upgrades specs-actors to v0.9.3 (https://github.com/filecoin-project/lotus/pull/3151)

#### Core protocol
- Introduces gas values, replacing placeholders (https://github.com/filecoin-project/lotus/pull/2343)
- Implements EIP-1559, introducing a network base fee, message gas fee cap, and message gas fee premium (https://github.com/filecoin-project/lotus/pull/2874)
- Implements Poisson Sortition for elections (https://github.com/filecoin-project/lotus/pull/2084)

#### Deal-making lifecycle
- Introduces "Committed Capacity" sectors (https://github.com/filecoin-project/lotus/pull/2220)
- Introduces "fast-retrieval" flag for deals (https://github.com/filecoin-project/lotus/pull/2323
- Supports packing multiple deals into one sector (https://github.com/filecoin-project/storage-fsm/pull/38)

#### Enhancements

- Optimized message pool selection logic (https://github.com/filecoin-project/lotus/pull/2838)
- Window-based scheduling of sealing tasks (https://github.com/filecoin-project/sector-storage/pull/67)
- Faster window PoSt (https://github.com/filecoin-project/lotus/pull/2209/files)
- Refactors the payment channel manager (https://github.com/filecoin-project/lotus/pull/2640)
- Refactors blocksync (https://github.com/filecoin-project/lotus/pull/2715/files)

#### UX

- Provide status updates for data-transfer (https://github.com/filecoin-project/lotus/pull/3162, https://github.com/filecoin-project/lotus/pull/3191)
- Miners can customise asks (https://github.com/filecoin-project/lotus/pull/2046)
- Miners can toggle auto-acceptance of deals (https://github.com/filecoin-project/lotus/pull/1994)
- Miners can maintain a blocklist of piece CIDs (https://github.com/filecoin-project/lotus/pull/2069)

## Contributors

The following contributors had 10 or more commits go into this release.
We are grateful for every contribution!

| Contributor        | Commits | Lines ±       |
|--------------------|---------|---------------|
| magik6k            | 361     | +13197/-6136  |
| Kubuxu             | 227     | +5670/-2587   |
| arajasek           | 120     | +2916/-1264   |
| whyrusleeping      | 112     | +3979/-1089   |
| vyzo               | 99      | +3343/-1305   |
| dirkmc             | 68      | +8732/-3621   |
| laser              | 45      | +1489/-501    |
| hannahhoward       | 43      | +2654/-990    |
| frrist             | 37      | +6630/-4338   |
| schomatis          | 28      | +3016/-1368   |
| placer14           | 27      | +824/-350     |
| raulk              | 25      | +28718/-29849 |
| mrsmkl             | 22      | +560/-368     |
| travisperson       | 18      | +1354/-314    |
| nonsense           | 16      | +2956/-2842   |
| ingar              | 13      | +331/-123     |
| daviddias          | 11      | +311/-11      |
| Stebalien          | 11      | +1204/-980    |
| RobQuistNL         | 10      | +69/-74       |

# 0.1.0 / 2019-12-11

We are very excited to release **lotus** 0.1.0. This is our testnet release. To install lotus and join the testnet, please visit [lotu.sh](lotu.sh). Please file bug reports as [issues](https://github.com/filecoin-project/lotus/issues).

A huge thank you to all contributors for this testnet release!<|MERGE_RESOLUTION|>--- conflicted
+++ resolved
@@ -1,8 +1,6 @@
 # Lotus changelog
 
-<<<<<<< HEAD
-# 1.8.0 / 2021-04-27
-=======
+
 # 1.9.0 / 2021-05-17
 
 This is an optional Lotus release that introduces various improvements to the sealing, mining, and deal-making processes.
@@ -211,7 +209,6 @@
 - fix health report (https://github.com/filecoin-project/lotus/pull/6011)
 
 # 1.8.0 / 2021-04-05
->>>>>>> 3ac33961
 
 This is a mandatory release of Lotus that upgrades the network to version 12, which introduces various performance improvements to the cron processing of the power actor. The network will upgrade at height 712320, which is 2021-04-29T06:00:00Z.
 
