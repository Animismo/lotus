# Lotus changelog

<<<<<<< HEAD
# 1.24.0 / 2023-11-22
=======
# v 1.25.0 / 2023-11-22

This is a highly recommended feature release of Lotus. This optional release supports the Filecoin network version 21 upgrade, codenamed Watermelon 🍉, in addition to the numerous improvements and enhancements for node operators, ETH RPC-providers and storage providers.

**The Filecoin network upgrade v21, codenamed Watermelon 🍉, is at epoch 3469380 - 2023-12-12T13:30:00Z**

The full list of [protocol improvements delivered in the network upgrade can be found here](https://github.com/filecoin-project/core-devs/blob/master/Network%20Upgrades/v21.md).

## ☢️ Upgrade Warnings ☢️

- Read through the [changelog of the mandatory v1.24.0 release](https://github.com/filecoin-project/lotus/releases/tag/v1.24.0). Especially the `Migration` and `v12 Builtin Actor Bundle` sections.
- Please remove and clone a new Lotus repo (`git clone https://github.com/filecoin-project/lotus.git`) when upgrading to this release. 
- This feature release requires a minimum Go version of v1.20.7 or higher to successfully build Lotus. Go version 1.21.x is not supported yet.
- EthRPC providers, please check out the [new tracing API to Lotus RPC](https://github.com/filecoin-project/lotus/pull/11100)

## ⭐️ Highlights ⭐️

**Unsealing bugfixes and enhancements**

This feature release introduces significant improvements and bugfixes with regards to unsealing, and ensures that unsealing operates as one would expect. Consequently, unsealing of all sector types (deal sectors, snap-sectors without sector keys, and snap-sectors with sector keys) now all function seamlessly.

Some additional unsealing improvements are:
- Unsealing on workers with only sealing paths works. :tada:
- Transferring unsealed files to long-term storage upon successful unsealing. :arrow_right:
- Ensuring no residual files in sealing paths post a successful unsealing operation. :broom:

**SupraSeal C2**

Lotus-workers can now be built to leverage the SupraSeal C2 sealing optimizations in your sealing pipeline. The code optimizations are currently behind the `FFI_USE_CUDA_SUPRASEAL` feature flag. We advice users to test this feature on a test-network, before trying to use it on the mainnet. Users can test out the feature by building their lotus-workers by exporting the `FFI_USE_CUDA_SUPRASEAL=1` enviroment variable, and building from source. For questions about the SupraSeal C2 sealing optimizations, reach out in the #fil-proofs or the #dsa-sealing slack channel.

## New features
- feat: add Eip155ChainID to StateGetNetworkParams ([filecoin-project/lotus#10987](https://github.com/filecoin-project/lotus/pull/10987))
- feat: profiling: state summary and visualization ([filecoin-project/lotus#11012](https://github.com/filecoin-project/lotus/pull/11012))
- feat: snapshot: remove existing chain ([filecoin-project/lotus#11032](https://github.com/filecoin-project/lotus/pull/11032))
- feat: Add a metric to display pruning of the node's peer ([filecoin-project/lotus#11058](https://github.com/filecoin-project/lotus/pull/11058))
- feat:shed:gather partition metadata ([filecoin-project/lotus#11078](https://github.com/filecoin-project/lotus/pull/11078))
- feat: vm: allow raw "cbor" in state and use the new go-multicodec ([filecoin-project/lotus#11081](https://github.com/filecoin-project/lotus/pull/11081))
- Add new lotus-shed command for backfillling actor events ([filecoin-project/lotus#11088](https://github.com/filecoin-project/lotus/pull/11088))
- feat: Add new tracing API ([filecoin-project/lotus#11100](https://github.com/filecoin-project/lotus/pull/11100))
- feat: FVM: do not error on unsuccessful implicit messages ([filecoin-project/lotus#11120](https://github.com/filecoin-project/lotus/pull/11120))
- feat: chain node: Move consensus slasher to internal service ([filecoin-project/lotus#11126](https://github.com/filecoin-project/lotus/pull/11126))
- feat: miner: implement FRC-0051 ([filecoin-project/lotus#11157](https://github.com/filecoin-project/lotus/pull/11157))
  - feat: chainstore: FRC-0051: Remove all equivocated blocks from tipsets ([filecoin-project/lotus#11104](https://github.com/filecoin-project/lotus/pull/11104))
  - feat: miner: 2 minor refactors ([filecoin-project/lotus#11158](https://github.com/filecoin-project/lotus/pull/11158))
- feat: refactor: return randomness base to FVM without hashing ([filecoin-project/lotus#11167](https://github.com/filecoin-project/lotus/pull/11167))
- feat: Lotus Gateway: add allocation and claim related GET APIs to gateway ([filecoin-project/lotus#11183](https://github.com/filecoin-project/lotus/pull/11183))
- feat: shed: Add exec traces to `lotus-shed msg` ([filecoin-project/lotus#11188](https://github.com/filecoin-project/lotus/pull/11188))
- feat: miner: defensive check for equivocation ([filecoin-project/lotus#11328](https://github.com/filecoin-project/lotus/pull/11328))

## Improvements
- feat: daemon: improvemens to the consensus slasher ([filecoin-project/lotus#10979](https://github.com/filecoin-project/lotus/pull/10979))
- fix: Snapdeals unsealing fixes ([filecoin-project/lotus#11011](https://github.com/filecoin-project/lotus/pull/11011))
- refactor: Make all validation error actions explicit ([filecoin-project/lotus#11016](https://github.com/filecoin-project/lotus/pull/11016))
- feat: shed: command for decoding block headers ([filecoin-project/lotus#11031](https://github.com/filecoin-project/lotus/pull/11031))
- fix: stores: Tune down StorageDeclareSector` log-lvl ([filecoin-project/lotus#11045](https://github.com/filecoin-project/lotus/pull/11045))
- feat: types: apply a max length when decoding events ([filecoin-project/lotus#11054](https://github.com/filecoin-project/lotus/pull/11054))
- feat: slasher: improve UX ([filecoin-project/lotus#11060](https://github.com/filecoin-project/lotus/pull/11060))
- feat: daemon: improvemens to the consensus slasher ([filecoin-project/lotus#11063](https://github.com/filecoin-project/lotus/pull/11063))
- fix: events: Improve performance of event migration from V1 to V2 ([filecoin-project/lotus#11064](https://github.com/filecoin-project/lotus/pull/11064))
- feat:lotus-bench:AMT benchmarking ([filecoin-project/lotus#11075](https://github.com/filecoin-project/lotus/pull/11075))
- fix: DecodeRLP can panic ([filecoin-project/lotus#11079](https://github.com/filecoin-project/lotus/pull/11079))
- fix: daemon: set real beacon schedule when importing chain ([filecoin-project/lotus#11080](https://github.com/filecoin-project/lotus/pull/11080))
- fix: ethtypes: handle length overflow case ([filecoin-project/lotus#11082](https://github.com/filecoin-project/lotus/pull/11082))
- chore: stmgr: migrations: do not log noisily on cache misses ([filecoin-project/lotus#11083](https://github.com/filecoin-project/lotus/pull/11083))
- feat: daemon: import: only setup stmgr if validating chain (#11084) ([filecoin-project/lotus#11084](https://github.com/filecoin-project/lotus/pull/11084))
- fix: sealing pipeline: Fix PC1 retry loop ([filecoin-project/lotus#11087](https://github.com/filecoin-project/lotus/pull/11087))
- chore: legacy syscalls: Cleanup ComputeUnsealedSectorCID ([filecoin-project/lotus#11119](https://github.com/filecoin-project/lotus/pull/11119))
- sector import: fix evaluating randomness when importing a sector ([filecoin-project/lotus#11123](https://github.com/filecoin-project/lotus/pull/11123))
- fix: cli: Only display `warning` if behind sync ([filecoin-project/lotus#11140](https://github.com/filecoin-project/lotus/pull/11140))
- fix: worker: Support IPv6 formatted API-keys ([filecoin-project/lotus#11141](https://github.com/filecoin-project/lotus/pull/11141))
- fix: sealing: Switch to calling PreCommitSectorBatch2 ([filecoin-project/lotus#11142](https://github.com/filecoin-project/lotus/pull/11142))
- fix: downgrade harmless warning to debug ([filecoin-project/lotus#11145](https://github.com/filecoin-project/lotus/pull/11145))
- fix: sealing: Fix RetryCommitWait loop when sector cron activation fails ([filecoin-project/lotus#11046](https://github.com/filecoin-project/lotus/pull/11046))
- fix: gateway: return an error when an Eth filter is not found ([filecoin-project/lotus#11152](https://github.com/filecoin-project/lotus/pull/11152))
- fix: chainstore: do not get stuck in unhappy equivocation cases ([filecoin-project/lotus#11159](https://github.com/filecoin-project/lotus/pull/11159))
- fix: sealing: Run unsealing in the background for better ux ([filecoin-project/lotus#11177](https://github.com/filecoin-project/lotus/pull/11177))
- fix: build: Allow lotus-wallet to be built independently ([filecoin-project/lotus#11187](https://github.com/filecoin-project/lotus/pull/11187))
- fix: wallet: Make import handle SIGINT/SIGTERM ([filecoin-project/lotus#11190](https://github.com/filecoin-project/lotus/pull/11190))
- fix: markets/dagstore: remove trace goroutine for dagstore wrapper ([filecoin-project/lotus#11191](https://github.com/filecoin-project/lotus/pull/11191))
- fix: chain: Do not update message info cache until after message validation ([filecoin-project/lotus#11202](https://github.com/filecoin-project/lotus/pull/11202))
- fix: chain: cancel long operations upon ctx cancelation ([filecoin-project/lotus#11206](https://github.com/filecoin-project/lotus/pull/11206))
- fix(client): single-root error message ([filecoin-project/lotus#11214](https://github.com/filecoin-project/lotus/pull/11214))
- fix: worker: Convert `DC_[SectorSize]_[ResourceRestriction]` if set ([filecoin-project/lotus#11224](https://github.com/filecoin-project/lotus/pull/11224))
- chore: backport #11338 onto release/v1.25.0 ([filecoin-project/lotus#11350](https://github.com/filecoin-project/lotus/pull/11350))

## Dependencies
- deps: update go-libp2p to v0.28.1 ([filecoin-project/lotus#10998](https://github.com/filecoin-project/lotus/pull/10998))
- deps: update go-libp2p to v0.29.2 ([filecoin-project/lotus#11164](https://github.com/filecoin-project/lotus/pull/11164))
- deps: update go-libp2p to v0.30.0 ([filecoin-project/lotus#11189](https://github.com/filecoin-project/lotus/pull/11189))
- fix: build: use tagged releases ([filecoin-project/lotus#11194](https://github.com/filecoin-project/lotus/pull/11194))
- chore: test-vectors: update ([filecoin-project/lotus#11196](https://github.com/filecoin-project/lotus/pull/11196))
- chore: backport #11365 to release/v1.25.0 ([filecoin-project/lotus#11369](https://github.com/filecoin-project/lotus/pull/11369))
- chore: deps: update to go-state-types v0.12.8 ([filecoin-project/lotus#11339](https://github.com/filecoin-project/lotus/pull/11437))
- chore: deps: update to final actors ([filecoin-project/lotus#11330](https://github.com/filecoin-project/lotus/pull/11440))
- github.com/filecoin-project/go-amt-ipld/v4 (v4.0.0 -> v4.2.0)
- github.com/filecoin-project/test-vectors/schema (v0.0.5 -> v0.0.7)

## Others
- chore: Extract stable release and post release portion outside of RC testing in template ([filecoin-project/lotus#11000](https://github.com/filecoin-project/lotus/pull/11000))
- fix: docs: include FFI steps in lotus RELEASE_ISSUE_TEMPLATE ([filecoin-project/lotus#11047](https://github.com/filecoin-project/lotus/pull/11047))
- chore: build: update to v1.23.4-dev ([filecoin-project/lotus#11049](https://github.com/filecoin-project/lotus/pull/11049))
- fix: deflake: Use MockProofs ([filecoin-project/lotus#11059](https://github.com/filecoin-project/lotus/pull/11059))
- fix: failing test: Tweak TestWindowPostV1P1NV20 test condition ([filecoin-project/lotus#11121](https://github.com/filecoin-project/lotus/pull/11121))
- fix: CI: make test-unit-rest actually be the rest of the tests ([filecoin-project/lotus#11147](https://github.com/filecoin-project/lotus/pull/11147))
- chore: merge releases into master ([filecoin-project/lotus#11154](https://github.com/filecoin-project/lotus/pull/11154))
- tests: deflake: TestGetBlockByNumber ([filecoin-project/lotus#11155](https://github.com/filecoin-project/lotus/pull/11155))
- tests: mac seal test ([filecoin-project/lotus#11180](https://github.com/filecoin-project/lotus/pull/11180))
- tests: Take Download out of Sealer time ([filecoin-project/lotus#11182](https://github.com/filecoin-project/lotus/pull/11182))
- feat: test: Test that verified clients can directly transfer datacap, creating allocations ([filecoin-project/lotus#11169](https://github.com/filecoin-project/lotus/pull/11169))
- chore: merge feat/nv21 into master ([filecoin-project/lotus#11201](https://github.com/filecoin-project/lotus/pull/11201))
- ci: Use larger executor for cli tests ([filecoin-project/lotus#11212](https://github.com/filecoin-project/lotus/pull/11212))
- fix: dockerfile: Bump to Go 1.20.7 image ([filecoin-project/lotus#11221](https://github.com/filecoin-project/lotus/pull/11221))
- docs: Update PR template to callout remembering to update CHANGELOG ([filecoin-project/lotus#11232](https://github.com/filecoin-project/lotus/pull/11232))
- chore: release: 1.23.4rc1 prep ([filecoin-project/lotus#11248](https://github.com/filecoin-project/lotus/pull/11248))
- chore: backport #11262 (#11265) ([filecoin-project/lotus#11265](https://github.com/filecoin-project/lotus/pull/11265))
- chore: backport #11294 into `release/v1.23.4` ([filecoin-project/lotus#11295](https://github.com/filecoin-project/lotus/pull/11295))
- chore: release: V1.25 rebase ([filecoin-project/lotus#11342](https://github.com/filecoin-project/lotus/pull/11342))
- backport: tests: add SynthPorep layers to cachefiles ([filecoin-project/lotus#11344](https://github.com/filecoin-project/lotus/pull/11344))
- chore: backport #11408 to release/v1.25.0 ([filecoin-project/lotus#11414](https://github.com/filecoin-project/lotus/pull/11414))
- chore: backport calibnet lightweight patch ([filecoin-project/lotus#11422](https://github.com/filecoin-project/lotus/pull/11422))
- chore: update bootstrap nodes ([filecoin-project/lotus#11288](https://github.com/filecoin-project/lotus/pull/11288))
- chore: add bootstrap node on calibration ([filecoin-project/lotus#11175](https://github.com/filecoin-project/lotus/pull/11175))

# v1.24.0-rc2 / 2023-10-17
>>>>>>> 81ce7a44

This is the stable release for the upcoming **MANDATORY**  Filecoin network upgrade v21, codenamed Watermelon 🍉, at **epoch 3469380 - 2023-12-12T13:30:00Z**.


The Filecoin network version 21 delivers the following FIPs:

- [FIP0052: Increase Max Sector Commitment to 3.5 years](https://github.com/filecoin-project/FIPs/blob/master/FIPS/fip-0052.md)
- [FIP0059: Synthetic PoRep](https://github.com/filecoin-project/FIPs/blob/master/FIPS/fip-0059.md)
- [FIP0071: Deterministic State Access (IPLD Reachability)](https://github.com/filecoin-project/FIPs/blob/master/FIPS/fip-0071.md)
- [FIP0072: Improved event syscall API](https://github.com/filecoin-project/FIPs/blob/master/FIPS/fip-0072.md) 
- [FIP0073: Remove beneficiary from the self_destruct syscall](https://github.com/filecoin-project/FIPs/blob/master/FIPS/fip-0073.md)
- [FIP0075: Improvements to FVM randomness syscalls](https://github.com/filecoin-project/FIPs/blob/master/FIPS/fip-0075.md)


Full list of the other protocol improvements we are delivering can be found [here](https://github.com/filecoin-project/core-devs/blob/master/Network%20Upgrades/v21.md).

## ☢️ Upgrade Warnings ☢️

This feature release requires a minimum Go version of v1.20.7 or higher to successfully build Lotus. Go version 1.21.x is not supported yet.

## v12 Builtin Actor Bundles

[Builtin actor v12.0.0](https://github.com/filecoin-project/builtin-actors/releases/tag/v12.0.0) is used for supporting this upgrade.
Make sure that your lotus actor bundle matches the v12 actors manifest by running the following cli after upgrading:

```
./lotus state actor-cids --network-version 21
Network Version: 21
Actor Version: 12
Manifest CID: bafy2bzaceapkgfggvxyllnmuogtwasmsv5qi2qzhc2aybockd6kag2g5lzaio

Actor             CID  
datacap           bafk2bzacebpiwb2ml4qbnnaayxumtk43ryhc63exdgnhivy3hwgmzemawsmpq
paymentchannel    bafk2bzacectv4cm47bnhga5febf3lo3fq47g72kmmp2xd5s6tcxz7hiqdywa4
storagemarket     bafk2bzacedylkg5am446lcuih4voyzdn4yjeqfsxfzh5b6mcuhx4mok5ph5c4
storagepower      bafk2bzacecsij5tpfzjpfuckxvccv2p3bdqjklkrfyyoei6lx5dyj5j4fvjm6
cron              bafk2bzacechxjkfe2cehx4s7skj3wzfpzf7zolds64khrrrs66bhazsemktls
eam               bafk2bzaceb3elj4hfbbjp7g5bptc7su7mptszl4nlqfedilxvstjo5ungm6oe
ethaccount        bafk2bzaceb4gkau2vgsijcxpfuq33bd7w3efr2rrhxrwiacjmns2ntdiamswq
reward            bafk2bzacealqnxn5lwzwexd6reav4dppypquklx2ujlnvaxiqk2tzstyvkp5u
verifiedregistry  bafk2bzacedudgflxc75c77c6zkmfyq4u2xuk7k6xw6dfdccarjrvxx453b77q
evm               bafk2bzacecmnyfiwb52tkbwmm2dsd7ysi3nvuxl3lmspy7pl26wxj4zj7w4wi
placeholder       bafk2bzacedfvut2myeleyq67fljcrw4kkmn5pb5dpyozovj7jpoez5irnc3ro
storageminer      bafk2bzacedo75pabe4i2l3hvhtsjmijrcytd2y76xwe573uku25fi7sugqld6
system            bafk2bzacebfqrja2hip7esf4eafxjmu6xcogoqu5xxtgdg7xa5szgvvdguchu
account           bafk2bzaceboftg75mdiba7xbo2i3uvgtca4brhnr3u5ptihonixgpnrvhpxoa
init              bafk2bzacebllyegx5r6lggf6ymyetbp7amacwpuxakhtjvjtvoy2bfkzk3vms
```

## Migration  

We are expecting a heavier than normal state migration for this upgrade due to the amount of state changes introduced for miner sector info. (This is a similar migration as the Shark upgrade, however, we have introduced a couple of migration performance optimizations since then for a smoother upgrade experience.)

All node operators, including storage providers, should be aware that ONE pre-migration is being scheduled 180 epochs before the upgrade, around 2023-12-12T12:00:00Z. It will take around 20-30 minutes for the pre-migration and less than 30 seconds for the final migration, depending on the amount of historical state in the node blockstore and the hardware specs the node is running on. During this time, expect slower block validation times, increased CPU and memory usage, and longer delays for API queries (during our testing, it topped out about 205 RAM(htop) on a 1TiB box).

We recommend node operators (who haven't enabled splitstore `discard` mode) that do not care about historical chain states, to prune the chain blockstore by syncing from a snapshot 1-2 days before the upgrade.

Note to full archival node operators: you may expect it takes some time  for the node to complete the final migration, during this period your node will fall out of sync and your chain service may have some disruption. However, you can expect the node to catch up soon after the migration completes. You can test out the migration by running the following on your node in offline mode:

1. `lotus chain head | head -n1`
2. Stop Lotus daemon
3. `./lotus-shed migrate-state --repo=[path-to-your-lotus-repo] 21 [output-of-step-1]`

You can check out the [tutorial for benchmarking the network migration here.](https://lotus.filecoin.io/kb/test-migration/)


## BREAKING CHANGE

There is a new protocol limit on how many partition could be submited in one PoSt - if you have any customized tooling for batching PoSts, please update accordingly. 
- feat: limit PoSted partitions to 3 ([filecoin-project/lotus#11327](https://github.com/filecoin-project/lotus/pull/11327))

## New features
- Implement and support [FIP0052: Increase Max Sector Commitment to 3.5 years](https://github.com/filecoin-project/FIPs/blob/master/FIPS/fip-0052.md)
   - fix: docs: Update SectorLifetime to be in line with FIP-0052 ([filecoin-project/lotus#11314](https://github.com/filecoin-project/lotus/pull/11314))
- Implement and support [FIP0059: Synthetic PoRep](https://github.com/filecoin-project/FIPs/blob/master/FIPS/fip-0059.md) - Check out the [Lotus documentation for Synthetic PoRep](https://lotus.filecoin.io/storage-providers/advanced-configurations/sealing/#synthetic-porep).
   - feat: implement Synthetic PoRep ([filecoin-project/lotus#11258](https://github.com/filecoin-project/lotus/pull/11258))
   - chore: config: Update todo in UseSyntheticPoRep ([filecoin-project/lotus#11297](https://github.com/filecoin-project/lotus/pull/11297))
   
## Improvements
- Backport: feat: sealing: Switch to calling PreCommitSectorBatch2 ([filecoin-project/lotus#11215](https://github.com/filecoin-project/lotus/pull/11215))
- updated the boostrap nodes 

## Dependencies
- github.com/filecoin-project/go-amt-ipld/v4 (v4.0.0 -> v4.2.0)
- chore: deps: update FFI, FVM, and actors ([filecoin-project/lotus#11310](https://github.com/filecoin-project/lotus/pull/11310))
- chore: deps: update to final actors ([filecoin-project/lotus#11330](https://github.com/filecoin-project/lotus/pull/11440))
- chore: deps: update to go-state-types v0.12.8 ([filecoin-project/lotus#11339](https://github.com/filecoin-project/lotus/pull/11437))
- chore: deps: update libp2p to v0.30.0 #11434


## Snapshots 

The [Forest team](https://filecoinproject.slack.com/archives/C029LPZ5N73) at Chainsafe has launched a brand new lightweight snapshot service that is backed up by forest nodes! This is a great alternative service along with the fil-infra one, and it is compatible with lotus! We recommend lotus users to check it out [here](https://docs.filecoin.io/networks/mainnet#resources)! 



# v1.23.3 / 2023-08-01

This feature release of Lotus includes numerous improvements and enhancements for node operators, ETH RPC-providers and storage providers.

This feature release requires a **minimum Go version of v1.19.12 or higher to successfully build Lotus**. Go version 1.20 is also supported, but 1.21 is NOT.

## Highlights

- [Lotus now includes a Slasher tool](https://github.com/filecoin-project/lotus/pull/10928) to monitor the network for Consensus Faults, and report them as appropriate
  - The Slasher investigates all incoming blocks, and assesses whether they trigger any of the three Consensus Faults defined in the Filecoin protocol
  - If any faults are detected, the Slasher sends a `ReportConsensusFault` message to the faulty miner
  - For more information on the Slasher, including how to run it, please find the documentation [here](https://lotus.filecoin.io/lotus/manage/slasher-and-disputer/)
- The Ethereum-like RPC exposed by Lotus is now compatible with EIP-1898: https://github.com/filecoin-project/lotus/pull/10815
- The lotus-miner PieceReader now supports parallel reads: https://github.com/filecoin-project/lotus/pull/10913
- Added new environment variable `LOTUS_EXEC_TRACE_CACHE_SIZE` to configure execution trace cache size ([filecoin-project/lotus#10585](https://github.com/filecoin-project/lotus/pull/10585))
  - If unset, we default to caching 16 most recent execution traces. Storage Providers may want to set this to 0, while exchanges may want to crank it up.

## New features
  - feat: miner cli: sectors list upgrade-bounds tool ([filecoin-project/lotus#10923](https://github.com/filecoin-project/lotus/pull/10923))
  - Add new RPC stress testing tool (lotus-bench rpc) with rich reporting ([filecoin-project/lotus#10761](https://github.com/filecoin-project/lotus/pull/10761))
  - feat: alert: Add FVM_CONCURRENCY alert ([filecoin-project/lotus#10933](https://github.com/filecoin-project/lotus/pull/10933))
  - feat: Add eth_syncing RPC method ([filecoin-project/lotus#10719](https://github.com/filecoin-project/lotus/pull/10719))
  - feat: sealing: flag to run data_cid untied from addpiece ([filecoin-project/lotus#10797](https://github.com/filecoin-project/lotus/pull/10797))
  - feat: Lotus Gateway: add MpoolPending, ChainGetBlock and MinerGetBaseInfo ([filecoin-project/lotus#10929](https://github.com/filecoin-project/lotus/pull/10929))

## Improvements && Bug Fixe
  - chore: update ffi & fvm ([filecoin-project/lotus#11040](https://github.com/filecoin-project/lotus/pull/11040))
  - feat: Make sure we don't store duplidate actor events caused to reorgs in events.db ([filecoin-project/lotus#11015](https://github.com/filecoin-project/lotus/pull/11015))
  - sealing: Use only non-assigned deals when selecting snap sectors ([filecoin-project/lotus#11002](https://github.com/filecoin-project/lotus/pull/11002))
  - chore: not display privatekey ([filecoin-project/lotus#11006](https://github.com/filecoin-project/lotus/pull/11006))
  - chore: shed: update actor version ([filecoin-project/lotus#11020](https://github.com/filecoin-project/lotus/pull/11020))
  - chore: migrate to boxo ([filecoin-project/lotus#10921](https://github.com/filecoin-project/lotus/pull/10921))
  - feat: deflake TestDealsWithFinalizeEarly ([filecoin-project/lotus#10978](https://github.com/filecoin-project/lotus/pull/10978))
  - fix: pubsub: do not treat ErrExistingNonce as Reject ([filecoin-project/lotus#10973](https://github.com/filecoin-project/lotus/pull/10973))
  - feat: deflake TestDMLevelPartialRetrieval (#10972) ([filecoin-project/lotus#10972](https://github.com/filecoin-project/lotus/pull/10972))
  - fix: eth: ensure that the event topics are non-nil ([filecoin-project/lotus#10971](https://github.com/filecoin-project/lotus/pull/10971))
  - Add comment stating msgIndex is an experimental feature ([filecoin-project/lotus#10968](https://github.com/filecoin-project/lotus/pull/10968))
  - feat: cli(compute-state) default to the tipset at the given epoch ([filecoin-project/lotus#10965](https://github.com/filecoin-project/lotus/pull/10965))
  - Upgrade urfave dependency which now supports DisableSliceFlagSeparato… ([filecoin-project/lotus#10950](https://github.com/filecoin-project/lotus/pull/10950))
  - Add new lotus-shed command for computing eth hash for a given message cid (#10961) ([filecoin-project/lotus#10961](https://github.com/filecoin-project/lotus/pull/10961))
  - Prefill GetTipsetByHeight skiplist cache on lotus startup ([filecoin-project/lotus#10955](https://github.com/filecoin-project/lotus/pull/10955))
  - Add lotus-shed command for backfilling txhash.db ([filecoin-project/lotus#10932](https://github.com/filecoin-project/lotus/pull/10932))
  - chore: deps: update to go-libp2p 0.27.5 ([filecoin-project/lotus#10948](https://github.com/filecoin-project/lotus/pull/10948))
  - Small improvement to make gen output ([filecoin-project/lotus#10951](https://github.com/filecoin-project/lotus/pull/10951))
  - fix: improve perf of msgindex backfill ([filecoin-project/lotus#10941](https://github.com/filecoin-project/lotus/pull/10941))
  - deps: update libp2p ([filecoin-project/lotus#10936](https://github.com/filecoin-project/lotus/pull/10936))
  - sealing: Improve upgrade sector selection ([filecoin-project/lotus#10915](https://github.com/filecoin-project/lotus/pull/10915))
  - Add timing test for mpool select with a large mpool dump ([filecoin-project/lotus#10650](https://github.com/filecoin-project/lotus/pull/10650))
  - feat: slashfilter: drop outdated near-upgrade check ([filecoin-project/lotus#10925](https://github.com/filecoin-project/lotus/pull/10925))
  - opt: MinerInfo adds the PendingOwnerAddress field ([filecoin-project/lotus#10927](https://github.com/filecoin-project/lotus/pull/10927))
  - feat: itest: force PoSt more aggressively around deadline closure ([filecoin-project/lotus#10926](https://github.com/filecoin-project/lotus/pull/10926))
  - test: messagepool: gas rewards are negative if GasFeeCap too low ([filecoin-project/lotus#10649](https://github.com/filecoin-project/lotus/pull/10649))
  - fix: types: error out on decoding BlockMsg with extraneous data ([filecoin-project/lotus#10863](https://github.com/filecoin-project/lotus/pull/10863))
  - update interop upgrade schedule  ([filecoin-project/lotus#10879](https://github.com/filecoin-project/lotus/pull/10879))
  - itests: Test PoSt V1_1 on workers ([filecoin-project/lotus#10732](https://github.com/filecoin-project/lotus/pull/10732))
  - Update gas_balancing.md ([filecoin-project/lotus#10924](https://github.com/filecoin-project/lotus/pull/10924))
  - feat: cli: Make compact partitions cmd better ([filecoin-project/lotus#9070](https://github.com/filecoin-project/lotus/pull/9070))
  - fix: include extra messages in ComputeState InvocResult output ([filecoin-project/lotus#10628](https://github.com/filecoin-project/lotus/pull/10628))
  - feat: pubsub: treat ErrGasFeeCapTooLow as ignore, not reject ([filecoin-project/lotus#10652](https://github.com/filecoin-project/lotus/pull/10652))
  - feat: run lotus-shed commands in context that is cancelled on sigterm ([filecoin-project/lotus#10877](https://github.com/filecoin-project/lotus/pull/10877))
  - fix:lotus-fountain:set default data-cap same as MinVerifiedDealSize ([filecoin-project/lotus#10920](https://github.com/filecoin-project/lotus/pull/10920))
  - pass the right g-recaptcha data
  - fix: not call RUnlock ([filecoin-project/lotus#10912](https://github.com/filecoin-project/lotus/pull/10912))
  - opt: cli: If present, print Events Root ([filecoin-project/lotus#10893](https://github.com/filecoin-project/lotus/pull/10893))
  - Calibration faucet UI improvements ([filecoin-project/lotus#10905](https://github.com/filecoin-project/lotus/pull/10905))
  - chore: chain: replace storetheindex with go-libipni ([filecoin-project/lotus#10841](https://github.com/filecoin-project/lotus/pull/10841))
  - Add alerts to `Lotus info` cmd ([filecoin-project/lotus#10894](https://github.com/filecoin-project/lotus/pull/10894))
  - fix: cli: make redeclare cmd work properly ([filecoin-project/lotus#10860](https://github.com/filecoin-project/lotus/pull/10860))
  - fix: shed remove datacap not working with ledger ([filecoin-project/lotus#10880](https://github.com/filecoin-project/lotus/pull/10880))
  - Check if epoch is negative in GetTipsetByHeight ([filecoin-project/lotus#10878](https://github.com/filecoin-project/lotus/pull/10878))
  - chore: update go-fil-markets ([filecoin-project/lotus#10867](https://github.com/filecoin-project/lotus/pull/10867))
  - feat: alerts: Add lotus-miner legacy-markets alert ([filecoin-project/lotus#10868](https://github.com/filecoin-project/lotus/pull/10868))
  - feat:fountain:add grant-datacap support ([filecoin-project/lotus#10856](https://github.com/filecoin-project/lotus/pull/10856))
  - feat: itests: add logs to blockminer.go failure case ([filecoin-project/lotus#10861](https://github.com/filecoin-project/lotus/pull/10861))
  - feat: eth: Add support for blockHash param in eth_getLogs ([filecoin-project/lotus#10782](https://github.com/filecoin-project/lotus/pull/10782))
  - lotus-fountain: make compatible with 0x addresses #10560 ([filecoin-project/lotus#10784](https://github.com/filecoin-project/lotus/pull/10784))
  - feat: deflake sector_import_simple ([filecoin-project/lotus#10858](https://github.com/filecoin-project/lotus/pull/10858))
  - fix: splitstore: remove deadlock around waiting for sync ([filecoin-project/lotus#10857](https://github.com/filecoin-project/lotus/pull/10857))
  - fix: sched: Address GET_32G_MAX_CONCURRENT regression (#10850) ([filecoin-project/lotus#10850](https://github.com/filecoin-project/lotus/pull/10850))
  - feat: fix deadlock in splitstore-mpool interaction ([filecoin-project/lotus#10840](https://github.com/filecoin-project/lotus/pull/10840))
  - chore: update go-libp2p to v0.27.3 ([filecoin-project/lotus#10671](https://github.com/filecoin-project/lotus/pull/10671))
  - libp2p: add QUIC and WebTransport to default listen addresses ([filecoin-project/lotus#10848](https://github.com/filecoin-project/lotus/pull/10848))
  - fix: ci: Debugging m1 build ([filecoin-project/lotus#10749](https://github.com/filecoin-project/lotus/pull/10749))
  - Validate that FromBlock/ToBlock epoch is indeed a hex value (#10780) ([filecoin-project/lotus#10780](https://github.com/filecoin-project/lotus/pull/10780))
  - fix: remove invalid field UpgradePriceListOopsHeight ([filecoin-project/lotus#10772](https://github.com/filecoin-project/lotus/pull/10772))
  - feat: deflake eth_balance_test ([filecoin-project/lotus#10847](https://github.com/filecoin-project/lotus/pull/10847))
  - fix: tests: Use mutex-wrapped datastore in storage tests ([filecoin-project/lotus#10846](https://github.com/filecoin-project/lotus/pull/10846))
  - Make lotus-fountain UI slightly friendlier ([filecoin-project/lotus#10785](https://github.com/filecoin-project/lotus/pull/10785))
  - Make (un)subscribe and filter RPC methods require only read perm ([filecoin-project/lotus#10825](https://github.com/filecoin-project/lotus/pull/10825))
  - deps: Update go-jsonrpc to v0.3.1 ([filecoin-project/lotus#10845](https://github.com/filecoin-project/lotus/pull/10845))
  - feat: deflake paych_api_test ([filecoin-project/lotus#10843](https://github.com/filecoin-project/lotus/pull/10843))
  - fix: Eth RPC: do not occlude block param errors. ([filecoin-project/lotus#10534](https://github.com/filecoin-project/lotus/pull/10534))
  - feat: cli: More ux-friendly batching cmds ([filecoin-project/lotus#10837](https://github.com/filecoin-project/lotus/pull/10837))
  - fix: cli: Hide legacy markets cmds ([filecoin-project/lotus#10842](https://github.com/filecoin-project/lotus/pull/10842))
  - feat: chainstore: exit early in MaybeTakeHeavierTipset ([filecoin-project/lotus#10839](https://github.com/filecoin-project/lotus/pull/10839))
  - fix: itest: fix eth deploy test flake ([filecoin-project/lotus#10829](https://github.com/filecoin-project/lotus/pull/10829))
  - style: mempool: chain errors using xerrors.Errorf ([filecoin-project/lotus#10836](https://github.com/filecoin-project/lotus/pull/10836))
  - feat: deflake msgindex_test.go ([filecoin-project/lotus#10826](https://github.com/filecoin-project/lotus/pull/10826))
  - feat: deflake TestEthFeeHistory ([filecoin-project/lotus#10816](https://github.com/filecoin-project/lotus/pull/10816))
  - feat: make RunClientTest louder when deals fail ([filecoin-project/lotus#10817](https://github.com/filecoin-project/lotus/pull/10817))
  - fix: cli: Change arg wording in change-beneficiary cmd ([filecoin-project/lotus#10823](https://github.com/filecoin-project/lotus/pull/10823))
  - refactor: streamline error handling in CheckPendingMessages (#10818) ([filecoin-project/lotus#10818](https://github.com/filecoin-project/lotus/pull/10818))
  - feat: Add tmp indices to events table while performing migration to V2
  - fix: sync: iterate over returned messages directly #11373
  - fix: api: compute the effective gas cost with the correct base-fee #11357
  - fix: check invariants: v12 check #11371
  - fix: api: compute gasUsedRatio based on max gas in the tipset #11354

# v1.23.2 / 2023-06-28

This is a patch release on top of 1.23.1 containing the fix for https://github.com/filecoin-project/lotus/issues/10906
This fixes the syncing issue seen by many node operators/SPs, usually when performing actions which would result in msgs staying in their mpool for longer periods of time (ex. PSD) resulting in these msgs being republished multiple times and possibly lowering your peer scores. Please refer to the above issue for more details.
We'd recommend everyone to accept this fix to better overall network health

## Improvements
- fix: pubsub: do not treat ErrExistingNonce as Reject


# v1.23.1 / 2023-06-20

This is an optional feature release of Lotus. This feature release includes numerous improvements and enhancements for node operators, ETH RPC-providers and storage providers.

**☢️ Upgrade Warnings ☢️**

If you are upgrading to this release candidate from Lotus v1.22.1, please make sure to read the upgrade warnings section in the [v1.23.0 release first.](https://github.com/filecoin-project/lotus/releases/tag/v1.23.0)

- *Storage providers:* The Lotus-Miner legacy-markets has been disbled by default in this feature release and will be removed in the near term future. Users are adviced to migrate to [Boost](https://boost.filecoin.io) or other SP markets systems.

## Highlights

**🛣 Execution Lanes 🛣**
This feature release introduces VM Execution Lanes! Execution lanes efficiently divide the workload between system processes  (chainsync) and RPC requests. This way syncing the chain will not be at the mercy of responding to users' requests and RPC providers nodes should have less problems catching up.

To take advantage of VM Execution Lanes, you need to set up two environment variables:
- `LOTUS_FVM_CONCURRENCY` - read more about how this value should be set to [here](https://lotus.filecoin.io/lotus/configure/ethereum-rpc/#environment-variables)
- `LOTUS_FVM_CONCURRENCY_RESERVED = 4` 

**🧱 Aggregation / Batching fixes 🔨**

Numerous aggregation and batching fixes has been included in the feature release. Large `ProveCommitAggregate` and `PreCommitBatching` messages that exceeds the block limit will now automatically be split into smaller messages when sent to the chain.

Additionally we have added a new feature that staggers the amount of ProveCommit messages sent simulatanously to the chain if a storage provider has been aggregating many sectors in ProveCommitAggregate message, but at the time of publishing the BaseFee is below the aggregation threshold. This stagger feature prevents issues where some of the ProveCommit messages fail with the SysErrorOutOfGas message. You can tweak how many messages will be staggered per epoch by changing `MaxSectorProveCommitsSubmittedPerEpoch` in the [sealing section of the config.toml file.](https://lotus.filecoin.io/storage-providers/advanced-configurations/sealing/#sealing-section)

*NB:* While these fixes are great for the reliability of aggregation and batching on the Lotus side, it has been uncovered that aggregating ProveCommit messages for sectors containing verified deals are currently more expensive then single messages due to an issue on the actors side. We therefore do not reccomend our users to aggregate ProveCommit messages when doing verified deals until that issue has been resolved. You can follow the discussion on resolving the issue on the [actors side here.](https://github.com/filecoin-project/FIPs/discussions/689)

**Unsealing CLI/API**

This feature release adds a dedicated `lotus-miner sectors unseal` command and API, allowing you to unseal specific sealed sectors easily.

## New features
- feat: VM Execution Lanes ([filecoin-project/lotus#10551](https://github.com/filecoin-project/lotus/pull/10551))
   - Adds VM exections lanes, efficiently dividing the workload between system processes and RPC-requests.
- Add API and CLI to unseal sector (#10626) ([filecoin-project/lotus#10626](https://github.com/filecoin-project/lotus/pull/10626))
   - Adds `lotus-miner sectors unseal` cmd, and a API-method to unseal a sector.
- feat: sealing: Split PCA/PCB batches if gas used exceeds block limit ([filecoin-project/lotus#10647](https://github.com/filecoin-project/lotus/pull/10647))
   - Splits ProveCommitAggregate and PreCommitBatch messages into multiple messages if the message exceeds the block limit.
- Add feature to stagger sector prove commit submission (#10543) ([filecoin-project/lotus#10543](https://github.com/filecoin-project/lotus/pull/10543))
   - Staggers the amount of ProveCommit messages sent simultanously if a storage provider has been aggregating many message, but at the moment of publishing the BaseFee is below the threshold for aggregation to prevent unwanted SysErrorOutOfGas issues.
- Set default for MaxSectorProveCommitsSubmittedPerEpoch ([filecoin-project/lotus#10728](https://github.com/filecoin-project/lotus/pull/10728))
   - Sets the default amount of ProveCommits submitted per epoch to 20.
- feat: worker: Ensure tempdir exists (#10433) ([filecoin-project/lotus#10433](https://github.com/filecoin-project/lotus/pull/10433))
   - Ensures that a temporary directory exists on start of a lotus-worker with a custom TMPDIR set.
- feat: sync: harden chain sync (#10756) ([filecoin-project/lotus#10756](https://github.com/filecoin-project/lotus/pull/10756))
- feat: populate the index on snapshot import ([filecoin-project/lotus#10556](https://github.com/filecoin-project/lotus/pull/10556))
- feat:chain: Message Index (**HIGHLY EXPERIMENTAL**) ([filecoin-project/lotus#10452](https://github.com/filecoin-project/lotus/pull/10452))
   - MVP of a message index that allows us to accelrate StateSearchMessage and related functionality, and eventually accelerate critical chain calls (follow up).
- feat: Add small cache to execution traces ([filecoin-project/lotus#10517](https://github.com/filecoin-project/lotus/pull/10517))
- feat: shed: incoming block-sub chainwatch tool ([filecoin-project/lotus#10513](https://github.com/filecoin-project/lotus/pull/10513))

## Improvements
- feat: daemon: Auto-resume interrupted snapshot imports ([filecoin-project/lotus#10636](https://github.com/filecoin-project/lotus/pull/10636))
   - Auto-resumes interrupted snapshot imports when using an URL.
- fix: storage: Remove temp fetching files after failed fetch ([filecoin-project/lotus#10661](https://github.com/filecoin-project/lotus/pull/10661))
   - Clean up partially fetched failed after a failed fetch on a lotus-worker.
- feat: chainstore: batch writes of tipsets ([filecoin-project/lotus#10800](https://github.com/filecoin-project/lotus/pull/10800))
   - Reduces the time to persist all headers from 4-5 minutes, to < 15 seconds. 
- Check if epoch is negative in GetTipsetByHeight
- fix: sched: Address GET_32G_MAX_CONCURRENT regression
- fix: cli: Hide legacy markets cmds
   - Hides the lotus-miner legacy markets commands from the lotus-miner CLI.
- fix: ci: Debugging m1 build
- Disable lotus markets by default (#10809) ([filecoin-project/lotus#10809](https://github.com/filecoin-project/lotus/pull/10809))
   - Disables lotus-miner legacy markets [EOL] by default.
- perf: mempool: lower priority optimizations (#10693) ([filecoin-project/lotus#10693](https://github.com/filecoin-project/lotus/pull/10693))
- perf: message pool: change locks to RWMutexes for performance ([filecoin-project/lotus#10561](https://github.com/filecoin-project/lotus/pull/10561))
- perf: eth: gas estimate set applyTsMessages false (#10546) ([filecoin-project/lotus#10546](https://github.com/filecoin-project/lotus/pull/10546))
- Change args check ([filecoin-project/lotus#10812](https://github.com/filecoin-project/lotus/pull/10812))
- fix: sealing: Make lotus-worker report GPU usage to miner during ReplicaUpdate task (#10806) ([filecoin-project/lotus#10806](https://github.com/filecoin-project/lotus/pull/10806))
- fix:splitstore:Don't block when potentially holding txnLk as writer ([filecoin-project/lotus#10811](https://github.com/filecoin-project/lotus/pull/10811))
- fix: prover: Propagate skipped sectors in local PoSt
- fix: unseal: check if sealed/update sector exists ([filecoin-project/lotus#10639](https://github.com/filecoin-project/lotus/pull/10639))
- fix: sealing pipeline: Allow nil message in TerminateWait ([filecoin-project/lotus#10696](https://github.com/filecoin-project/lotus/pull/10696))
- fix: cli: Check if the sectorID exists before removing ([filecoin-project/lotus#10611](https://github.com/filecoin-project/lotus/pull/10611))
- feat:splitstore:limit moving gc threads ([filecoin-project/lotus#10621](https://github.com/filecoin-project/lotus/pull/10621))
- fix: cli: Make `net connect` to miner address work ([filecoin-project/lotus#10599](https://github.com/filecoin-project/lotus/pull/10599))
- fix: log: Stop logging `file does not exists` ([filecoin-project/lotus#10588](https://github.com/filecoin-project/lotus/pull/10588))
- Update config default value (#10605) ([filecoin-project/lotus#10605](https://github.com/filecoin-project/lotus/pull/10605))
- fix: cap the message gas limit at the block gas limit (#10637) ([filecoin-project/lotus#10637](https://github.com/filecoin-project/lotus/pull/10637))
- fix: miner: correctly count sector extensions ([filecoin-project/lotus#10544](https://github.com/filecoin-project/lotus/pull/10544))
- fix:mpool: prune excess messages before selection ([filecoin-project/lotus#10648](https://github.com/filecoin-project/lotus/pull/10648))
- fix: proving: Initialize slice with with same length as partition ([filecoin-project/lotus#10569](https://github.com/filecoin-project/lotus/pull/10569))
- perf: Address performance of EthGetTransactionCount  ([filecoin-project/lotus#10700](https://github.com/filecoin-project/lotus/pull/10700))
- fix: sync: reduce log from error to info ([filecoin-project/lotus#10759](https://github.com/filecoin-project/lotus/pull/10759))
- fix: state: lotus-miner info should show deals info without admin permission ([filecoin-project/lotus#10323](https://github.com/filecoin-project/lotus/pull/10323))
- fix: tvx: make extract-multiple support the FVM ([filecoin-project/lotus#10714](https://github.com/filecoin-project/lotus/pull/10714))
- feat: badger: add a has check before writing to reduce duplicates ([filecoin-project/lotus#10680](https://github.com/filecoin-project/lotus/pull/10680))
- fix: chain: record heaviest tipset before notifying (#10694) ([filecoin-project/lotus#10694](https://github.com/filecoin-project/lotus/pull/10694))
- fix: Eth JSON-RPC api: handle messages with gasFeeCap less than baseFee (#10614) ([filecoin-project/lotus#10614](https://github.com/filecoin-project/lotus/pull/10614))
- feat: chainstore: optimize BlockMsgsForTipset ([filecoin-project/lotus#10552](https://github.com/filecoin-project/lotus/pull/10552))
- refactor: stop using deprecated io/ioutil ([filecoin-project/lotus#10596](https://github.com/filecoin-project/lotus/pull/10596))
- feat: shed: refactor market cron-state command ([filecoin-project/lotus#10746](https://github.com/filecoin-project/lotus/pull/10746))
- fix: events: don't set GC confidence to 1 ([filecoin-project/lotus#10713](https://github.com/filecoin-project/lotus/pull/10713))
- feat: sync: validate (early) that blocks fall within range (#10691) ([filecoin-project/lotus#10691](https://github.com/filecoin-project/lotus/pull/10691))
- chainstore: Fix raw blocks getting scanned for links during snapshots (#10684) ([filecoin-project/lotus#10684](https://github.com/filecoin-project/lotus/pull/10684))
- fix: remove pointless panic ([filecoin-project/lotus#10690](https://github.com/filecoin-project/lotus/pull/10690))
- fix: check for nil bcastDict (#10646) ([filecoin-project/lotus#10646](https://github.com/filecoin-project/lotus/pull/10646))
- fix: make state compute --html work with unknown methods ([filecoin-project/lotus#10619](https://github.com/filecoin-project/lotus/pull/10619))
- shed: get balances of evm accounts  ([filecoin-project/lotus#10489](https://github.com/filecoin-project/lotus/pull/10489))
- feat: Use MessageIndex in WaitForMessage ([filecoin-project/lotus#10587](https://github.com/filecoin-project/lotus/pull/10587))
- fix: searchForIndexedMsg always returns an error ([filecoin-project/lotus#10586](https://github.com/filecoin-project/lotus/pull/10586))
- Fix: export-range: Ignore ipld Blocks not found in Receipts. ([filecoin-project/lotus#10535](https://github.com/filecoin-project/lotus/pull/10535))
- feat: stmgr: speed up calculation of genesis circ supply ([filecoin-project/lotus#10553](https://github.com/filecoin-project/lotus/pull/10553))
- fix: gas estimation: don't special case paych collects ([filecoin-project/lotus#10549](https://github.com/filecoin-project/lotus/pull/10549))
- fix: tracer: emit raw peer ids for compatibility with libp2p tracer ([filecoin-project/lotus#10271](https://github.com/filecoin-project/lotus/pull/10271))
- Merge branch 'feat/new-gw-methods'

## Dependencies
- chore: deps: update to go-libp2p 0.27.5
- devs: update libp2p #10937
- chore: deps: update to FVM 3.3.1 ([filecoin-project/lotus#10786](https://github.com/filecoin-project/lotus/pull/10786))
- chore: boxo: migrate from go-libipfs to boxo ([filecoin-project/lotus#10562](https://github.com/filecoin-project/lotus/pull/10562))
- chore: deps: update to go-state-types v0.11.0-alpha-3 ([filecoin-project/lotus#10606](https://github.com/filecoin-project/lotus/pull/10606))
- chore: bump go-libipfs ([filecoin-project/lotus#10531](https://github.com/filecoin-project/lotus/pull/10531))

## Others
- feat:networking:  (Synchronous) Consistent Broadcast for Filecoin EC ([filecoin-project/lotus#9858](https://github.com/filecoin-project/lotus/pull/9858))
- Revert #9858 (consistent broadcast changes) ([filecoin-project/lotus#10777](https://github.com/filecoin-project/lotus/pull/10777))
- Update build version for release/v1.23.1
- chore: drop flaky TestBatchDealInput subcase ([filecoin-project/lotus#10810](https://github.com/filecoin-project/lotus/pull/10810))
- chore: changelog clean up ([filecoin-project/lotus#10744](https://github.com/filecoin-project/lotus/pull/10744))
- chore: refactor: drop unused IsTicketWinner (#10801) ([filecoin-project/lotus#10801](https://github.com/filecoin-project/lotus/pull/10801))
- chore: build: bump matser version to v1.23.1-dev ([filecoin-project/lotus#10709](https://github.com/filecoin-project/lotus/pull/10709))
- fix: deflake: use 2 miners for flaky tests ([filecoin-project/lotus#10764](https://github.com/filecoin-project/lotus/pull/10764))
- test: eth: deflake multiblock lookup test (#10769) ([filecoin-project/lotus#10769](https://github.com/filecoin-project/lotus/pull/10769))
- shed: migrations: add reminder about continuity testing tool ([filecoin-project/lotus#10762](https://github.com/filecoin-project/lotus/pull/10762))
- chore: merge releases into master ([filecoin-project/lotus#10742](https://github.com/filecoin-project/lotus/pull/10742))
- test: events: fix race when recording tipsets (#10665) ([filecoin-project/lotus#10665](https://github.com/filecoin-project/lotus/pull/10665))
- fix: build: add CBDeliveryDelay to testground ([filecoin-project/lotus#10613](https://github.com/filecoin-project/lotus/pull/10613))
- fix: build: Fixed incorrect words that could not be compiled ([filecoin-project/lotus#10610](https://github.com/filecoin-project/lotus/pull/10610))
- build: docker: Update GO-version ([filecoin-project/lotus#10581](https://github.com/filecoin-project/lotus/pull/10581))
- fix: itests: Don't call t.Error in MineBlocks goroutine ([filecoin-project/lotus#10572](https://github.com/filecoin-project/lotus/pull/10572))
- docs: api: clarify MpoolClear params ([filecoin-project/lotus#10550](https://github.com/filecoin-project/lotus/pull/10550))

Contributors

| Contributor | Commits | Lines ± | Files Changed |
|-------------|---------|---------|---------------|
| vyzo | 70 | +1990/-429 | 135 |
| Alfonso de la Rocha | 25 | +814/-299 | 56 |
| Steven Allen | 14 | +125/-539 | 28 |
| Shrenuj Bansal | 13 | +482/-138 | 52 |
| Aayush | 17 | +317/-301 | 90 |
| Łukasz Magiera | 13 | +564/-26 | 16 |
| Jennifer Wang | 7 | +401/-140 | 10 |
| Fridrik Asmundsson | 14 | +315/-84 | 20 |
| Jorropo | 2 | +139/-137 | 74 |
| Mikers | 6 | +114/-43 | 14 |
| Hector Sanjuan | 5 | +92/-44 | 5 |
| Ales Dumikau | 1 | +117/-0 | 10 |
| Mike Seiler | 4 | +51/-51 | 6 |
| zenground0 | 6 | +33/-25 | 8 |
| Phi | 8 | +32/-10 | 10 |
| Aayush Rajasekaran | 1 | +1/-32 | 2 |
| Ian Davis | 2 | +7/-10 | 3 |
| Marcel Telka | 1 | +5/-7 | 1 |
| ychiao | 1 | +8/-3 | 2 |
| jennijuju | 1 | +4/-4 | 8 |
| adlrocha | 2 | +2/-2 | 2 |
| Jiaying Wang | 1 | +0/-4 | 1 |
| ZenGround0 | 1 | +2/-1 | 2 |
| Zeng Li | 1 | +1/-1 | 1 |

# v1.23.0 / 2023-04-21

This is the stable feature release for the upcoming MANDATORY network upgrade at `2023-04-27T13:00:00Z`, epoch `2809800`. This feature release delivers the nv19 Lighting and nv20 Thunder network upgrade for mainnet, and includes numerous improvements and enhancements for node operators, ETH RPC-providers and storage providers.

## ☢️ Upgrade Warnings ☢️

Please read carefully through the **upgrade warnings** section if you are upgrading from a v1.20.X release, or the v1.22.0 release. If you are upgrading from a v1.21.0-rcX these warnings should be familiar to you.

- Starting from this release, the SplitStore feature is automatically activated on new nodes. However, for existing Lotus users, you need to explicitly configure SplitStore by uncommenting the `EnableSplitstore` option in your `config.toml` file. To enable SplitStore, set `EnableSplitstore=true`, and to disable it, set `EnableSplitstore=false`. **It's important to note that your Lotus node will not start unless this configuration is properly set. Set it to false if you are running a full archival node!**
- This feature release requires a **minimum Go version of v1.19.7 or higher to successfully build Lotus**. Additionally, Go version v1.20 and higher is now also supported.
- **Storage Providers:** The proofs libraries now have CUDA enabled by default, which requires you to install (CUDA)[https://lotus.filecoin.io/tutorials/lotus-miner/cuda/] if you haven't already done so. If you prefer to use OpenCL on your GPUs instead, you can use the `FFI_USE_OPENCL=1` flag when building from source. On the other hand, if you want to disable GPUs altogether, you can use the `FFI_NO_GPU=1` environment variable when building from source.
- **Storage Providers:** The `lotus-miner sectors extend` command has been refactored to the functionality of `lotus-miner sectors renew`.
- **Exchanges/Node operators/RPC-providers::** Execution traces (returned from `lotus state exec-trace`, `lotus state replay`, etc.), has changed to account for changes introduced by the by the FVM. **Please make sure to read the `Execution trace format change` section carefully, as these are interface breaking changes**
- **Syncing issues:** If you have been struggling with syncing issues in normal operations you can try to adjust the amount of threads used for more concurrent FMV execution through via the `LOTUS_FVM_CONCURRENCY` enviroment variable. It is set to 4 threads by default. Recommended formula for concurrency == YOUR_RAM/4 , but max during a network upgrade is 24. If you are a Storage Provider and are pushing many messages within a short period of time, exporting `LOTUS_SKIP_APPLY_TS_MESSAGE_CALL_WITH_GAS=1` will also help with keeping in sync.
- **Catching up from a Snapshot:** Users have noticed that catching up sync from a snapshot is taking a lot longer these day. This is largely related to the built-in market actor consuming a lot of computational demand for block validation. A FIP for a short-term mitigation for this is currently in Last Call and will be included network version 19 upgrade if accepted. You [can read the FIP here.](https://github.com/filecoin-project/FIPs/blob/master/FIPS/fip-0060.md)

## Highlights

### Execution Trace Format Changes

Execution traces (returned from `lotus state exec-trace`, `lotus state replay`, etc.), has changed to account for changes introduced by the FVM. Specifically:

- The `Msg` field no longer matches the Filecoin message format as many of the message fields didn't make sense in on-chain sub-calls. Instead, it now has the fields `To`, `From`, `Value`, `Method`, `Params`, and `ParamsCodec` where `ParamsCodec` is a new field indicating the IPLD codec of the parameters.
    - Importantly, the `Msg.CID` field has been removed. This field is still present in top-level invocation results, just not inside the execution trace itself.
- The `MsgRct` field no longer includes a `GasUsed` field and now has a `ReturnCodec` field to indicating the IPLD codec of the return value.
- The `Error` and `Duration` fields have been removed as these are not set by the FVM. The top-level message "invocation result" retains the `Error` and `Duration` fields, they've only been removed from the trace itself.
- Gas Charges no longer include "virtual" gas fields (those starting with `v...`) or source location information (`loc`) as neither field is set by the FVM.

A note on "codecs": FVM parameters and return values are IPLD blocks where the "codec" specifies the data encoding. The codec will generally be one of:

- `0x51`, `0x71` - CBOR or DagCBOR. You should generally treat these as equivalent.
- `0x55` - Raw bytes.
- `0x00` - Nothing. If the codec is `0x00`, the parameter and/or return value should be empty and should be treated as "void" (not specified).

<details>
<summary>
Old <code>ExecutionTrace</code>:
</summary>

```json
{
  "Msg": {
    "Version": 0,
    "To": "f01234",
    "From": "f04321",
    "Nonce": 1,
    "Value": "0",
    "GasLimit": 0,
    "GasFeeCap": "1234",
    "GasPremium": "1234",
    "Method": 42,
    "Params": "<base64-data-or-null>",
    "CID": {
        "/": "bafyxyz....."
    },
  },
  "MsgRct": {
    "ExitCode": 0,
    "Return": "<base64-data-or-null>",
    "GasUsed": 12345,
  },
  "Error": "",
  "Duration": 568191845,
  "GasCharges": [
    {
      "Name": "OnMethodInvocation",
      "loc": null,
      "tg": 23856,
      "cg": 23856,
      "sg": 0,
      "vtg": 0,
      "vcg": 0,
      "vsg": 0,
      "tt": 0
    },
    {
      "Name": "wasm_exec",
      "loc": null,
      "tg": 1764,
      "cg": 1764,
      "sg": 0,
      "vtg": 0,
      "vcg": 0,
      "vsg": 0,
      "tt": 0
    },
    {
      "Name": "OnSyscall",
      "loc": null,
      "tg": 14000,
      "cg": 14000,
      "sg": 0,
      "vtg": 0,
      "vcg": 0,
      "vsg": 0,
      "tt": 0
    },
  ],
  "Subcalls": [
    {
      "Msg": { },
      "MsgRct": { },
      "Error": "",
      "Duration": 1235,
      "GasCharges": [],
      "Subcalls": [],
    },
  ]
}
```
</details>

<details>
<summary>
New <code>ExecutionTrace</code>:
</summary>

```json
{
  "Msg": {
    "To": "f01234",
    "From": "f04321",
    "Value": "0",
    "Method": 42,
    "Params": "<base64-data-or-null>",
    "ParamsCodec": 81
  },
  "MsgRct": {
    "ExitCode": 0,
    "Return": "<base64-data-or-null>",
    "ReturnCodec": 81
  },
  "GasCharges": [
    {
      "Name": "OnMethodInvocation",
      "loc": null,
      "tg": 23856,
      "cg": 23856,
      "tt": 0
    },
    {
      "Name": "wasm_exec",
      "loc": null,
      "tg": 1764,
      "cg": 1764,
      "sg": 0,
      "tt": 0
    },
    {
      "Name": "OnSyscall",
      "loc": null,
      "tg": 14000,
      "cg": 14000,
      "sg": 0,
      "tt": 0
    },
  ],
  "Subcalls": [
    {
      "Msg": { },
      "MsgRct": { },
      "GasCharges": [],
      "Subcalls": [],
    },
  ]
}
```

</details>

**SplitStore**

This feature release introduces numerous improvements and fixes to tackle SplitStore related issues that has been reported. With this feature release SplitStore is automatically activated by default on new nodes. However, for existing Lotus users, you need to explicitly configure SplitStore by uncommenting the `EnableSplitstore` option in your `config.toml` file. To enable SplitStore, set `EnableSplitstore=true`, and to disable it, set `EnableSplitstore=false`. **It's important to note that your Lotus node will not start unless this configuration is properly set. Set it to false if you are running a full archival node!**

SplitStore also has some new configuration settings that you can set in your config.toml file:
- `HotstoreMaxSpaceTarget` suggests the max allowed space (in bytes) the hotstore can take.
- `HotstoreMaxSpaceThreshold` a moving GC will be triggered when total moving size exceeds this threshold (in bytes).
- `HotstoreMaxSpaceSafetyBuffer` a safety buffer to prevent moving GC from an overflowing disk.

The SplitStore also has two new commands:

- `lotus chain prune hot` is a much less resource-intensive GC and is best suited for situations where you don't have the spare disk space for a full GC.
- `lotus chain prune hot-moving` will run a full moving garbage collection of the hotstore. This commands create a new hotstore before deleting the old one so you need working room in the hotstore directory. The current size of a fully GC'd hotstore is around 295 GiB so you need to make sure you have at least that available.

You can read more about the new SplitStore commands in [the documentation](https://lotus.filecoin.io/lotus/configure/splitstore/#manual-chain-store-garbage-collection).

**RPC API improvements**

This feature release includes all the RPC API improvements made in the Lotus v1.20.x patch releases. It includes an updated FFI that sets the FVM parallelism to 4 by default.

Node operators with higher memory specs can experiment with setting LOTUS_FVM_CONCURRENCY to higher values, up to 48, to allow for more concurrent FVM execution.

**Experimental scheduler assigners**

In this release there are four new expirmental scheduler assigners:

- The `experiment-spread-qcount` - similar to the spread assigner but also takes into account task counts which are in running/preparing/queued states.
- The `experiment-spread-tasks` - similar to the spread assigner, but counts running tasks on a per-task-type basis
- The `experiment-spread-tasks-qcount` -  similar to the spread assigner, but also takes into account task counts which are in running/preparing/queued states, as well as counting running tasks on a per-task-type basis. Check the results for this assigner on ([storage-only lotus-workers here](https://github.com/filecoin-project/lotus/issues/8566#issuecomment-1446978856)).
- The `experiment-random` - In each schedule loop the assinger figures a set of all workers which can handle the task and then picks a random one. Check the results for this assigner on ([storage-only lotus-workers here](https://github.com/filecoin-project/lotus/issues/8566#issuecomment-1447064218)).

**Graceful shutdown of lotus-workers**
We have cleaned up some commands in the `lotus-worker` to make it less confusing how to gracefully shutting down a `lotus-worker` while there are incoming sealing tasks in the pipeline. To shut down a `lotus-worker` gracefully:

1. `lotus-worker tasks disable --all` and wait for the worker to finish processing its current tasks.
2. `lotus-worker stop` to detach it and do maintenance/upgrades.

**CLI speedups**

The `lotus-miner sector list` is now running in parallel - which should speed up the process from anywhere between 2x-10x+. You can tune it additionally with the `check-parallelism` option in the command. The `Lotus-Miner info` command also has a large speed improvement, as calls to the lotus legacy market has been removed.

## New features
- feat: splitstore: Pause compaction when out of sync ([filecoin-project/lotus/#10641](https://github.com/filecoin-project/lotus/pull/10641))
   - Pause the SplitStore compaction if the node is out of sync. Resumes the compation when its back in sync.
- feat: splitstore: limit moving gc threads (#10621) ([filecoin-project/lotus/#10621](https://github.com/filecoin-project/lotus/pull/10621))
   - Makes moving gc less likely to cause node falling out of sync.
- feat: splitstore: Update config default value (#10605) ([filecoin-project/lotus/#10605](https://github.com/filecoin-project/lotus/pull/10605))
   - Sets Splitstore HotStoreMaxSpaceTarget config to 650GB as default
- feat: splitstore: Splitstore enabled by default (#10429) ([filecoin-project/lotus#10429](https://github.com/filecoin-project/lotus/pull/10429))
   - Enables SplitStore by default on new Lotus nodes. Existing Lotus users need to explicitly configure 
- feat: splitstore: Configure max space used by hotstore and GC makes best effort to respect ([filecoin-project/lotus#10391](https://github.com/filecoin-project/lotus/pull/10391))
   - Adds three new configs for setting the maximum allowed space the hotstore can take.
- feat: splitstore: Badger GC of hotstore command ([filecoin-project/lotus#10387](https://github.com/filecoin-project/lotus/pull/10387))
   - Adds a `lotus chain prune hot` command, to run the garbage collection of the hotstore in a user driven way.
- feat: sched: Assigner experiments ([filecoin-project/lotus#10356](https://github.com/filecoin-project/lotus/pull/10356))
   - Introduces experimental scheduler assigners that works better for setups that uses storage-only lotus-workers. 
- fix: wdpost: disabled post worker handling ([filecoin-project/lotus#10394](https://github.com/filecoin-project/lotus/pull/10394))
   - Improved scheduling logic for Proof-of-SpaceTime workers.
- feat: cli: list claims and remove expired claims ([filecoin-project/lotus#9875](https://github.com/filecoin-project/lotus/pull/9875))
   - Adds a command to list claims made by a provider `lotus filplus list-claims`. And `lotus filplus remove-expired-claims` to remove expired claims.
- feat: cli: make sectors list much faster ([filecoin-project/lotus#10202](https://github.com/filecoin-project/lotus/pull/10202))
   - Makes `lotus-miner sector list` checks run in parallel.
- feat: cli: Add an EVM command to fetch a contract's bytecode ([filecoin-project/lotus#10443](https://github.com/filecoin-project/lotus/pull/10443))
   - Adds an `lotus evm bytecode` command to fetch a contract's bytecode.
- feat: mempool: Reduce minimum replace fee from 1.25x to 1.1x (#10416) ([filecoin-project/lotus#10416](https://github.com/filecoin-project/lotus/pull/10416))
   - Reduces replacement message fee logic to help include update message replacements from developers using Ethereum tools like MetaMask.
- feat: update renew-sectors with FIP-0045 logic ([filecoin-project/lotus#10328](https://github.com/filecoin-project/lotus/pull/10328))
   - Updates the `lotus-miner sectors extend` with FIP-0045 logic to include the ability to drop claims and set the maximum number of messages contained in a message.
- feat: IPC: Abstract common consensus functions and consensus interface ([filecoin-project/lotus#9481](https://github.com/filecoin-project/lotus/pull/9481))
   - Add eudico's consensus interface to Lotus and implement EC behind that interface. This abstraction is the stepping-stone for Mir's integration.
- fix: worker: add all tasks flag ([filecoin-project/lotus#10232](https://github.com/filecoin-project/lotus/pull/10232))
   - Adds an `all` flag for the `lotus-worker tasks enable/disable` cmds.
- feat:shed:add cid to cbor serialization command ([filecoin-project/lotus#10032](https://github.com/filecoin-project/lotus/pull/10032))
  - Adds two `lotus-shed` commands, `lotus-shed cid bytes` and `lotus-shed cid cbor` to serialize cid to cbor and cid to bytes.
- feat: add toolshed commands to inspect statetree size ([filecoin-project/lotus#9982](https://github.com/filecoin-project/lotus/pull/9982))
  - Adds two commands, `lotus-shed stat-actor` and `lotus-shed stat-obj` that work with an offline lotus repo to report dag size stats.
- feat: shed: encode address to bytes ([filecoin-project/lotus#10105](https://github.com/filecoin-project/lotus/pull/10105))
   - Adds a `lotus-shed address encode` for encoding a filecoin address to hex bytes.
- feat: chain: export-range ([filecoin-project/lotus#10145](https://github.com/filecoin-project/lotus/pull/10145))
   - Adds a `lotus chain export-range` command that can create archival-grade ranged exports of the chain as quickly as possible.
- feat: stmgr: cache migrated stateroots ([filecoin-project/lotus#10282](https://github.com/filecoin-project/lotus/pull/10282))
   - Cache network migration results to avoid running migrations twice.
- feat: shed: Add a tool to read data from sectors ([filecoin-project/lotus#10169](https://github.com/filecoin-project/lotus/pull/10169))
   - Adds a lotus-shed sectors read command that extract data from sectors from a running lotus-miner deployment.
- feat: cli: Refactor renew and remove extend ([filecoin-project/lotus#9920](https://github.com/filecoin-project/lotus/pull/9920))
   - Refactors the `lotus-miner sectors extend` command to have the functionality of `lotus-miner sectors renew`. The `lotus-miner sectors renew` command has been deprecated.
- feat: shed: Add beneficiary commands ([filecoin-project/lotus#10037](https://github.com/filecoin-project/lotus/pull/10037))
   - Adds the beneficiary address command to `lotus-shed`. You can now use `lotus-shed actor propose-change-beneficiary` and `lotus-shed actor confirm-change-beneficiary` to change beneficiary addresses.

## Improvements

- backport: fix: miner: correctly count sector extensions (10555) ([filecoin-project/lotus#10555](https://github.com/filecoin-project/lotus/pull/10555))
   - Fixes the issue with sector extensions.
- fix: proving: Initialize slice with with same length as partition (#10574) ([filecoin-project/lotus#10574])(https://github.com/filecoin-project/lotus/pull/10574)
   - Fixes an issue where `lotus-miner proving compute window-post` paniced when trying to make skipped sectors human readable.
- feat: stmgr: speed up calculation of genesis circ supply (#10553) ([filecoin-project/lotus#10553])(https://github.com/filecoin-project/lotus/pull/10553)
- perf: eth: gas estimate set applyTsMessages false (#10546) ([filecoin-project/lotus#10456](https://github.com/filecoin-project/lotus/pull/10546))
- feat: config: Force existing users to opt into new defaults (#10488) ([filecoin-project/lotus#10488](https://github.com/filecoin-project/lotus/pull/10488))
   - Force existing users to opt into the new SplitStore defaults.
- fix: splitstore: Demote now common logs (#10516) ([filecoin-project/lotus#10516](https://github.com/filecoin-project/lotus/pull/10516))
- fix: splitstore: Don't enforce walking receipt tree during compaction ([filecoin-project/lotus#10502](https://github.com/filecoin-project/lotus/pull/10502))
- fix: splitstore: Fix the overzealous fix (#10366) ([filecoin-project/lotus#10366](https://github.com/filecoin-project/lotus/pull/10366))
- fix: splitstore: Two fixes, better logging and comments (#10332) ([filecoin-project/lotus#10332](https://github.com/filecoin-project/lotus/pull/10332))
- fix: fsm: shutdown removed sectors FSMs ([filecoin-project/lotus#10363](https://github.com/filecoin-project/lotus/pull/10363))
   - Fixes an issue where removed sectors still got state machine events.
- fix: rpcenc: Don't hang when source dies ([filecoin-project/lotus#10116](https://github.com/filecoin-project/lotus/pull/10116))
   - Fixes an issue where AddPiece tasks could get stuck if the Boost process was abruptly lost.
- fix: make debugging windowPoSt-failures human readable ([filecoin-project/lotus#10390](https://github.com/filecoin-project/lotus/pull/10390))
   - Makes the skipped sector list in `lotus-miner proving compute window-post` human readable.
- fix: cli: Hide `lotus-worker set` command ([filecoin-project/lotus#10384](https://github.com/filecoin-project/lotus/pull/10384))
   - Hides the `lotus-worker set` command. This command will be deprecated later.
- fix: worker: Hide `wait-quiet` cmd ([filecoin-project/lotus#10331](https://github.com/filecoin-project/lotus/pull/10331))
   - Hides the `lotus-worker wait-quiet` command. This command will be deprecated later.
- fix: post: Tune down default post-parallel-reads ([filecoin-project/lotus#10365](https://github.com/filecoin-project/lotus/pull/10365))
   - Tuning down the default post-parallel-reads to a more conservative number to prevent sectors from being skipped due to network timeouts.
- fix: cli: error if backup file already exists ([filecoin-project/lotus#10209](https://github.com/filecoin-project/lotus/pull/10209))
   - Error out if a backup file with the same name already exists when using the `lotus-miner backup` or `lotus backup` command
- fix: cli: option to set-seal-delay in seconds ([filecoin-project/lotus#10208](https://github.com/filecoin-project/lotus/pull/10208))
   - Adds the option to specify `lotus-miner sectors set-seal-delay` in seconds
- fix: cli: extend cmd to get the right sector number ([filecoin-project/lotus#10182](https://github.com/filecoin-project/lotus/pull/10182))
   - Making sure the `lotus-miner sectors extend` command gets the correct sector number.
- feat: wdpost: Emit more detailed errors ([filecoin-project/lotus#10121](https://github.com/filecoin-project/lotus/pull/10121))
   - Emits more detailed windowPoSt error messages, making it easier to debug PoSt issues.
- fix: Lotus Gateway: Add missing methods - master ([filecoin-project/lotus#10420](https://github.com/filecoin-project/lotus/pull/10420))
   - Adds `StateNetworkName`, `MpoolGetNonce`, `StateCall` and `StateDecodeParams` methods to Lotus Gateway.
- fix: stmgr: don't attempt to lookup genesis state (#10472) ([filecoin-project/lotus#10472](https://github.com/filecoin-project/lotus/pull/10472))
- feat: gateway: export StateVerifierStatus ([filecoin-project/lotus#10477](https://github.com/filecoin-project/lotus/pull/10477))
- fix: gateway: correctly apply the fee history lookback max ([filecoin-project/lotus#10464](https://github.com/filecoin-project/lotus/pull/10464))
- fix: gateway: drop overzealous guard on MsigGetVested ([filecoin-project/lotus#10451](https://github.com/filecoin-project/lotus/pull/10451))
- feat: apply gateway lookback limit to eth API lookback ([filecoin-project/lotus#10467](https://github.com/filecoin-project/lotus/pull/10467))
- fix: revert "Eth API: drop support for 'pending' block parameter." ([filecoin-project/lotus#10474](https://github.com/filecoin-project/lotus/pull/10474))
- fix: Eth API: make net_version return the chain ID ([filecoin-project/lotus#10456](https://github.com/filecoin-project/lotus/pull/10456))
- fix: eth: handle a potential divide by zero in receipt handling ([filecoin-project/lotus#10495](https://github.com/filecoin-project/lotus/pull/10495))
- fix: ethrpc: Don't lock up when eth subscriber goes away ([filecoin-project/lotus#10485](https://github.com/filecoin-project/lotus/pull/10485))
- feat: eth: Avoid StateCompute in EthTxnReceipt lookup (#10460) ([filecoin-project/lotus#10460](https://github.com/filecoin-project/lotus/pull/10460))
- feat: eth: optimize eth block loading + eth_feeHistory ([filecoin-project/lotus#10446](https://github.com/filecoin-project/lotus/pull/10446))
- feat: state: skip tipset execution when possible ([filecoin-project/lotus#10445](https://github.com/filecoin-project/lotus/pull/10445))
- feat: eth API: reject masked ID addresses embedded in f410f payloads ([filecoin-project/lotus#10440](https://github.com/filecoin-project/lotus/pull/10440))
- fix: Eth API: make block parameter parsing sounder. ([filecoin-project/lotus#10427](https://github.com/filecoin-project/lotus/pull/10427))
- fix: eth API: return correct txIdx around null blocks (#10419) ([filecoin-project/lotus#10419](https://github.com/filecoin-project/lotus/pull/10419))
- fix: EthAPI: use StateCompute for feeHistory; apply minimum gas premium (#10413) ([filecoin-project/lotus#10413](https://github.com/filecoin-project/lotus/pull/10413))
- refactor: EthAPI: Drop unnecessary param from newEthTxReceipt ([filecoin-project/lotus#10411](https://github.com/filecoin-project/lotus/pull/10411))
- fix: eth API: correct gateway restrictions, drop unimplemented methods ([filecoin-project/lotus#10409](https://github.com/filecoin-project/lotus/pull/10409))
- fix: EthAPI: Correctly get parent hash ([filecoin-project/lotus#10389](https://github.com/filecoin-project/lotus/pull/10389))
- fix: EthAPI: Make newEthBlockFromFilecoinTipSet faster and correct ([filecoin-project/lotus#10380](https://github.com/filecoin-project/lotus/pull/10380))
- fix: eth: incorrect struct tags (#10309) ([filecoin-project/lotus#10309](https://github.com/filecoin-project/lotus/pull/10309))
- refactor: update cache to the new generic version (#10463) ([filecoin-project/lotus#10463](https://github.com/filecoin-project/lotus/pull/10463))
- feat: consensus: log ApplyBlock timing/gas stats ([filecoin-project/lotus#10470](https://github.com/filecoin-project/lotus/pull/10470))
- feat: chain: make chain tipset fetching 1000x faster ([filecoin-project/lotus#10423](https://github.com/filecoin-project/lotus/pull/10423))
- chain: explicitly check that gasLimit is above zero ([filecoin-project/lotus#10198](https://github.com/filecoin-project/lotus/pull/10198))
- feat: blockstore: Envvar can adjust badger compaction worker poolsize ([filecoin-project/lotus#9973](https://github.com/filecoin-project/lotus/pull/9973))
- feat: stmgr: add env to disable premigrations ([filecoin-project/lotus#10283](https://github.com/filecoin-project/lotus/pull/10283))
- chore: Remove legacy market info from lotus-miner info ([filecoin-project/lotus#10364](https://github.com/filecoin-project/lotus/pull/10364))
   - Removes the legacy market info in the `Lotus-Miner info`. Speeds up the command significantly.
- chore: blockstore: Plumb through a proper Flush() method on all blockstores ([filecoin-project/lotus#10465](https://github.com/filecoin-project/lotus/pull/10465))
- fix: extend LOTUS_CHAIN_BADGERSTORE_DISABLE_FSYNC to the markset ([filecoin-project/lotus#10172](https://github.com/filecoin-project/lotus/pull/10172))
- feat: vm: switch to the new exec trace format (#10372) ([filecoin-project/lotus#10372](https://github.com/filecoin-project/lotus/pull/10372))
- fix: Remove workaround that is no longer needed ([filecoin-project/lotus#9995](https://github.com/filecoin-project/lotus/pull/9995))
- feat: Check for allocation expiry when waiting to seal sectors ([filecoin-project/lotus#9878](https://github.com/filecoin-project/lotus/pull/9878))
- feat: Allow libp2p user agent to be overriden ([filecoin-project/lotus#10149](https://github.com/filecoin-project/lotus/pull/10149))
- feat: cli: Add global color flag ([filecoin-project/lotus#10022](https://github.com/filecoin-project/lotus/pull/10022))
- fix: should not serve non v0 api in v0 ([filecoin-project/lotus#10066](https://github.com/filecoin-project/lotus/pull/10066))
- fix: build: drop drand incentinet servers ([filecoin-project/lotus#10476](https://github.com/filecoin-project/lotus/pull/10476))
- fix: sealing: stub out the FileSize function on Windows ([filecoin-project/lotus#10035](https://github.com/filecoin-project/lotus/pull/10035))

## Dependencies
- github.com/filecoin-project/go-dagaggregator-unixfs (v0.2.0 -> v0.3.0):
- github.com/filecoin-project/go-fil-markets (v1.25.2 -> v1.27.0-rc1):
- github.com/filecoin-project/go-jsonrpc (v0.2.1 -> v0.2.3):
- github.com/filecoin-project/go-statemachine (v1.0.2 -> v1.0.3):
- github.com/filecoin-project/go-state-types (v0.10.0 -> v0.11.0-alpha-3)
- github.com/ipfs/go-cid (v0.3.2 -> v0.4.0):
- github.com/ipfs/go-libipfs (v0.5.0 -> v0.7.0):
- github.com/ipfs/go-path (v0.3.0 -> v0.3.1):
- chore: deps: update to go-state-types v0.11.0-alpha-3 (([filecoin-project/lotus#10606](https://github.com/filecoin-project/lotus/pull/10606))
- deps: update go-libp2p-pubsub to v0.9.3 ([filecoin-project/lotus#10483](https://github.com/filecoin-project/lotus/pull/10483))
- deps: Update go-jsonrpc to v0.2.2 ([filecoin-project/lotus#10395](https://github.com/filecoin-project/lotus/pull/10395))
- Update to go-data-transfer v2 and libp2p, still wip ([filecoin-project/lotus#10382](https://github.com/filecoin-project/lotus/pull/10382))
- dep: ipld: update ipld prime to v0.20.0 ([filecoin-project/lotus#10247](https://github.com/filecoin-project/lotus/pull/10247))
- chore: node: migrate go-bitswap to go-libipfs/bitswap ([filecoin-project/lotus#10138](https://github.com/filecoin-project/lotus/pull/10138))
- chore: all: bump go-libipfs to replace go-block-format ([filecoin-project/lotus#10126](https://github.com/filecoin-project/lotus/pull/10126))
- chore: market: Upgrade to index-provider 0.10.0 ([filecoin-project/lotus#9981](https://github.com/filecoin-project/lotus/pull/9981))
- chore: all: bump go-libipfs ([filecoin-project/lotus#10563](https://github.com/filecoin-project/lotus/pull/10563))

## Others
- Update service_developer_bug_report.yml ([filecoin-project/lotus#10321](https://github.com/filecoin-project/lotus/pull/10321))
- Update service_developer_bug_report.yml ([filecoin-project/lotus#10321](https://github.com/filecoin-project/lotus/pull/10321))
- chore: github: Service-provider/dev bug template ([filecoin-project/lotus#10321](https://github.com/filecoin-project/lotus/pull/10321))
- chore: github: update enhancement and feature templates ([filecoin-project/lotus#10291](https://github.com/filecoin-project/lotus/pull/10291))
- chore: github: Update bug_report template ([filecoin-project/lotus#10289](https://github.com/filecoin-project/lotus/pull/10289))
- fix: itest: avoid failing the test when we race the miner ([filecoin-project/lotus#10461](https://github.com/filecoin-project/lotus/pull/10461))
- fix: github: Discussion and FIP links in `New Issue` ([filecoin-project/lotus#10268](https://github.com/filecoin-project/lotus/pull/10268))
- fix: state: short-circuit genesis state computation ([filecoin-project/lotus#10397](https://github.com/filecoin-project/lotus/pull/10397))
- fix: rpcenc: deflake TestReaderRedirectDrop ([filecoin-project/lotus#10406](https://github.com/filecoin-project/lotus/pull/10406))
- fix: tests: Fix TestMinerAllInfo test ([filecoin-project/lotus#10319](https://github.com/filecoin-project/lotus/pull/10319))
- fix: tests: Make TestWorkerKeyChange not flaky ([filecoin-project/lotus#10320](https://github.com/filecoin-project/lotus/pull/10320))
- test: eth: make sure we can deploy a new placeholder on transfer (#10281) ([filecoin-project/lotus#10281](https://github.com/filecoin-project/lotus/pull/10281))
- fix: itests: Fix flaky paych test ([filecoin-project/lotus#10100](https://github.com/filecoin-project/lotus/pull/10100))
- fix: cli: add ArgsUsage ([filecoin-project/lotus#10147](https://github.com/filecoin-project/lotus/pull/10147))
- chore: cli: cleanup cli  ([filecoin-project/lotus#10114](https://github.com/filecoin-project/lotus/pull/10114))
- chore: cli: Remove unneeded individual color flags ([filecoin-project/lotus#10028](https://github.com/filecoin-project/lotus/pull/10028))
- fix: cli: remove requirements in helptext ([filecoin-project/lotus#9969](https://github.com/filecoin-project/lotus/pull/9969))
- chore: build: release v1.21.0-rc1 prep ([filecoin-project/lotus#10524](https://github.com/filecoin-project/lotus/pull/10524))
- chore: merge release/v1.20.0 into master ([filecoin-project/lotus#10308](https://github.com/filecoin-project/lotus/pull/10308))
- chore: merge release branch into master ([filecoin-project/lotus#10272](https://github.com/filecoin-project/lotus/pull/10272))
- chore: merge release/v1.20.0 into master ([filecoin-project/lotus#10238](https://github.com/filecoin-project/lotus/pull/10238))
- chore: releases to master  ([filecoin-project/lotus#10490](https://github.com/filecoin-project/lotus/pull/10490))
- chore: merge releases into master ([filecoin-project/lotus#10377](https://github.com/filecoin-project/lotus/pull/10377))
- chore: merge release/v1.20.0 into master ([filecoin-project/lotus#10030](https://github.com/filecoin-project/lotus/pull/10030))
- chore: update ffi to increase execution parallelism (#10480) ([filecoin-project/lotus#10480](https://github.com/filecoin-project/lotus/pull/10480))
- chore: update the FFI for release (#10435) ([filecoin-project/lotus#10444](https://github.com/filecoin-project/lotus/pull/10444))
- build: bump version to v1.21.0-dev ([filecoin-project/lotus#10249](https://github.com/filecoin-project/lotus/pull/10249))
- build: docker: Update GO-version (#10591) ([filecoin-project/lotus#10249](https://github.com/filecoin-project/lotus/pull/10591))
- chore: merge release/v1.20.0 into master ([filecoin-project/lotus#10184](https://github.com/filecoin-project/lotus/pull/10184))
- docs: API Gateway: patch documentation note about make gen command ([filecoin-project/lotus#10422](https://github.com/filecoin-project/lotus/pull/10422))
- chore: docs: fix docs typos ([filecoin-project/lotus#10155](https://github.com/filecoin-project/lotus/pull/10155))
- chore: docker: Add back <<network>> parameter for docker push ([filecoin-project/lotus#10096](https://github.com/filecoin-project/lotus/pull/10096))
- chore: docker: Properly balance <<?>> in circleci docker config ([filecoin-project/lotus#10088](https://github.com/filecoin-project/lotus/pull/10088))
- chore: ci: Fix dirty git state when building docker images ([filecoin-project/lotus#10125](https://github.com/filecoin-project/lotus/pull/10125))
- chore: build: Remove AppImage and Snapcraft build automation ([filecoin-project/lotus#10003](https://github.com/filecoin-project/lotus/pull/10003))
- chore: ci: Update codeql to v2 ([filecoin-project/lotus#10120](https://github.com/filecoin-project/lotus/pull/10120))
- feat: ci: make ci more efficient ([filecoin-project/lotus#9910](https://github.com/filecoin-project/lotus/pull/9910))
- feat: scripts: go.mod dep diff script ([filecoin-project/lotus#9711](https://github.com/filecoin-project/lotus/pull/9711))

## Contributors

| Contributor | Commits | Lines ± | Files Changed |
|-------------|---------|---------|---------------|
| Hannah Howard | 2 | +2909/-6026 | 84 |
| Łukasz Magiera | 42 | +2967/-1848 | 95 |
| Steven Allen | 20 | +1703/-1345 | 88 |
| Alfonso de la Rocha | 17 | +823/-1808 | 86 |
| Peter Rabbitson | 9 | +1957/-219 | 34 |
| Geoff Stuart | 12 | +818/-848 | 29 |
| hannahhoward | 5 | +507/-718 | 36 |
| Hector Sanjuan | 6 | +443/-726 | 35 |
| Kevin Li | 1 | +1124/-14 | 22 |
| zenground0 | 30 | +791/-269 | 88 |
| frrist | 1 | +992/-16 | 13 |
| Travis Person | 4 | +837/-53 | 24 |
| Phi | 20 | +622/-254 | 34 |
| Ian Davis | 7 | +35/-729 | 20 |
| Aayush | 10 | +378/-177 | 40 |
| Raúl Kripalani | 15 | +207/-138 | 19 |
| Arsenii Petrovich | 7 | +248/-94 | 30 |
| ZenGround0 | 5 | +238/-39 | 15 |
| Neel Virdy | 1 | +109/-107 | 58 |
| ychiao | 1 | +135/-39 | 3 |
| Jorropo | 2 | +87/-82 | 67 |
| Marten Seemann | 8 | +69/-64 | 17 |
| Rod Vagg | 1 | +55/-16 | 3 |
| Masih H. Derkani | 3 | +39/-27 | 12 |
| raulk | 2 | +30/-29 | 5 |
| dependabot[bot] | 4 | +37/-17 | 8 |
| beck | 2 | +38/-2 | 2 |
| Jennifer Wang | 4 | +20/-19 | 19 |
| Richard Guan | 3 | +28/-8 | 5 |
| omahs | 7 | +14/-14 | 7 |
| dirkmc | 2 | +19/-7 | 6 |
| David Choi | 2 | +16/-5 | 2 |
| Mike Greenberg | 1 | +18/-1 | 1 |
| Adin Schmahmann | 1 | +19/-0 | 2 |
| Phi-rjan | 5 | +12/-4 | 5 |
| Dirk McCormick | 2 | +6/-6 | 3 |
| Aayush Rajasekaran | 2 | +9/-3 | 2 |
| Jiaying Wang | 5 | +6/-4 | 5 |
| Anjor Kanekar | 1 | +5/-5 | 1 |
| vyzo | 1 | +3/-3 | 2 |
| 0x5459 | 1 | +1/-1 | 1 |

# v1.22.1 / 2023-04-23

## Important Notice

This is a MANDATORY hotfix release that fixes a consensus-critical bug that was in v1.22.0 -- the necessary fix is https://github.com/filecoin-project/ref-fvm/pull/1750 and it is integrated into lotus via https://github.com/filecoin-project/lotus/pull/10735.
You can NOT use 1.22.0 for the nv19 upgrade, you MUST be on 1.22.1 or higher.

## About This Release

This is the stable release of Lotus v1.22.1 for the upcoming MANDATORY network upgrade at `2023-04-27T13:00:00Z`, epoch `2809800`. This release delivers the nv19 Lighting and nv20 Thunder network upgrade for mainnet.

Note that you must be on a go version higher than Go 1.18.8, but lower than Go v1.20.0. We would recommend Go 1.19.7.

The Lighting and Thunder upgrade introduces the following Filecoin Improvement Proposals (FIPs), delivered by builtin-actors v11 (see actors [v11.0.0](https://github.com/filecoin-project/builtin-actors/releases/tag/v11.0.0-rc2)):

- [FIP 0060](https://github.com/filecoin-project/FIPs/blob/master/FIPS/fip-0060.md) - Thirty day market deal maintenance interval
- [FIP 0061](https://github.com/filecoin-project/FIPs/blob/master/FIPS/fip-0061.md) - WindowPoSt grindability fix
- [FIP 0062](https://github.com/filecoin-project/FIPs/blob/master/FIPS/fip-0062.md) - Fallback method handler for multisig actor

## Expedited nv19 Lightning ⚡️ rollout

In light of the recent degraded chain quality on the mainnet [an expedited nv19 upgrade has been proposed and accepted](https://github.com/filecoin-project/core-devs/discussions/123#discussioncomment-5642909) to roll out the market cron mitigation ([FIP0060](https://github.com/filecoin-project/FIPs/blob/master/FIPS/fip-0060.md)) that will improve block validation times, and with that the delay in block production that is causing a decrease in the chain quality currently.

With this expedited roll out we want to inform you of some **key changes and important dates:**

- Accelerate the nv19-upgrade on **mainnet** from May 11th to **April 27th**.
- Derisk nv19 by descoping the sector info migration, activation epoch fixes and drop [[FIP0052 - Extend sector/deal max duration to 3.5 year.](https://github.com/filecoin-project/FIPs/blob/master/FIPS/fip-0052.md)](https://github.com/filecoin-project/FIPs/blob/master/FIPS/fip-0052.md)
  - By descoping these changes we can greatly derisk the network upgrade itself by removing a heavy migration that could cause instability for storage providers and node operators during the network upgrade.
- Increase the rollover period for [[FIP0061](https://github.com/filecoin-project/FIPs/blob/master/FIPS/fip-0052.md)](https://github.com/filecoin-project/FIPs/blob/master/FIPS/fip-0052.md) from 1 week to 3 weeks on mainnet. The rollover period is the duration between nv19 and nv20 which both old proofs (v1) and the new proofs (v1_1) proofs will be accepted by the network.

The Lighting and Thunder upgrade now implements the following Filecoin Improvement Proposals (FIPs), delivered by builtin-actors v11 (see actors [v11.0.0](https://github.com/filecoin-project/builtin-actors/releases/tag/v11.0.0)):

- [FIP 0060](https://github.com/filecoin-project/FIPs/blob/master/FIPS/fip-0060.md) - Thirty day market deal maintenance interval
- [FIP 0061](https://github.com/filecoin-project/FIPs/blob/master/FIPS/fip-0061.md) - WindowPoSt grindability fix
- [FIP 0062](https://github.com/filecoin-project/FIPs/blob/master/FIPS/fip-0062.md) - Fallback method handler for multisig actor

## v11 Builtin Actor Bundles

Make sure that your lotus actor bundle matches the v11 actors manifest by running after upgrading:

```
lotus state actor-cids --network-version 19
Network Version: 19
Actor Version: 11
Manifest CID: bafy2bzacecnhaiwcrpyjvzl4uv4q3jzoif26okl3m66q3cijp3dfwlcxwztwo

Actor             CID  
datacap           bafk2bzacebslykoyrb2hm7aacjngqgd5n2wmeii2goadrs5zaya3pvdf6pdnq
init              bafk2bzaceckwf3w6n2nw6eh77ktmsxqgsvshonvgnyk5q5syyngtetxvasfxg
reward            bafk2bzacebwjw2vxkobs7r2kwjdqqb42h2kucyuk6flbnyzw4odg5s4mogamo
cron              bafk2bzacebpewdvvgt6tk2o2u4rcovdgym67tadiis5usemlbejg7k3kt567o
ethaccount        bafk2bzaceclkmc4yidxc6lgcjpfypbde2eddnevcveo4j5kmh4ek6inqysz2k
evm               bafk2bzacediwh6etwzwmb5pivtclpdplewdjzphouwqpppce6opisjv2fjqfe
storagemarket     bafk2bzaceazu2j2zu4p24tr22btnqzkhzjvyjltlvsagaj6w3syevikeb5d7m
storagepower      bafk2bzaceaxgloxuzg35vu7l7tohdgaq2frsfp4ejmuo7tkoxjp5zqrze6sf4
system            bafk2bzaced7npe5mt5nh72jxr2igi2sofoa7gedt4w6kueeke7i3xxugqpjfm
account           bafk2bzacealnlr7st6lkwoh6wxpf2hnrlex5sknaopgmkr2tuhg7vmbfy45so
placeholder       bafk2bzacedfvut2myeleyq67fljcrw4kkmn5pb5dpyozovj7jpoez5irnc3ro
eam               bafk2bzaceaelwt4yfsfvsu3pa3miwalsvy3cfkcjvmt4sqoeopsppnrmj2mf2
multisig          bafk2bzaceafajceqwg5ybiz7xw6rxammuirkgtuv625gzaehsqfprm4bazjmk
paymentchannel    bafk2bzaceb4e6cnsnviegmqvsmoxzncruvhra54piq7bwiqfqevle6oob2gvo
storageminer      bafk2bzacec24okjqrp7c7rj3hbrs5ez5apvwah2ruka6haesgfngf37mhk6us
verifiedregistry  bafk2bzacedej3dnr62g2je2abmyjg3xqv4otvh6e26du5fcrhvw7zgcaaez3a
```

## Changelog

- feat: build: set Lightning and Thunder upgrade epochs [filecoin-project/lotus#10716](https://github.com/filecoin-project/lotus/pull/10707)
- fix: PoSt worker: use go-state-types for proof policies [filecoin-project/lotus#10716](https://github.com/filecoin-project/lotus/pull/10716)
- chore: deps: update to actors v11.0.0 [filecoin-project/lotus#10718](https://github.com/filecoin-project/lotus/pull/10718)
- chore: deps: update to go-state-types v0.11.1 [filecoin-project/lotus#10720](https://github.com/filecoin-project/lotus/pull/10720)
- feat: upgrade: expedite nv19 [filecoin-project/lotus#10681](https://github.com/filecoin-project/lotus/pull/10681)
  - Update changelog build version (commit: [67d419e](https://github.com/filecoin-project/lotus/commit/67d419e1623e6b9f5b871d6157a3096378477c3b))
  - Update actors v11 (commit: [5df4f75](https://github.com/filecoin-project/lotus/commit/5df4f75dc22318fd304313714d5c4f4cfeed22c9))
  - Correct epoch to match specified date (commit: [a28fcea](https://github.com/filecoin-project/lotus/commit/a28fceaa559b6c7e1b5df09383af56a5c2f51caa))
  - Fast butterfly migration to validate migration (commit: [37a0dca](https://github.com/filecoin-project/lotus/commit/37a0dca11ebfadebad3920a337b4f1b2fba08a7b))
  - Make docsgen (commit: [daba4ff](https://github.com/filecoin-project/lotus/commit/daba4ff5f0e97ab6ed444a34f61499a64b92a220))
  - Update go-state-types (commit: [244ca0b](https://github.com/filecoin-project/lotus/commit/244ca0b5f32a2af684f3f9586b92861a06bb8833))
  - Revert FIP0052 (commit: [68ed494](https://github.com/filecoin-project/lotus/commit/68ed494a6e497ac556eb93b28b2536c881dc9a4c))
  - Modify upgrade schedule and params (commit: [fa0dfdf](https://github.com/filecoin-project/lotus/commit/fa0dfdfd9f89fab8491f3e613909782ab9bb7cee))
  - Update go-state-types (commit: [19ae05f](https://github.com/filecoin-project/lotus/commit/19ae05f3b3a589e28efe4690c5816dfc1c7866a6))

### Dependencies
github.com/filecoin-project/go-state-types (v0.11.0-rc1 -> v0.11.1):

# v1.22.0 / 2023-04-21

EDIT: Do NOT use this release for nv19, you MUST use v1.22.1 or higher.

This is the stable release of Lotus v1.22.0 for the upcoming MANDATORY network upgrade at `2023-04-27T13:00:00Z`, epoch `2809800`. This release delivers the nv19 Lighting and nv20 Thunder network upgrade for mainnet.

Note that you must be on a go version higher then Go 1.18.8, but lower then Go v1.20.0. We would recommend Go 1.19.7.

The Lighting and Thunder upgrade introduces the following Filecoin Improvement Proposals (FIPs), delivered by builtin-actors v11 (see actors [v11.0.0](https://github.com/filecoin-project/builtin-actors/releases/tag/v11.0.0-rc2)):

- [FIP 0060](https://github.com/filecoin-project/FIPs/blob/master/FIPS/fip-0060.md) - Thirty day market deal maintenance interval
- [FIP 0061](https://github.com/filecoin-project/FIPs/blob/master/FIPS/fip-0061.md) - WindowPoSt grindability fix
- [FIP 0062](https://github.com/filecoin-project/FIPs/blob/master/FIPS/fip-0062.md) - Fallback method handler for multisig actor

## Expedited nv19 Lightning ⚡️ rollout

In light of the recent degraded chain quality on the mainnet [an expedited nv19 upgrade has been proposed and accepted](https://github.com/filecoin-project/core-devs/discussions/123#discussioncomment-5642909) to roll out the market cron mitigation ([FIP0060](https://github.com/filecoin-project/FIPs/blob/master/FIPS/fip-0060.md)) that will improve block validation times, and with that the delay in block production that is causing a decrease in the chain quality currently.

With this expedited roll out we want to inform you of some **key changes and important dates:**

- Accelerate the nv19-upgrade on **mainnet** from May 11th to **April 27th**.
- Derisk nv19 by descoping the sector info migration, activation epoch fixes and drop [[FIP0052 - Extend sector/deal max duration to 3.5 year.](https://github.com/filecoin-project/FIPs/blob/master/FIPS/fip-0052.md)](https://github.com/filecoin-project/FIPs/blob/master/FIPS/fip-0052.md)
    - By descoping these changes we can greatly derisk the network upgrade itself by removing a heavy migration that could cause instability for storage providers and node operators during the network upgrade.
- Increase the rollover period for [[FIP0061](https://github.com/filecoin-project/FIPs/blob/master/FIPS/fip-0052.md)](https://github.com/filecoin-project/FIPs/blob/master/FIPS/fip-0052.md) from 1 week to 3 weeks on mainnet. The rollover period is the duration between nv19 and nv20 which both old proofs (v1) and the new proofs (v1_1) proofs will be accepted by the network.

The Lighting and Thunder upgrade now implements the following Filecoin Improvement Proposals (FIPs), delivered by builtin-actors v11 (see actors [v11.0.0](https://github.com/filecoin-project/builtin-actors/releases/tag/v11.0.0)):

- [FIP 0060](https://github.com/filecoin-project/FIPs/blob/master/FIPS/fip-0060.md) - Thirty day market deal maintenance interval
- [FIP 0061](https://github.com/filecoin-project/FIPs/blob/master/FIPS/fip-0061.md) - WindowPoSt grindability fix
- [FIP 0062](https://github.com/filecoin-project/FIPs/blob/master/FIPS/fip-0062.md) - Fallback method handler for multisig actor

## v11 Builtin Actor Bundles

Make sure that your lotus actor bundle matches the v11 actors manifest by running after upgrading:

```
lotus state actor-cids --network-version 19
Network Version: 19
Actor Version: 11
Manifest CID: bafy2bzacecnhaiwcrpyjvzl4uv4q3jzoif26okl3m66q3cijp3dfwlcxwztwo

Actor             CID  
datacap           bafk2bzacebslykoyrb2hm7aacjngqgd5n2wmeii2goadrs5zaya3pvdf6pdnq
init              bafk2bzaceckwf3w6n2nw6eh77ktmsxqgsvshonvgnyk5q5syyngtetxvasfxg
reward            bafk2bzacebwjw2vxkobs7r2kwjdqqb42h2kucyuk6flbnyzw4odg5s4mogamo
cron              bafk2bzacebpewdvvgt6tk2o2u4rcovdgym67tadiis5usemlbejg7k3kt567o
ethaccount        bafk2bzaceclkmc4yidxc6lgcjpfypbde2eddnevcveo4j5kmh4ek6inqysz2k
evm               bafk2bzacediwh6etwzwmb5pivtclpdplewdjzphouwqpppce6opisjv2fjqfe
storagemarket     bafk2bzaceazu2j2zu4p24tr22btnqzkhzjvyjltlvsagaj6w3syevikeb5d7m
storagepower      bafk2bzaceaxgloxuzg35vu7l7tohdgaq2frsfp4ejmuo7tkoxjp5zqrze6sf4
system            bafk2bzaced7npe5mt5nh72jxr2igi2sofoa7gedt4w6kueeke7i3xxugqpjfm
account           bafk2bzacealnlr7st6lkwoh6wxpf2hnrlex5sknaopgmkr2tuhg7vmbfy45so
placeholder       bafk2bzacedfvut2myeleyq67fljcrw4kkmn5pb5dpyozovj7jpoez5irnc3ro
eam               bafk2bzaceaelwt4yfsfvsu3pa3miwalsvy3cfkcjvmt4sqoeopsppnrmj2mf2
multisig          bafk2bzaceafajceqwg5ybiz7xw6rxammuirkgtuv625gzaehsqfprm4bazjmk
paymentchannel    bafk2bzaceb4e6cnsnviegmqvsmoxzncruvhra54piq7bwiqfqevle6oob2gvo
storageminer      bafk2bzacec24okjqrp7c7rj3hbrs5ez5apvwah2ruka6haesgfngf37mhk6us
verifiedregistry  bafk2bzacedej3dnr62g2je2abmyjg3xqv4otvh6e26du5fcrhvw7zgcaaez3a
```

## Changelog


- feat: build: set Lightning and Thunder upgrade epochs [filecoin-project/lotus#10716](https://github.com/filecoin-project/lotus/pull/10707)
- fix: PoSt worker: use go-state-types for proof policies [filecoin-project/lotus#10716](https://github.com/filecoin-project/lotus/pull/10716)
- chore: deps: update to actors v11.0.0 [filecoin-project/lotus#10718](https://github.com/filecoin-project/lotus/pull/10718)
- chore: deps: update to go-state-types v0.11.1 [filecoin-project/lotus#10720](https://github.com/filecoin-project/lotus/pull/10720)
- feat: upgrade: expedite nv19 [filecoin-project/lotus#10681](https://github.com/filecoin-project/lotus/pull/10681)
   - Update changelog build version (commit: [67d419e](https://github.com/filecoin-project/lotus/commit/67d419e1623e6b9f5b871d6157a3096378477c3b))
   - Update actors v11 (commit: [5df4f75](https://github.com/filecoin-project/lotus/commit/5df4f75dc22318fd304313714d5c4f4cfeed22c9))
   - Correct epoch to match specified date (commit: [a28fcea](https://github.com/filecoin-project/lotus/commit/a28fceaa559b6c7e1b5df09383af56a5c2f51caa))
   - Fast butterfly migration to validate migration (commit: [37a0dca](https://github.com/filecoin-project/lotus/commit/37a0dca11ebfadebad3920a337b4f1b2fba08a7b))
   - Make docsgen (commit: [daba4ff](https://github.com/filecoin-project/lotus/commit/daba4ff5f0e97ab6ed444a34f61499a64b92a220))
   - Update go-state-types (commit: [244ca0b](https://github.com/filecoin-project/lotus/commit/244ca0b5f32a2af684f3f9586b92861a06bb8833))
   - Revert FIP0052 (commit: [68ed494](https://github.com/filecoin-project/lotus/commit/68ed494a6e497ac556eb93b28b2536c881dc9a4c))
   - Modify upgrade schedule and params (commit: [fa0dfdf](https://github.com/filecoin-project/lotus/commit/fa0dfdfd9f89fab8491f3e613909782ab9bb7cee))
   - Update go-state-types (commit: [19ae05f](https://github.com/filecoin-project/lotus/commit/19ae05f3b3a589e28efe4690c5816dfc1c7866a6))

### Dependencies
github.com/filecoin-project/go-state-types (v0.11.0-rc1 -> v0.11.1):

# v1.20.4 / 2023-03-17

This is a patch release intended to alleviate performance issues reported by some users since the nv18 upgrade. 
The primary change is to update the FFI to allow for FVM parallelism of 4 by default, and make this user-configurable.
through the `LOTUS_FVM_CONCURRENCY` env var. 

Users with higher memory specs can experiment with setting `LOTUS_FVM_CONCURRENCY` to higher values, up to 48, to allow for more concurrent FVM execution.

## Bug fixes

- Splitstore: Don't enforce walking receipt tree during compaction #10505
- fix: build: drop drand incentinet servers #10506 

## Improvement

- chore: update ffi to increase execution parallelism #10503 

# v1.20.3 / 2023-03-09

A 🐈 stepped on the ⌨️ and made a mistake while resolving conflicts 😨. This releases only includes #10439 to fix that mistake. v1.20.2 is retracted - Please skip v1.20.2 and **only** update to v1.20.3!!!

## Changelog
> compare to v1.20.1

This is a HIGHLY RECOMMENDED patch release for node operators/API service providers that run ETH RPC service and an optional release for Storage Providers.

## Bug fixes
- fix: EthAPI: use StateCompute for feeHistory; apply minimum gas premium #10413
- fix: eth API: return correct txIdx around null blocks #10419
- fix: Eth API: make block parameter parsing sounder. #10427

## Improvement
- feat: Lotus Gateway: Add missing methods - master #10420
- feat: mempool: Reduce minimum replace fee from 1.25x to 1.1x #10416
- We recommend storage providers to update your nodes to this patch, that will help improve developers who use Ethereum tooling's experience.

# v1.20.2 / 2023-03-09

DO NOT USE: Use 1.20.3 instead!

This is a HIGHLY RECOMMENDED patch release for node operators/API service providers that run ETH RPC service and an optional release for Storage Providers.

## Bug fixes
- fix: EthAPI: use StateCompute for feeHistory; apply minimum gas premium #10413
- fix: eth API: return correct txIdx around null blocks #10419
- fix: Eth API: make block parameter parsing sounder. #10427

## Improvement
- feat: Lotus Gateway: Add missing methods - master #10420
- feat: mempool: Reduce minimum replace fee from 1.25x to 1.1x #10416
 - We recommend storage providers to update your nodes to this patch, that will help improve developers who use Ethereum tooling's experience.

# v1.20.1 / 2023-03-06

This an optional patch releases for node operators/API service providers that run ETH RPC service.

## Bug fixes
- fix: EthAPI: Correctly get parent hash #10389
- fix: EthAPI: Make newEthBlockFromFilecoinTipSet faster and correct #10380
- fix: state: short-circuit genesis state computation

# 1.20.0 / 2023-02-28

This is a MANDATORY release of Lotus that delivers the [Hygge network upgrade](https://github.com/filecoin-project/community/discussions/74?sort=top#discussioncomment-4313888), introducing Filecoin network version 18. The centerpiece of the upgrade is the introduction of the [Filecoin Virtual Machine (FVM)’s Milestone 2.1](https://fvm.filecoin.io/), which will allow for EVM-compatible contracts to be deployed on the Filecoin network. This upgrade delivers user-programmablity to the Filecoin network for the first time!

The Filecoin mainnet is scheduled to upgrade to nv18 at epoch 2683348, on March 14th at 2023-03-14T15:14:00Z. All node operators, including storage providers, must upgrade to this release before that time. Storage providers must update their daemons, miners, market and worker(s)/boost.
At the upgrade, a short migration will run that converts code actors v9 code CIDs to v10 CIDs, and installs the new Ethereum Address Manager singleton (see below). This is expected to be a lightweight migration that causes no service disruption.

The Hygge upgrade introduces the following Filecoin Improvement Proposals (FIPs), delivered in FVM3 (see FVM [v3.0.0](https://github.com/filecoin-project/ref-fvm/pull/1683)) and builtin-actors v10 (see actors [v10.0.0](https://github.com/filecoin-project/builtin-actors/releases/tag/v10.0.0)):

- [FIP-0048](https://github.com/filecoin-project/FIPs/blob/master/FIPS/fip-0048.md): f4 Address Class
- [FIP-0049](https://github.com/filecoin-project/FIPs/blob/master/FIPS/fip-0049.md): Actor events
- [FIP-0050](https://github.com/filecoin-project/FIPs/blob/master/FIPS/fip-0050.md): API between user-programmed actors and built-in actors
- [FIP-0054](https://github.com/filecoin-project/FIPs/blob/master/FIPS/fip-0054.md): Filecoin EVM runtime (FEVM)
- [FIP-0055](https://github.com/filecoin-project/FIPs/blob/master/FIPS/fip-0055.md): Supporting Ethereum Accounts, Addresses, and Transactions
- [FIP-0057](https://github.com/filecoin-project/FIPs/blob/master/FIPS/fip-0057.md): Update gas charging schedule and system limits for FEVM

## Filecoin Ethereum Virtual Machine (FEVM)

The Filecoin Ethereum Virtual Machine (FEVM) is built on top of the WASM-based execution environment introduced in the Skyr v16 upgrade. The chief feature introduced is the ability for anyone participating in the Filecoin network to deploy their own EVM-compatible contracts onto the blockchain, and invoke them as appropriate.

## New Built-in Actors

The FEVM is principally delivered through the introduction of **the new [EVM actor](https://github.com/filecoin-project/builtin-actors/tree/master/actors/evm)**. This actor “represents” smart contracts on the Filecoin network, and includes an interpreter that implements all EVM opcodes as their Filecoin equivalents, and translates state I/O operations to be compatible with Filecoin’s IPLD-based data model. For more on the EVM actors, please see [FIP-0054](https://github.com/filecoin-project/FIPs/blob/master/FIPS/fip-0054.md).

The creation of EVM actors is managed by **the new** [Ethereum Address Manager actor (EAM)](https://github.com/filecoin-project/builtin-actors/tree/master/actors/eam), a singleton that is invoked in order to deploy EVM actors. In order to make usage of the FEVM as seamless as possible for users familiar with the Ethereum ecosystem, this upgrades also introduces **a dedicated actor to serve as “[Ethereum Accounts](https://github.com/filecoin-project/builtin-actors/tree/master/actors/ethaccount)”**. This actor exists to allow for secp keys to be used in the Ethereum addressing scheme. **The last new built-in actor introduced is [the Placeholder actor](https://github.com/filecoin-project/builtin-actors/tree/master/actors/placeholder)**, a thin “shell” of an actor that can transform into either EVM or EthAccount actors. For more on the EAM, EthAccount, and Placeholder actors, please see [FIP-0055](https://github.com/filecoin-project/FIPs/blob/master/FIPS/fip-0055.md).

### v10 Built-in actor bundles

Bundles for all networks (mainnet, calibnet, etc.) are included in the lotus source tree (`build/actors/`) and embedded on build, for v10 actors you can find it [here](https://github.com/filecoin-project/lotus/blob/master/build/actors/v10.tar.zst). 
Reminder: Lotus verifies that the bundle CIDs are the right ones upon build & upgrade against the values in `build/builtin_actors_gen.go`, according to the network you are building. You may also check the bundle manifest CID matches the bundle gen-ed values by running `lotus state actor-cids --network-version 18`.

The manifest CID & full list of actor code CIDs for nv18 using [actor v10](https://github.com/filecoin-project/builtin-actors/releases/tag/v10.0.0) is:

    "_manifest":        "bafy2bzacecsuyf7mmvrhkx2evng5gnz5canlnz2fdlzu2lvcgptiq2pzuovos"
    "account":          "bafk2bzaceampw4romta75hyz5p4cqriypmpbgnkxncgxgqn6zptv5lsp2w2bo"
    "cron":             "bafk2bzacedcbtsifegiu432m5tysjzkxkmoczxscb6hqpmrr6img7xzdbbs2g"
    "datacap":          "bafk2bzacealj5uk7wixhvk7l5tnredtelralwnceafqq34nb2lbylhtuyo64u"
    "eam":             "bafk2bzacedrpm5gbleh4xkyo2jvs7p5g6f34soa6dpv7ashcdgy676snsum6g"
    "ethaccount":   "bafk2bzaceaqoc5zakbhjxn3jljc4lxnthllzunhdor7sxhwgmskvc6drqc3fa"
    "evm":                "bafk2bzaceahmzdxhqsm7cu2mexusjp6frm7r4kdesvti3etv5evfqboos2j4g"
    "init":                "bafk2bzaced2f5rhir3hbpqbz5ght7ohv2kgj42g5ykxrypuo2opxsup3ykwl6"
    "multisig":         "bafk2bzaceduf3hayh63jnl4z2knxv7cnrdenoubni22fxersc4octlwpxpmy4"
    "paymentchannel":   "bafk2bzaceartlg4mrbwgzcwric6mtvyawpbgx2xclo2vj27nna57nxynf3pgc"
    "placeholder": "bafk2bzacedfvut2myeleyq67fljcrw4kkmn5pb5dpyozovj7jpoez5irnc3ro"
    "reward":           "bafk2bzacebnhtaejfjtzymyfmbdrfmo7vgj3zsof6zlucbmkhrvcuotw5dxpq"
    "storagemarket":    "bafk2bzaceclejwjtpu2dhw3qbx6ow7b4pmhwa7ocrbbiqwp36sq5yeg6jz2bc"
    "storageminer":     "bafk2bzaced4h7noksockro7glnssz2jnmo2rpzd7dvnmfs4p24zx3h6gtx47s"
    "storagepower":     "bafk2bzacec4ay4crzo73ypmh7o3fjendhbqrxake46bprabw67fvwjz5q6ixq"
    "system":           "bafk2bzacedakk5nofebyup4m7nvx6djksfwhnxzrfuq4oyemhpl4lllaikr64"
    "verifiedregistry": "bafk2bzacedfel6edzqpe5oujno7fog4i526go4dtcs6vwrdtbpy2xq6htvcg6"

## Node Operators

FVM has been running in lotus since v1.16.0 and up, and the new FEVM does not increase any node hardware spec requirement.

With FEVM on Filecoin, we aim to provide full compatibility with the existing EVM ecosystem and its tooling out of the box. 
Consequently, lotus now provides a full set of [Ethereum-styled APIs](https://github.com/filecoin-project/lotus/blob/release/v1.20.0/node/impl/full/eth.go) for developers and token holders to interact with the Filecoin network as well.
For full documentation on this new tooling, please see the [Lotus docs website](https://lotus.filecoin.io/lotus/configure/ethereum-rpc/).

**Enabling Ethereum JSON RPC API**

Note that Ethereum APIs are only supported in the lotus v1 API, meaning that any node operator who wants to enable Eth API services must be using the v1 API, instead of the v0 API. To enable Eth RPC, simply set `EnableEthRPC` to `true` in your node config.toml file; or set env var `LOTUS_FEVM_ENABLEETHRPC` to `1` before starting your lotus node.

**Eth tx hash and Filecoin message CID**

Most of the Eth APIs take Eth accounts and tx has as an input, and they start with `0x` , and that is what Ethereum tooling support. However, in Filecoin, we have Filecoin account formats where things start with `f` (`f410` specifically for eth accounts on Filecoin) and the messages are in the format of CIDs. To enable a smooth developer experience, Lotus internally converts between Ethereum address and Filecoin account address as needed. In addition, lotus also keeps a Eth tx hash <> Filecoin message CID map and stores them in a SQLite database as node sees a FEVM messages. The database is initiated and the maps are populated  automatically in `~/<lotus_repo>/sqlite/txhash.db` for any node that as Eth RPC enabled. Node operators can configure how many historical mappings they wanna store by configuring `EthTxHashMappingLifetimeDays` .

**Events**

[FIP-0049 introduces actor events](https://github.com/filecoin-project/FIPs/blob/master/FIPS/fip-0049.md) that can be emitted and externally observable during message execution. An `events.db` is created automatically under `~/<lotus_repo>/sqlite` to store these events if the node has Eth RPC enabled. Node operators can configure the events support base on their needs by configuration `Events` configurations.

Note: All three features are new, and we welcome user feedback, please create an issue if you have any enhancements that you’d like to see!

# 1.19.0 / 2022-12-07

This is an optional feature release of Lotus. This feature release includes the SplitStore beta, the experimental Lotus node cluster feature, as well as numerous enhancments and bugfixes.

## Highlights
### 🟢 SplitStore v2（Beta) 🟢

Splitstore aims to reduce the node performance impact that's caused by the Filecoin's very large, and continuously growing chain datastore by having a hot and cold blockstore. You can find more about the Splitstore implementation [here](https://github.com/filecoin-project/lotus/blob/master/blockstore/splitstore/README.md).
Splitstore has three basic modes for node operators to configure according to your needs: 
- `discard`: hotstore only, automatically archive out-of-scope objects that are beyond 4 finalities(3600 epochs).
- `universal`:  stores all chain data that's beyond 4 finalities into coldstore.
- `messages`: only stores on-chain messages into coldstore.

The `EnableColdStoreAutoPrune=` configuration is being deprecated in this release, as there is only ever one compaction running. We welcome all node operators to try the new feature and let us know [here](https://github.com/filecoin-project/lotus/discussions/9179) if you have any feedback! 
There are more configuration one may set, you can read the full documentation about the SplitStoreV2 here: https://lotus.filecoin.io/lotus/configure/splitstore/.

### 🧪 Node Cluster (*EXPERIMENTAL.*) 🧪
The Lotus HA node cluster feature allows you to run multiple Lotus daemons for the same lotus-miner increasing resiliency. We welcome all Lotus users to join the early testing for this feature and provide your feedback. Please note that this feature is targeted towards more enterprise users of Lotus and requires at least 3 lotus nodes to be set up in a cluster.
Check out the documentation here: https://lotus.filecoin.io/lotus/configure/clusters/

### ⭐️ SnapDeals Enhancements ⭐️
Numerous SnapDeals related improvements and fixes made it into this release before the code freeze. Some the highlights of the issues that has been fixed in this feature release are:

- *Unable to snap-up a sector again if something went wrong.* - This has now been fixed ✅
- *Error messages on loop during an open deadline.* - This has now been fixed ✅

## New features
- feat:splitstore:single compaction that can handle prune aka two marksets one compaction (#9571) ([filecoin-project/lotus#9571](https://github.com/filecoin-project/lotus/pull/9571))
   - Introduces a new SplitStore-mode, `messages`, which will only store on-chain messages. Fixes previously issues with regards to `AutoPrune` not compacting the coldstore. [Link to documentation](https://lotus.filecoin.io/lotus/configure/splitstore/)
- feat: Raft consensus for lotus nodes in a cluster ([filecoin-project/lotus#9294](https://github.com/filecoin-project/lotus/pull/9294))
   - Adds the experimental node cluster feature.
- feat: storage: Force exit GenerateSingleVanillaProof on cancelled context ([filecoin-project/lotus#9613](https://github.com/filecoin-project/lotus/pull/9613))
   - `GenerateSingleVanillaProof` now respects context, which means that it will skip slow to read sectors :snail: and return a context error. Instead of being blocked forever if storage reads where blocked (e.g disconnected NFS).
- feat: wdpost: Configurable pre-check timeouts ([filecoin-project/lotus#9680](https://github.com/filecoin-project/lotus/pull/9680))
   - Adds configuration knobs for setting custom amount of time a proving pre-check can take before a sector and partition will be skipped. [Link to documentation](https://lotus.filecoin.io/storage-providers/advanced-configurations/proving/#pre-check-sector-timeout)
- feat: chain: future proof the from & to address protocols ([filecoin-project/lotus#9515](https://github.com/filecoin-project/lotus/pull/9515))
   - This lets us add new address protocols to go-address without implicitly accepting them in messages on the network.
- feat: Retrieval into remote blockstores ([filecoin-project/lotus#9565](https://github.com/filecoin-project/lotus/pull/9565))
   - Makes it possible to point retrievals at a network-backed blockstore.
- feat: Add node uptime rpc / output in info command ([filecoin-project/lotus#9436](https://github.com/filecoin-project/lotus/pull/9436))
   - Adds node uptime stats to the `lotus-miner info` and `lotus info` commands
- feat: wdpost: Add ability to only have single partition per msg for partitions with… ([filecoin-project/lotus#9413](https://github.com/filecoin-project/lotus/pull/9413))
  - Adds a configuration option to have a single partition per PoSt Message for partitions containing recovering sectors.
- feat: miner paramfetch: Don't fetch param files when not needed ([filecoin-project/lotus#9391](https://github.com/filecoin-project/lotus/pull/9391))
   - A Lotus-Miner processes that has disabled local PoSt / C2 / PR2 does not need the param-files. This makes node startup much faster, reducing downtime by a lot when restarts are needed.
- feat: client: Add retrieval deal ID and bytes transferred to retrieval output ([filecoin-project/lotus#9398](https://github.com/filecoin-project/lotus/pull/9398))
   - Appends retrieval deal ID and bytes transferred to the retrieval output.
- feat: dealpublisher: check for duplicate deals before adding ([filecoin-project/lotus#9365](https://github.com/filecoin-project/lotus/pull/9365))
- feat: Drop active retrieval check (#764) ([filecoin-project/go-fil-markets#764](https://github.com/filecoin-project/go-fil-markets/pull/764))
- feat(retrievalmarkets): expose GetDynamicAsk (#748) ([filecoin-project/go-fil-markets#748](https://github.com/filecoin-project/go-fil-markets/pull/748))
- feat: handle retrieval queries for unindexed identity payload CIDs (#747) ([filecoin-project/go-fil-markets#747](https://github.com/filecoin-project/go-fil-markets/pull/747))
- feat: add a method for validating an address for a network version (#115) ([filecoin-project/go-state-types#115](https://github.com/filecoin-project/go-state-types/pull/115))

## Improvements
- fix: miner-cli: Fix lotus-miner proving check ([filecoin-project/lotus#9643](https://github.com/filecoin-project/lotus/pull/9643))
   - Fixes the issue where the `lotus-miner proving check` command always outputted `Error: rg is nil`
- fix: sealing pipeline: Clear CreationTime when starting sector upgrade ([filecoin-project/lotus#9642](https://github.com/filecoin-project/lotus/pull/9642))
   - Fixes the issue where an aborted SnapDeal upgrade could no longer be retried with SnapDeals.
- fix:sealing-fsm:wait mutable fsm state for immutable sector upgrade error ([filecoin-project/lotus#9598](https://github.com/filecoin-project/lotus/pull/9598))
   - Creating a new WaitMutable state - now if the deadline is open and the sectors are trying finalize they will wait on the worker until the deadline has closed. Important to note that they will not finalize as soon as the deadline closes, they will wait 1h before continuing. Fixes the previous issue where upgraded Snap-sectors for an open deadline cause a lot of `error-messages` and `p_aux` issues
- fix: cli: add beneficiary info to lotus-miner actor control list ([filecoin-project/lotus#9632](https://github.com/filecoin-project/lotus/pull/9632))
   - Adds the beneficiary address to the `lotus-miner actor control list` output.
- fix: sealing pipeine: Release assigned deals on snapdeals abort ([filecoin-project/lotus#9601](https://github.com/filecoin-project/lotus/pull/9601))
- fix: docker: make compatible with arm platform ([filecoin-project/lotus#9363](https://github.com/filecoin-project/lotus/pull/9363))
   - Makes the `Dockerfile.lotus` compatible with ARM-platforms (e.g Mac M1).
- fix: post worker sched: Don't check worker session in a busy loop ([filecoin-project/lotus#9495](https://github.com/filecoin-project/lotus/pull/9495))
   - Fixes a looping pattern which could result in a flood of requests between `lotus-miner`<->`lotus-worker`, potentially exhausting resources needed to make http requests, that lead to all sorts of random RPC-related issues.
- fix: miner: init miner's with 32GiB sectors by default ([filecoin-project/lotus#9364](https://github.com/filecoin-project/lotus/pull/9364))
   - Makes the `lotus-miner init` defualt to 32GiB sectors.
- fix: store identity CIDs in CARs for online deals (#749) ([filecoin-project/go-fil-markets#749](https://github.com/filecoin-project/go-fil-markets/pull/749))
- fix: cliutil: Fix URL-based API endpoint parsing

## Dependencies
- deps: upgrade go-merkledag to 0.8.1 (#9717)
- deps: Update go-fil-markets to v1.25.0 ([filecoin-project/lotus#9633](https://github.com/filecoin-project/lotus/pull/9633))
- deps: upgrade go-merkledag to 0.8.0 ([filecoin-project/lotus#9455](https://github.com/filecoin-project/lotus/pull/9455))

## Others
- fix/build: Update Zondax/hid to 0.9.1
- refactor: sealing: minor refactor of FinalizeReplicaUpdate ([filecoin-project/lotus#9614](https://github.com/filecoin-project/lotus/pull/9614))
- update ffi to 280c4f8b94fd46dc (#9608) ([filecoin-project/lotus#9608](https://github.com/filecoin-project/lotus/pull/9608))
- fix: tvx: make it work with the FVM ([filecoin-project/lotus#9604](https://github.com/filecoin-project/lotus/pull/9604))
- fix: autobatch: remove potential deadlock when a block is missing ([filecoin-project/lotus#9602](https://github.com/filecoin-project/lotus/pull/9602))
- feat: shed: set control address: add dump bytes option ([filecoin-project/lotus#9572](https://github.com/filecoin-project/lotus/pull/9572))
- feat: shed: Online export-car ([filecoin-project/lotus#9590](https://github.com/filecoin-project/lotus/pull/9590))
- fix: chain: Update chain.go ([filecoin-project/lotus#9373](https://github.com/filecoin-project/lotus/pull/9373))
- fix: fvm: Allow setting local bundles for Debug FVM for av 9+ ([filecoin-project/lotus#9509](https://github.com/filecoin-project/lotus/pull/9509))
- fix: ux: Add outputs to wallet commands ([filecoin-project/lotus#9416](https://github.com/filecoin-project/lotus/pull/9416))
- fix: ux: specify arg in `net ping` cmd ([filecoin-project/lotus#9459](https://github.com/filecoin-project/lotus/pull/9459))
- fix: cli: renew --only-cc with sectorfile ([filecoin-project/lotus#9402](https://github.com/filecoin-project/lotus/pull/9402))
- fix: bstore: Handle codecs correctly in membstore Get ([filecoin-project/lotus#9471](https://github.com/filecoin-project/lotus/pull/9471))
- fix: not multiplied by the number of seconds ([filecoin-project/lotus#9460](https://github.com/filecoin-project/lotus/pull/9460))
- Makefile: Drop rarely used binaries from build-devnets (#9513) ([filecoin-project/lotus#9513](https://github.com/filecoin-project/lotus/pull/9513))
- _ci_ Remove unneeded homebrew deps ([filecoin-project/lotus#9559](https://github.com/filecoin-project/lotus/pull/9559))
- _ci_: Have apt-get wait until it can get a lock in packer builds ([filecoin-project/lotus#9534](https://github.com/filecoin-project/lotus/pull/9534))
- _ci_ Appimage go1.18.1 fix ([filecoin-project/lotus#9496](https://github.com/filecoin-project/lotus/pull/9496))
- _ci_: Fix failing Digital Ocean and Amazon Machine Image release process ([filecoin-project/lotus#9425](https://github.com/filecoin-project/lotus/pull/9425))
- _ci_: Don't publish new homebrew releases for RC builds ([filecoin-project/lotus#9350](https://github.com/filecoin-project/lotus/pull/9350))
- _ci_: Use golang 1.18.1 to build appimage ([filecoin-project/lotus#9386](https://github.com/filecoin-project/lotus/pull/9386))
- _ci_ Refactor release pipeline to better support m1 builds ([filecoin-project/lotus#9600](https://github.com/filecoin-project/lotus/pull/9600))
- _ci_: Rely on local env varibale instead of context ([filecoin-project/lotus#9740](https://github.com/filecoin-project/lotus/pull/9740))
- feat: shed: FIP0036 post poll result processing  ([filecoin-project/lotus#9387](https://github.com/filecoin-project/lotus/pull/9387))
- misc: github: Cleanup PR template ([filecoin-project/lotus#9472](https://github.com/filecoin-project/lotus/pull/9472))
- docs: release template: Mention codegen in release prep ([filecoin-project/lotus#9430](https://github.com/filecoin-project/lotus/pull/9430))
- chore: merge releases (v1.17.2) into master ([filecoin-project/lotus#9433](https://github.com/filecoin-project/lotus/pull/9433))
- chore: merge release/v1.18.0 into master ([filecoin-project/lotus#9597](https://github.com/filecoin-project/lotus/pull/9597))
- chore:shed: Teach shed/sim to understand --tipset=@nnn notation ([filecoin-project/lotus#9434](https://github.com/filecoin-project/lotus/pull/9434))
- _chore_: Upgrade `hid` ([filecoin-project/lotus#9406](https://github.com/filecoin-project/lotus/pull/9406))
- chore: release: Update `release_issue_template` ([filecoin-project/lotus#9150](https://github.com/filecoin-project/lotus/pull/9150))
- chore: update lotus version to 1.19.0-rc1
- chore: merge release into master ([filecoin-project/lotus#9657](https://github.com/filecoin-project/lotus/pull/9657))
- Backport: #9061 rpc errors ([filecoin-project/lotus#9384](https://github.com/filecoin-project/lotus/pull/9384))
- shed: util: get all msig ([filecoin-project/lotus#9322](https://github.com/filecoin-project/lotus/pull/9322))
- fix: test: simplify TestDeadlineToggling ([filecoin-project/lotus#9356](https://github.com/filecoin-project/lotus/pull/9356))
- fix: build: set PropagationDelaySecs correctly ([filecoin-project/lotus#9358](https://github.com/filecoin-project/lotus/pull/9358))
- fix: test: flaky TestDeadlineToggling around nulls (#9354) ([filecoin-project/lotus#9354](https://github.com/filecoin-project/lotus/pull/9354))
- fix: retrievals: price-per-byte calculation fix ([filecoin-project/lotus#9353](https://github.com/filecoin-project/lotus/pull/9353))
- fix: docs: update Go-badge in readme ([filecoin-project/lotus#9347](https://github.com/filecoin-project/lotus/pull/9347))
- docs: release template: clarify location of version.go ([filecoin-project/lotus#9338](https://github.com/filecoin-project/lotus/pull/9338))
- build: Bump version to v1.17.3-dev ([filecoin-project/lotus#9337](https://github.com/filecoin-project/lotus/pull/9337))
- github.com/filecoin-project/go-fil-markets (v1.24.0-v17 -> v1.25.0):
- Merge branch 'release/v1.24.3'
- Update ffi and update markets to v9 (#751) (#761) ([filecoin-project/go-fil-markets#761](https://github.com/filecoin-project/go-fil-markets/pull/761))
- chore: extract Provider piece logic to separate file (#750) ([filecoin-project/go-fil-markets#750](https://github.com/filecoin-project/go-fil-markets/pull/750))
- Merge branch 'release/v1.24.2'
- Feat/support custom metadata (#759) ([filecoin-project/go-fil-markets#759](https://github.com/filecoin-project/go-fil-markets/pull/759))
- Revert "Update ffi and update markets to v9 (#751)" (#755) ([filecoin-project/go-fil-markets#755](https://github.com/filecoin-project/go-fil-markets/pull/755))
- Update ffi and update markets to v9 (#751) ([filecoin-project/go-fil-markets#751](https://github.com/filecoin-project/go-fil-markets/pull/751))
- release: v1.24.0 ([filecoin-project/go-fil-markets#745](https://github.com/filecoin-project/go-fil-markets/pull/745))
- github.com/filecoin-project/go-state-types (v0.9.8 -> v0.9.9):

## lotus-market EOL notice 

As mentioned in [lotus v1.17.0 release notes](https://github.com/filecoin-project/lotus/releases/tag/v1.17.0), markets related features, enhancements and fixes is now lower priority for Lotus. We recommend our users to migrate to other deal making focused software, like [boost](https://boost.filecoin.io/) as soon as possible. That being said, the lotus maintainers will be:
-  Lotus maintainers will stop supporting lotus-market subcomponent/**storage** deal making related issues or enhancements on Jan 31, 2023.
- In Q2 2023, we will be deprecating/removing lotus-market related code from this repository.

If you have any questions or concerns, please raise them in [Lotus discussion](https://github.com/filecoin-project/lotus/discussions/categories/market)!

## Contributors

| Contributor | Commits | Lines ± | Files Changed |
|-------------|---------|---------|---------------|
| Geoff Stuart | 69 | +4745/-19478 | 405 |
| Shrenuj Bansal | 39 | +5257/-2183 | 243 |
| Łukasz Magiera | 32 | +2763/-730 | 169 |
| Aayush | 47 | +1439/-1138 | 157 |
| Ian Davis | 21 | +556/-1065 | 41 |
| Rod Vagg | 5 | +657/-320 | 18 |
| jennijuju | 4 | +632/-317 | 6 |
| Aayush Rajasekaran | 13 | +700/-135 | 18 |
| Jennifer Wang | 14 | +740/-54 | 25 |
| ZenGround0 | 1 | +193/-195 | 14 |
| Hannah Howard | 4 | +138/-122 | 52 |
| Steven Allen | 4 | +105/-24 | 11 |
| zenground0 | 9 | +109/-16 | 14 |
| Peter Rabbitson | 1 | +27/-23 | 3 |
| hannahhoward | 2 | +49/-0 | 2 |
| Airenas Vaičiūnas | 2 | +31/-16 | 2 |
| simlecode | 6 | +19/-10 | 12 |
| Phi | 5 | +16/-10 | 7 |
| sectrgt | 2 | +18/-0 | 2 |
| Jiaying Wang | 2 | +4/-4 | 3 |
| Rob Quist | 1 | +3/-1 | 1 |
| Jakub Sztandera | 1 | +1/-1 | 1 |

# 1.18.2 / 2022-12-10

This is an OPTIONAL patch release that fixes a recently reported bug, where the miner process crashes due to a panic during an AddPiece process. More details can be found [here](https://github.com/filecoin-project/lotus/pull/9822).


# 1.18.1 / 2022-11-28

This is a small OPTIONAL patch release for the mandatory v1.18.0 release that supports the Filecoin nv17 Shark Upgrade. 
We highly recommend you to read the full [v1.18.0 release note](https://github.com/filecoin-project/lotus/releases/tag/v1.18.0) if you haven't already.

Note to SPs:
If you are running into issue with updating your miner node from an earlier release and is failing to restart your miner, check your `journalctl` and see if you noticed the following error:
```
New sector storage: <%d>
Nov 19 15:03:43 g0lotus01 lotus-miner[<id>]: ERROR: creating node: starting node: could not build arguments for function "reflect".makeFuncStub (/usr/local/go/src/reflect/asm_amd64.s:28): failed to build *paths.Local: received non-nil error from function "reflect".makeFuncStub (/usr/local/go/src/reflect/asm_amd64.s:28): opening path /media/data1/lotusstorage: path with ID <%d> already opened: '<path>'
```
If so, this check is introduced via [#9032](https://github.com/filecoin-project/lotus/pull/9032), precisely this [line](https://github.com/filecoin-project/lotus/blame/master/storage/paths/local.go#L164-L166
). It's added to prevents double-attaching paths given it's now possible to manipulate paths at runtime. Verify storage.json configs if you encounter this error or remove the undesired depulicated path as you see fit accordingly.

## Bug Fixes

- fix: cli: check found before dereferencing SectorInfo #9703

# 1.18.0 / 2022-11-15

> ⚠️ **Please note that from Lotus v1.17.2&^ will require a Go-version of v1.18.1&^**

This is the final release of the upcoming MANDATORY release of Lotus that introduces [Filecoin network v17,
codenamed the Shark upgrade](https://github.com/filecoin-project/community/discussions/74?sort=top#discussioncomment-3825422). Shark upgrade delivers a wave of protocol refinements that will allow for useful smart contracts to be written using the FVM (eg. programmable markets, lending contracts, etc.).

**The Filecoin mainnet is scheduled to upgrade to nv17 at epoch 2383680, on Nov 30th on 2022-11-30T14:00:00Z. All node operators, including storage providers, must upgrade to this release before that time. Storage providers must update their daemons, miners, market and worker(s)/boost.**

The Shark upgrade introduces the following FIPs, delivered in [actors v9](https://github.com/filecoin-project/builtin-actors/releases/tag/v9.0.3):
- [FIP0029 Beneficiary Address for Storage Providers](https://github.com/filecoin-project/FIPs/blob/master/FIPS/fip-0029.md): step towards better lending market for SP
- [FIP0034 Fix PreCommit Deposit Independent of Sector Content](https://github.com/filecoin-project/FIPs/blob/master/FIPS/fip-0034.md): resolves a significant weakening of Filecoin PoRep’s security guarantees
  - ❗Pre-commit deposit will be calculated as the 20-day projection of expected reward earned by a sector with **a sector quality of 10 (i.e. full of verified deals)**, regardless of sector content. The Initial Pledge value, due when the sector is proven, is left **unchanged**.
- [FIP0041 Forward Compatibility for PreCommit](https://github.com/filecoin-project/FIPs/blob/master/FIPS/fip-0041.md): enables a cleaner and easier transition to Programmable Storage Markets
- [FIP0044 Standard Message Authentication](https://github.com/filecoin-project/FIPs/blob/master/FIPS/fip-0044.md): enable metadata authentication for user defined actor
- [FIP0045 Decoupling Fil+ from Marketplace](https://github.com/filecoin-project/FIPs/blob/master/FIPS/fip-0045.md): DataCap and the 10x QAP is now only associated with how long DATA is wanted to be stored on the network.
  - This is a transitional state to enabling far more efficient and dynamic storage markets on Filecoin network in the future.
  - ⭐️ First Fungible Token Contract - Datacap Actor, on Filecoin!  ([fungible token standard](https://github.com/filecoin-project/FIPs/blob/master/FRCs/frc-0046.md), [token contract library](https://github.com/helix-onchain/filecoin/tree/5455f4f831e0f3f20005a9a789623d7ad6dada15/frc46_token)).
  - For storage deal participants (clients and storage providers):
    - `PublishStorageDeals`/`ProveCommit(Aggregate)`/`ProveReplicaUpdates` message that includes verified deals will see a gas usage increase, more details can be found [here](https://github.com/filecoin-project/FIPs/blob/385f069b3b146c5fef4fdc1109a0e2f35f399e48/FIPS/fip-0045.md?plain=1#L784)
    -  `Term` is introduced for defining how long the DataCap is assigned to a piece of data. Anyone who cares about that piece of data may extend the _term_, which incentives SPs to store the data longer on the network without a new deal/resealing.
    - There is no  more diluted verified deal QAP due to deal/sector space time for new sectors that contains verified deals after this upgrade.
    - SPs may enjoy 90 days of extra QAP than deal duration by default, given `term_max` is always `deal duration + 90 days`.
❗ We highly recommend all lotus users, especially storage providers, developers and clients to read the FIPs in detail to understand the protocol changes and potential impact to network participants!
      
## Snapshots

The [#fil-infra](https://filecoinproject.slack.com/archives/C039RBG3RPC) team at PL has launched a brand new Lightweight Filecoin Chain Snapshots Service to support chain management needs for the node operators, check [here](https://www.notion.so/pl-strflt/Lightweight-Filecoin-Chain-Snapshots-17e4c386f35c44548f5863afb7b5e024) for the full detail. 
We are planning to switch [the snapshot service listed in lotus docs](https://lotus.filecoin.io/lotus/manage/chain-management/#lightweight-snapshot) to the new Lightweight Filecoin Chain Snapshots Service by EOY, and deprecate public support of the current snapshots production. We recommend all users to test and switch the new service ASAP, and if you run into any issue, please report them [here](https://github.com/filecoin-project/filecoin-chain-archiver/discussions/new?category=feedback) and the team would be happy to support you! For the main differences between the old & the new service, checkout the FAQ section [here](https://www.notion.so/pl-strflt/Lightweight-Filecoin-Chain-Snapshots-17e4c386f35c44548f5863afb7b5e024)

## Migration 

We are expecting a heavier than normal state migration for this upgrade due to the amount of the state changes introduced.
All node operators, including storage providers, should be aware that two pre-migrations are being scheduled. The first pre-migration will begin at 2022-11-30T12:00:00Z (120 minutes before the real upgrade), the second pre-migration will begin at 2022-11-30T13:45:00Z (7.5 minutes before the real upgrade). 
The first pre-migration will take up to 1.5hr, depending on the amount of the historical state in the node blockstore and the hardware specs the node is running on. During this time, expect slower block validation times, increased CPU and memory usage, and longer delays for API queries. 
We recommend node operators (who haven't enbabled splistore `universal` mode) that do not care about historical chain states, to prune the chain blockstore by syncing from a snapshot 1-2 days before the upgrade.
Note to full archival node operators: you may expect a migration that takes up to 20 min upon the upgrade, during this period your node will fall out of sync and your chain service may have some disruption. However, you can expect the node to catch up soon after the migration completes.

### v9 Built-in actor bundles

Bundles for all networks(mainnet, calibnet, and etc) are included in the lotus source tree (`build/actors/`) and embedded on build, for v9 actors you can find it [here](https://github.com/filecoin-project/lotus/blob/master/build/actors/v9.tar.zst). 
Reminder: Lotus verifies that the bundle CIDs are the right ones upon build & upgrade against the values in `build/builtin_actors_gen.go`, according to the network you are building. You may also check the bundle manifest CID matches the bundle gen-ed values by running `lotus state actor-cids --network-version 17`.

The manifest CID & full list of actor code CIDs for nv17 using [actor v9](https://github.com/filecoin-project/builtin-actors/releases/tag/v9.0.3) is:

```
"_manifest":        "bafy2bzaceb6j6666h36xnhksu3ww4kxb6e25niayfgkdnifaqi6m6ooc66i6i"
"account":          "bafk2bzacect2p7urje3pylrrrjy3tngn6yaih4gtzauuatf2jllk3ksgfiw2y"
"cron":             "bafk2bzacebcec3lffmos3nawm5cvwehssxeqwxixoyyfvejy7viszzsxzyu26"
"datacap":          "bafk2bzacebb6uy2ys7tapekmtj7apnjg7oyj4ia5t7tlkvbmwtxwv74lb2pug"
"init":             "bafk2bzacebtdq4zyuxk2fzbdkva6kc4mx75mkbfmldplfntayhbl5wkqou33i"
"multisig":         "bafk2bzacec4va3nmugyqjqrs3lqyr2ij67jhjia5frvx7omnh2isha6abxzya"
"paymentchannel":   "bafk2bzacebhdvjbjcgupklddfavzef4e4gnkt3xk3rbmgfmk7xhecszhfxeds"
"reward":           "bafk2bzacebezgbbmcm2gbcqwisus5fjvpj7hhmu5ubd37phuku3hmkfulxm2o"
"storagemarket":    "bafk2bzacec3j7p6gklk64stax5px3xxd7hdtejaepnd4nw7s2adihde6emkcu"
"storageminer":     "bafk2bzacedyux5hlrildwutvvjdcsvjtwsoc5xnqdjl73ouiukgklekeuyfl4"
"storagepower":     "bafk2bzacedsetphfajgne4qy3vdrpyd6ekcmtfs2zkjut4r34cvnuoqemdrtw"
"system":           "bafk2bzaceagvlo2jtahj7dloshrmwfulrd6e2izqev32qm46eumf754weec6c"
"verifiedregistry": "bafk2bzacecf3yodlyudzukumehbuabgqljyhjt5ifiv4vetcfohnvsxzynwga"
```

## New Features
- Integrate actor v9:
  - test: Add invariance checks to v17 migration test ([filecoin-project/lotus#9454](https://github.com/filecoin-project/lotus/pull/9454))
- Implement and support [FIP0045 Decoupling Fil+ from Marketplace](https://github.com/filecoin-project/FIPs/blob/master/FIPS/fip-0045.md):
  - fix: state: add datacap actor to actors registry ([filecoin-project/lotus#9476](https://github.com/filecoin-project/lotus/pull/9476))
  - feat: actors: Integrate builtin-actors changes for FIP-0045 ([filecoin-project/lotus#9355](https://github.com/filecoin-project/lotus/pull/9355))
  - feat: actors: Integrate datacap actor into lotus (#9348) ([filecoin-project/lotus#9348](https://github.com/filecoin-project/lotus/pull/9348))
  - feat: cli: Add commands for listing allocations and removing expired allocations ([filecoin-project/lotus#9468](https://github.com/filecoin-project/lotus/pull/9468))
  - feat: sealing pipeline: Prepare deal assigning logic for FIP-45 ([filecoin-project/lotus#9412](https://github.com/filecoin-project/lotus/pull/9412))
  - feat: add API methods to get allocations and claims ([filecoin-project/lotus#9437](https://github.com/filecoin-project/lotus/pull/9437))
- Implement and support [FIP0029 Beneficiary Address for Storage Providers](https://github.com/filecoin-project/FIPs/blob/master/FIPS/fip-0029.md)
  - feat: api/cli: beneficiary withdraw api and cli #9296
  - feat: api/cli: change beneficiary propose and confirm for actors and multisigs. #9307
  
## Improvements
- feat: wdpost: Add ability to only have single partition per msg for partitions with recovery sectors ([filecoin-project/lotus#9427](https://github.com/filecoin-project/lotus/pull/9427))
- feat: API:  support typed errors over RPC ([filecoin-project/lotus#9061](https://github.com/filecoin-project/lotus/pull/9061))
- feat: refactor: remove NewestNetworkVersion ([filecoin-project/lotus#9351](https://github.com/filecoin-project/lotus/pull/9351))
- chore: actors: Allow builtin-actors to return a map of methods (#9342) ([filecoin-project/lotus#9342](https://github.com/filecoin-project/lotus/pull/9342))

## Dependencies
- Update FFI ([filecoin-project/lotus#9484](https://github.com/filecoin-project/lotus/pull/9484))
- chore: deps: update go-state-types and builtin-actors for v9 release ([filecoin-project/lotus#9485](https://github.com/filecoin-project/lotus/pull/9485))
- deps: backport: #9455 ([filecoin-project/lotus#9463](https://github.com/filecoin-project/lotus/pull/9463))
- Deps: Update go-fil-markets to 1.24.0-v17 ([filecoin-project/lotus#9450](https://github.com/filecoin-project/lotus/pull/9450))
- github.com/filecoin-project/go-jsonrpc (v0.1.7 -> v0.1.8)
- github.com/filecoin-project/go-state-types (v0.1.12-beta -> v0.9.0):

## Others
- fix: upgrade: no splash banner for nv17 :( ([filecoin-project/lotus#9486](https://github.com/filecoin-project/lotus/pull/9486))
- chore: build: add calib upgrade param for shark ([filecoin-project/lotus#9483](https://github.com/filecoin-project/lotus/pull/9483))
- chore: update butterfly artifacts ([filecoin-project/lotus#9467](https://github.com/filecoin-project/lotus/pull/9467))
- chore: butterfly: update assets ([filecoin-project/lotus#9462](https://github.com/filecoin-project/lotus/pull/9462))
- Delete lotus-pond (#9352) ([filecoin-project/lotus#9352](https://github.com/filecoin-project/lotus/pull/9352))
- build: set version to v1.18.0-dev

## lotus-market EOL notice 

As mentioned in [lotus v1.17.0 release notes](https://github.com/filecoin-project/lotus/releases/tag/v1.17.0), markets related features, enhancements and fixes is now lower priority for Lotus. We recommend our users to migrate to other deal making focused software, like [boost](https://boost.filecoin.io/) as soon as possible. That being said, the lotus maintainers will be:
-  Lotus maintainers will stop supporting lotus-market subcomponent/**storage** deal making related issues or enhancements on Jan 31, 2023.
- In Q2 2023, we will be deprecating/removing lotus-market related code from this repository.
If you have any questions or concerns, please raise them in [Lotus discussion](https://github.com/filecoin-project/lotus/discussions/categories/market)!


## Contributors

| Contributor | Commits | Lines ± | Files Changed |
|-------------|---------|---------|---------------|
| @geoff-vball | 73 | +14533/-19712 | 509 |
| @arajasek | 16 | +2230/-303 | 49 |
| @arajasek | 29 | +701/-297 | 117 |
| @magik6k | 5 | +429/-135 | 45 |
| @Frrist | 1 | +246/-203 | 25 |
| @stebalien | 2 | +323/-2 | 6 |
| @shrenujbansal  | 3 | +176/-61 | 10 |
| @ZenGround0 | 2 | +78/-38 | 5 |
| @jennijuju | 8 | +97/-18 | 16 |
| @simlecode | 5 | +18/-9 | 11 |
| Kevin Li | 1 | +7/-0 | 1 |
| @zenground0 | 2 | +3/-3 | 3 |
| @jennijuju | 1 | +3/-3 | 2 |
| Rod Vagg | 1 | +3/-2 | 2 |
| @jennijuju | 1 | +2/-2 | 2 |
| Peter Rabbitson | 1 | +3/-0 | 1 |
| Jakub Sztandera | 1 | +1/-1 | 1 |

# v1.17.2 / 2022-10-05

This is an OPTIONAL release of Lotus. This feature release introduces new sector number management APIs in Lotus that enables all the Sealing-as-a-Service and Lotus interactions needed to function. The default propagation delay setting for storage providers has also been changed, as well as numerous other features and enhancements. Check out the sub-bullet points in the feature and enhancement section to get a short description about each feature and enhancements.

### Highlights

🦭 **SaaS** 🦭
New sector management APIs makes it possible to import partially sealed sectors into Lotus. This release implements all SaaS<->Lotus interactions needed for such services to work. Deep dive into the new APIs here: https://github.com/filecoin-project/lotus/discussions/9079#discussioncomment-3652044

⏳ **Propagation delay** ⌛️
In v1.17.2 the default PropagationDelay has been raised from 6 seconds -> 10 seconds, and you can tune this yourself with the `PROPAGATION_DELAY_SECS` environment variable. This means you will now wait for 10 seconds for other blocks to arrive from the network before computing a winningPoSt (if eligible). In your `lotus-miner` logs that means you will see this "baseDeltaSeconds": 10 as default.

⚠️ **Please note that Lotus v1.17.2 will require a Go-version of v1.18.1 or higher!**

## New features
- feat: sealing: Partially sealed sector import ([filecoin-project/lotus#9210](https://github.com/filecoin-project/lotus/pull/9210))
  - Implements support for importing (partially) sealed sectors which is needed for enabling external sealing services.
- feat: sealing: Use bitfields to manage sector numbers ([filecoin-project/lotus#9183](https://github.com/filecoin-project/lotus/pull/9183))
  - Needed for Sealing-as-a-Service. Move sector number assigning logic to use stored bitfields instead of stored counters. Makes it possible to reserve ranges of sector numbers, see the sector assigner state and view sector number reservations.
- feat: env: propagation delay ([filecoin-project/lotus#9290](https://github.com/filecoin-project/lotus/pull/9290))
  - The default propagation delay is raised to 10 seconds from 6 seconds. Ability to set it yourself with the `PROPAGATION_DELAY_SECS` environment variable.
- feat: cli: lotus info cmd ([filecoin-project/lotus#9233](https://github.com/filecoin-project/lotus/pull/9233))
  - A new `lotus info` command that prints useful node information in one place.
- feat: proving: Introduce manual sector fault recovery (#9144) ([filecoin-project/lotus#9144](https://github.com/filecoin-project/lotus/pull/9144))
  - Allow users to declare fault recovery messages manually with the `lotus-miner proving recover-faults` command, rather than waiting for it to happen automatically before windowPost.
- feat: api: Reintroduce StateActorManifestCID ([filecoin-project/lotus#9201](https://github.com/filecoin-project/lotus/pull/9201))
  - Adds ability to retrieve the Actor Manifest CID through the api.
- feat: message: Add uuid to mpool message sent to chain node from miner ([filecoin-project/lotus#9174](https://github.com/filecoin-project/lotus/pull/9174))
  - Adds a UUID to each message sent by the `lotus-miner` to the daemon. A requirement needed for https://github.com/filecoin-project/lotus/issues/9130
- feat: message: Add retries to mpool push message from lotus-miner ([filecoin-project/lotus#9177](https://github.com/filecoin-project/lotus/pull/9177))
  - Retries to mpool push message API in case of unavailability of the lotus chain node.

**Network 17 related features :**
- feat: network: add nv17 and integrate the corresponding go state type ([filecoin-project/lotus#9267](https://github.com/filecoin-project/lotus/pull/9267))
- feat: cli: print beneficiary info in state miner-info ([filecoin-project/lotus#9308](https://github.com/filecoin-project/lotus/pull/9308))
- feat: api/cli: change beneficiary propose and confirm for actors and multisigs. ([filecoin-project/lotus#9307](https://github.com/filecoin-project/lotus/pull/9307))
- feat: api/cli: beneficiary withdraw api and cli ([filecoin-project/lotus#9296](https://github.com/filecoin-project/lotus/pull/9296))

## Enhancements
- feat: sectors renew --only-cc ([filecoin-project/lotus#9184](https://github.com/filecoin-project/lotus/pull/9184))
  - Exlude extending deal-related sectors with the `--only-cc` option when using the `lotus-miner sectors renew`
- feat: miner: display updated & update-cache for storage list ([filecoin-project/lotus#9323](https://github.com/filecoin-project/lotus/pull/9323))
  - Show amount of `updated` & `update-cache` sectors in each storage path in the `lotus-miner storage list` output
- feat: add descriptive errors to markets event handler ([filecoin-project/lotus#9326](https://github.com/filecoin-project/lotus/pull/9326))
  - More descriptive market error logs
- feat: cli: Add option to terminate sectors from worker address ([filecoin-project/lotus#9291](https://github.com/filecoin-project/lotus/pull/9291))
  - Adds a flag to allow either owner address or worker address to send terminate sectors message.
- fix: cli: actor-cids cli command now defaults to current network ([filecoin-project/lotus#9321](https://github.com/filecoin-project/lotus/pull/9321))
  - Makes the command defaults to the current network.
- fix: ux: Output bytes in `lotus client commP` cmd ([filecoin-project/lotus#9189](https://github.com/filecoin-project/lotus/pull/9189))
  - Adds an additional line that outputs bytes in the `lotus client commP` command.
- fix: sealing: Add information on what worker a job was assigned to in logs ([filecoin-project/lotus#9151](https://github.com/filecoin-project/lotus/pull/9151))
  - Adds the worker hostname into the assignment logs.
- refactor: sealing pipeline: Remove useless storage adapter code ([filecoin-project/lotus#9142](https://github.com/filecoin-project/lotus/pull/9142)
  - Remove proxy code in `storage/miner.go` / `storage/miner_sealing.go`, call the pipeline directly instead.

## Bug fixes
- fix: ffiwrapper: Close readers in AddPiece ([filecoin-project/lotus#9328](https://github.com/filecoin-project/lotus/pull/9328))
- fix: sealing: Drop unused PreCommitInfo from pipeline.SectorInfo ([filecoin-project/lotus#9325](https://github.com/filecoin-project/lotus/pull/9325))
- fix: cli: fix panic in `lotus-miner actor control list` ([filecoin-project/lotus#9241](https://github.com/filecoin-project/lotus/pull/9241))
- fix: sealing: Abort upgrades in sectors with no deals ([filecoin-project/lotus#9310](https://github.com/filecoin-project/lotus/pull/9310))
- fix: sealing: Make DataCid resource env vars make more sense ([filecoin-project/lotus#9231](https://github.com/filecoin-project/lotus/pull/9231))
- fix: cli: Option to specify --from msg sender ([filecoin-project/lotus#9237](https://github.com/filecoin-project/lotus/pull/9237))
- fix: ux: better ledger rejection error ([filecoin-project/lotus#9242](https://github.com/filecoin-project/lotus/pull/9242))
- fix: ux: msg receipt for actor withdrawal ([filecoin-project/lotus#9155](https://github.com/filecoin-project/lotus/pull/9155))
- fix: ux: exclude negative available balance from spendable amount ([filecoin-project/lotus#9182](https://github.com/filecoin-project/lotus/pull/9182))
- fix: sealing: Avoid panicking in handleUpdateActivating on startup ([filecoin-project/lotus#9331](https://github.com/filecoin-project/lotus/pull/9331))
- fix: api: DataCid - ensure reader is closed ([filecoin-project/lotus#9230](https://github.com/filecoin-project/lotus/pull/9230))
- fix: verifreg: serialize RmDcProposalID as int, not tuple ([filecoin-project/lotus#9206](https://github.com/filecoin-project/lotus/pull/9206))
- fix: api: Ignore uuid check for messages with uuid not set ([filecoin-project/lotus#9303](https://github.com/filecoin-project/lotus/pull/9303))
- fix: cgroupV1: memory.memsw.usage_in_bytes: no such file or directory ([filecoin-project/lotus#9202](https://github.com/filecoin-project/lotus/pull/9202))
- fix: miner: init miner's with 32GiB sectors by default ([filecoin-project/lotus#9364](https://github.com/filecoin-project/lotus/pull/9364))
- fix: worker: Close all storage paths on worker shutdown ([filecoin-project/lotus#9153](https://github.com/filecoin-project/lotus/pull/9153))
- fix: build: set PropagationDelaySecs correctly ([filecoin-project/lotus#9358](https://github.com/filecoin-project/lotus/pull/9358))
- fix: renew --only-cc with sectorfile ([filecoin-project/lotus#9428](https://github.com/filecoin-project/lotus/pull/9428))

## Dependency updates
- github.com/filecoin-project/go-fil-markets (v1.23.1 -> v1.24.0)
- github.com/filecoin-project/go-jsonrpc (v0.1.5 -> v0.1.7)
- github.com/filecoin-project/go-state-types (v0.1.10 -> v0.1.12-beta)
- github.com/filecoin-project/go-commp-utils/nonffi (null -> v0.0.0-20220905160352-62059082a837)
- deps: go-libp2p-pubsub v0.8.0 ([filecoin-project/lotus#9229](https://github.com/filecoin-project/lotus/pull/9229))
- deps: libp2p v0.22 ([filecoin-project/lotus#9216](https://github.com/filecoin-project/lotus/pull/9216))
- deps: Use latest cbor-gen ([filecoin-project/lotus#9335](https://github.com/filecoin-project/lotus/pull/9335))
- chore: update bitswap and some libp2p packages ([filecoin-project/lotus#9279](https://github.com/filecoin-project/lotus/pull/9279))

## Others
- chore: merge releases into master after v1.17.1 release ([filecoin-project/lotus#9283](https://github.com/filecoin-project/lotus/pull/9283))
- chore: docs: Fix dead links to docs.filecoin.io ([filecoin-project/lotus#9304](https://github.com/filecoin-project/lotus/pull/9304))
- chore: deps: update FFI ([filecoin-project/lotus#9330](https://github.com/filecoin-project/lotus/pull/9330))
- chore: seed: add cmd for adding signers to rkh to genesis ([filecoin-project/lotus#9198](https://github.com/filecoin-project/lotus/pull/9198))
- chore: fix typo in comment ([filecoin-project/lotus#9161](https://github.com/filecoin-project/lotus/pull/9161))
- chore: cli: cleanup and standardize cli ([filecoin-project/lotus#9317](https://github.com/filecoin-project/lotus/pull/9317))
- chore: versioning: Bump version to v1.17.2-dev ([filecoin-project/lotus#9147](https://github.com/filecoin-project/lotus/pull/9147))
- chore: release: v1.17.2-rc1 ([filecoin-project/lotus#9339](https://github.com/filecoin-project/lotus/pull/9339))
- feat: shed: add a --max-size flag to vlog2car ([filecoin-project/lotus#9212](https://github.com/filecoin-project/lotus/pull/9212))
- fix: docsgen: revert rename of API Name to Num ([filecoin-project/lotus#9315](https://github.com/filecoin-project/lotus/pull/9315))
- fix: ffi: Revert accidental filecoin-ffi downgrade from #9144 ([filecoin-project/lotus#9277](https://github.com/filecoin-project/lotus/pull/9277))
- fix: miner: Call SyncBasefeeCheck from `lotus info` ([filecoin-project/lotus#9281](https://github.com/filecoin-project/lotus/pull/9281))
- fix: mock sealer: grab lock in ReadPiece ([filecoin-project/lotus#9207](https://github.com/filecoin-project/lotus/pull/9207))
- refactor: use `os.ReadDir` for lightweight directory reading ([filecoin-project/lotus#9282](https://github.com/filecoin-project/lotus/pull/9282))
- tests: cli: Don't panic with no providers in client retrieve ([filecoin-project/lotus#9232](https://github.com/filecoin-project/lotus/pull/9232))
- build: artifacts: butterfly ([filecoin-project/lotus#9027](https://github.com/filecoin-project/lotus/pull/9027))
- build: Use lotus snap (and fix typo) for packer builds ([filecoin-project/lotus#9152](https://github.com/filecoin-project/lotus/pull/9152))
- build: Update xcode version for macos builds ([filecoin-project/lotus#9170](https://github.com/filecoin-project/lotus/pull/9170))
- ci: build: Snap daemon autorun disable ([filecoin-project/lotus#9167](https://github.com/filecoin-project/lotus/pull/9167))
- ci: Use golang 1.18.1 to build appimage ([filecoin-project/lotus#9389](https://github.com/filecoin-project/lotus/pull/9389))
- ci: Don't publish new homebrew releases for RC builds ([filecoin-project/lotus#9350](https://github.com/filecoin-project/lotus/pull/9350))
- Merge branch 'deps/go-libp2p-v0.21'

Contributors

| Contributor | Commits | Lines ± | Files Changed |
|-------------|---------|---------|---------------|
| Aayush Rajasekaran | 8 | +23010/-2122 | 109 |
| Aayush | 15 | +6168/-2679 | 360 |
| Łukasz Magiera | 69 | +6462/-2137 | 606 |
| Geoff Stuart | 19 | +3080/-1177 | 342 |
| Marco Munizaga | 16 | +543/-424 | 41 |
| Shrenuj Bansal | 30 | +485/-419 | 88 |
| LexLuthr | 3 | +498/-12 | 19 |
| Phi | 15 | +330/-70 | 17 |
| Jennifer Wang | 7 | +132/-12 | 11 |
| TippyFlitsUK | 1 | +43/-45 | 12 |
| Steven Allen | 1 | +18/-28 | 2 |
| Frrist | 1 | +19/-11 | 2 |
| Eng Zer Jun | 1 | +14/-11 | 6 |
| Dirk McCormick | 2 | +23/-1 | 3 |
| Ian Davis | 3 | +7/-9 | 3 |
| Masih H. Derkani | 1 | +11/-0 | 1 |
| Anton Evangelatov | 1 | +11/-0 | 1 |
| Yu | 2 | +4/-4 | 5 |
| Hannah Howard | 1 | +4/-4 | 1 |
| Phi-rjan | 1 | +1/-2 | 1 |
| Jiaying Wang | 1 | +3/-0 | 1 |
| nujz | 1 | +1/-1 | 1 |
| Rob Quist | 1 | +1/-1 | 1 |

# v1.17.1 / 2022-09-06

This is an optional release of Lotus. This release introduces the [Splitstore v2 - beta](https://github.com/filecoin-project/lotus/blob/master/blockstore/splitstore/README.md)(beta). Splitstore aims to reduce the node performance impact that's caused by the Filecoin's very large, and continuously growing datastore. Splitstore v2 introduces  the coldstore auto prune/GC feature & some improvements for the hotstore.  We welcome all lotus users to join the early testers and try the new Splitstore out, you can leave any feedback or report issues in [this discussion](https://github.com/filecoin-project/lotus/discussions/9179) or create an issue. As always,  multiple small bug fixes, new features & improvements are also included in this release.


## New features

- feat:chain:splitstore auto prune ([filecoin-project/lotus#9123](https://github.com/filecoin-project/lotus/pull/9123))
  - Trigger SplitStore chain prune on head events. [Link to the documentation](https://lotus.filecoin.io/lotus/manage/chain-management/#cold-store-garbage-collection)
- feat:chain:splitstore chain prune ([filecoin-project/lotus#9056](https://github.com/filecoin-project/lotus/pull/9056))
  - Adds `chain prune` command to trigger manual garbage collection. [Link to the documentation](https://lotus.filecoin.io/lotus/manage/chain-management/#cold-store-garbage-collection)
- feat: storage: Path type filters ([filecoin-project/lotus#9013](https://github.com/filecoin-project/lotus/pull/9013))
  - Adds new fields to `sectorstore.json` to allow file type filtering. [Link to the documentation](https://lotus.filecoin.io/storage-providers/operate/custom-storage-layout/#filter-sector-types-1)
- feat: sealing: storage redeclare/detach ([filecoin-project/lotus#9032](https://github.com/filecoin-project/lotus/pull/9032))
  - Adds new Lotus commands to detach and redeclare storage paths. [Link to the documentation](https://lotus.filecoin.io/storage-providers/operate/custom-storage-layout/#detach-storage-paths)
- feat: worker: Add stop cmd for lotus worker ([filecoin-project/lotus#9101](https://github.com/filecoin-project/lotus/pull/9101))
  - Adds new `lotus-worker stop` command. [Link to the documentation](https://lotus.filecoin.io/storage-providers/seal-workers/seal-workers/#stop-the-worker)
- feat: market: Add lotus-shed cmd to get total active deal storage ([filecoin-project/lotus#9113](https://github.com/filecoin-project/lotus/pull/9113))
  - `get-deals-total-storage` - View the total storage available in all active market deals
- feat: wdpost: Envvar for limiting recovering sectors ([filecoin-project/lotus#9106](https://github.com/filecoin-project/lotus/pull/9106))
  - Adds new envvar to limit the number of sectors declared in the recover message


## Improvements

- feat: sealing: Allow overriding worker hostname ([filecoin-project/lotus#9116](https://github.com/filecoin-project/lotus/pull/9116))
- feat: build: run fiximports on make actors-gen ([filecoin-project/lotus#9114](https://github.com/filecoin-project/lotus/pull/9114))
- feat: FVM: always enable tracing for user-triggered executions ([filecoin-project/lotus#9036](https://github.com/filecoin-project/lotus/pull/9036))
- feat: miner cli: proving deadline command enchantments ([filecoin-project/lotus#9109](https://github.com/filecoin-project/lotus/pull/9109))
- FVM: Use MaxInt64 for Implicit Message gas limits ([filecoin-project/lotus#9037](https://github.com/filecoin-project/lotus/pull/9037))
- lotus shed addr decode
- push lotus-gateway to docker hub ([filecoin-project/lotus#8969](https://github.com/filecoin-project/lotus/pull/8969))
- Review Response
- test: net: net and conngater tests ([filecoin-project/lotus#8084](https://github.com/filecoin-project/lotus/pull/8084))
- Update FFI ([filecoin-project/lotus#9139](https://github.com/filecoin-project/lotus/pull/9139))

## Bug Fixes

- backport: 9153: detach storage on worker shutdown ([filecoin-project/lotus#9127](https://github.com/filecoin-project/lotus/pull/9165))
- fix makegen
- fix: build: use GOCC when building lotus-fountain ([filecoin-project/lotus#9127](https://github.com/filecoin-project/lotus/pull/9127))
- fix: ci: Forgot a .sh on the end of a the new publish script ([filecoin-project/lotus#9088](https://github.com/filecoin-project/lotus/pull/9088))
- fix: cli: ./lotus-miner actor control list, if the owner is not account ([filecoin-project/lotus#9072](https://github.com/filecoin-project/lotus/pull/9072))
- fix: deps: update FFI to fix a slow memory leak ([filecoin-project/lotus#9042](https://github.com/filecoin-project/lotus/pull/9042))
- fix: FVM: record message applied metrics ([filecoin-project/lotus#9052](https://github.com/filecoin-project/lotus/pull/9052))
- fix: gas: estimate gas with a zero base-fee ([filecoin-project/lotus#8991](https://github.com/filecoin-project/lotus/pull/8991))
- fix: post: restrict recoveries per deadline ([filecoin-project/lotus#9111](https://github.com/filecoin-project/lotus/pull/9111))
- fix: sealing: Workaround for sealing bug ([filecoin-project/lotus#9043](https://github.com/filecoin-project/lotus/pull/9043))
- fix: storage: don't panic in getCommitCutoff when precommit is not found ([filecoin-project/lotus#9141](https://github.com/filecoin-project/lotus/pull/9141))
- fix: test: deflake TestQuotePriceForUnsealedRetrieval ([filecoin-project/lotus#9084](https://github.com/filecoin-project/lotus/pull/9084))

## Dependency Updates

- github.com/multiformats/go-multibase (v0.0.3 -> v0.1.1)

## Others

- chore: ci: Update xcode version for macos builds ([filecoin-project/lotus#9164)](https://github.com/filecoin-project/lotus/pull/9164))
- Merge branch 'docs/ysrotciv-desc'
- Merge branch 'feat/f8-worker-env'
- Merge branch 'LexLuthr-feat/minerWithdrawBalanceAPI'
- Merge branch 'LexLuthr-feat/SchedRemoveRequest'
- base256emoji ([filecoin-project/lotus#9038)](https://github.com/filecoin-project/lotus/pull/9038))
- chore: interop: update interop assets ([filecoin-project/lotus#9093)](https://github.com/filecoin-project/lotus/pull/9093))
- chore: merge: releases (v1.17.0) to master ([filecoin-project/lotus#9146)](https://github.com/filecoin-project/lotus/pull/9146))
- chore: sealer: Fixup typos ([filecoin-project/lotus#9040)](https://github.com/filecoin-project/lotus/pull/9040))
- chore:docs:remove readme reference to deprecated specs-actors ([filecoin-project/lotus#8984)](https://github.com/filecoin-project/lotus/pull/8984))
- ci : Change default shell options for snapcraft publish ([filecoin-project/lotus#9122)](https://github.com/filecoin-project/lotus/pull/9122))
- ci: More tweaks to snapcraft release process ([filecoin-project/lotus#9090)](https://github.com/filecoin-project/lotus/pull/9090))
- ci: Publish to both lotus and lotus-filecoin for snap ([filecoin-project/lotus#9119)](https://github.com/filecoin-project/lotus/pull/9119))
- ci: Run snap builds for lotus and lotus-filecoin in parallel ([filecoin-project/lotus#9133)](https://github.com/filecoin-project/lotus/pull/9133))
- ci: Switches goreleaser notes back to default (keep-existing) ([filecoin-project/lotus#9120)](https://github.com/filecoin-project/lotus/pull/9120))
- ci: update snapcraft and release flow logic ([filecoin-project/lotus#8994)](https://github.com/filecoin-project/lotus/pull/8994))
- ci: Use goreleaser to build macos universal binaries (including M1 macs) ([filecoin-project/lotus#9096)](https://github.com/filecoin-project/lotus/pull/9096))
- ci:testing:remove codecov ([filecoin-project/lotus#9062)](https://github.com/filecoin-project/lotus/pull/9062))


Contributors

| Contributor | Commits | Lines ± | Files Changed |
|-------------|---------|---------|---------------|
| Łukasz Magiera | 34 | +2329/-317 | 163 |
| ZenGround0 | 2 | +1527/-89 | 38 |
| Ian Davis | 14 | +751/-232 | 30 |
| LexLuthr | 17 | +480/-225 | 63 |
| TheMenko | 4 | +323/-61 | 5 |
| Aayush | 10 | +285/-92 | 30 |
| beck | 3 | +143/-93 | 3 |
| Steven Allen | 4 | +95/-75 | 9 |
| zenground0 | 5 | +44/-116 | 9 |
| Shrenuj Bansal | 7 | +136/-7 | 16 |
| Patrick Deuse | 3 | +76/-57 | 3 |
| Jennifer Wang | 3 | +6/-52 | 11 |
| zl | 2 | +20/-16 | 2 |
| Aayush Rajasekaran | 2 | +6/-6 | 2 |
| Clint Armstrong | 1 | +7/-3 | 1 |
| Cory Schwartz | 2 | +9/-0 | 2 |
| Jorropo | 1 | +3/-2 | 2 |
| Geoff Stuart | 1 | +5/-0 | 1 |
| Frank Y | 1 | +2/-2 | 2 |
| Aloxaf | 1 | +2/-2 | 1 |


# Lotus changelog

# v1.17.0 / 2022-08-02

This is an optional release of Lotus. This feature release introduces a lot of new sealing and scheduler improvements, and many other functionalities and bug fixes.

PSA: Markets related features, enhancements and fixes is now lower priority for Lotus, and is going to be in the hands of [Boost](https://boost.filecoin.io), built by the amazing [Bedrock team](https://www.notion.so/pl-strflt/Bedrock-2e956d5d8143432080a1d84435ccf0ff). You can find Lotus mission scope [here](https://www.notion.so/Lotus-8352bbb6c321431abd8790a7a3401ed3#805c645f592840ad893c272723362d3d)

## New features

- feat: worker: lotus-worker run --no-default ([filecoin-project/lotus#8672](https://github.com/filecoin-project/lotus/pull/8672))
  - Makes it very easy to spin up workers that make the compute tasks opt-in, instead of the default opt-out. Also makes it very easy to create storage-only workers. [Link to the documentation](https://lotus.filecoin.io/storage-providers/seal-workers/seal-workers/#run-the-worker)
- feat: sched: Per worker concurrent task count limits ([filecoin-project/lotus#8725](https://github.com/filecoin-project/lotus/pull/8725))
  - Set the maximum number of tasks running it parallel on workers by exporting env-variables: `[short task type]_[sector size]_MAX_CONCURRENT=[limit]`. [Link to documentation](https://lotus.filecoin.io/storage-providers/seal-workers/seal-workers/#limit-tasks-run-in-parallel)
- feat: sched: Finalize* move selectors ([filecoin-project/lotus#8710](https://github.com/filecoin-project/lotus/pull/8710))
  - Allows you to force all Finalize tasks to run on workers with local access to both long-term storage and the sealing path containing the sector.
- feat: sched: Add scheduler interfaces, configurable assigner ([filecoin-project/lotus#8700](https://github.com/filecoin-project/lotus/pull/8700)) 
  - Introduce a new simpler worker assigning logic which will attempt to assign tasks to as many workers as possible and ignore worker utilization. [Link to documentation](https://lotus.filecoin.io/storage-providers/advanced-configurations/sealing/#worker-assigning-logic)
- feat: bench: simple sealing operations commands ([filecoin-project/lotus#8373](https://github.com/filecoin-project/lotus/pull/8373))
  - Allows you to only test the performance of a single task. [Read the documentation](https://lotus.filecoin.io/storage-providers/operate/benchmarks/#single-task-benchmark).
- feat: miner cli: sealing data-cid command ([filecoin-project/lotus#8715](https://github.com/filecoin-project/lotus/pull/8715))
  - Makes it possible to compute data CIDs on lotus workers.
- feat: precommits info ([filecoin-project/lotus#8696](https://github.com/filecoin-project/lotus/pull/8696))
  - Check the on-chain precommit info with the `lotus-miner sectors precommits` command.
- feat: dagstore: add dagstore register-shard command ([filecoin-project/lotus#8645](https://github.com/filecoin-project/lotus/pull/8645))
  - If you have broken indexes in your market’s dagstore, you can try to recover it by using `lotus-miner dagstore register-shard`. [Link to documentation](https://lotus.filecoin.io/kb/dagstore-register/)
- feat: Implement cli command for compactPartitions ([filecoin-project/lotus#8637](https://github.com/filecoin-project/lotus/pull/8637))
  - Remove dead sectors from partitions and reduce the number of partitions used if possible with the `lotus-miner sectors compact-partitions`command. [Link to documentation](https://lotus.filecoin.io/storage-providers/operate/daily-chores/#compacting-partitions)
- feat: recovery: Config for maximum partition count per message ([filecoin-project/lotus#8986](https://github.com/filecoin-project/lotus/pull/8986)
  - Adds config for setting the maximum amount of partitions to declare in a DeclareFaultsRecovered message [Link to documentation](https://lotus.filecoin.io/storage-providers/seal-workers/post-workers/#multiple-partitions)
- feat: wdpost: Config for maximum partition count per message ([filecoin-project/lotus#8982](https://github.com/filecoin-project/lotus/pull/8982))
  - Adds config for setting the maximum amount of partitions to prove in a SubmitWindowPoSt message [Link to documentation](https://lotus.filecoin.io/storage-providers/seal-workers/post-workers/#multiple-partitions)
- feat: sealer: Config for disabling builtin PoSt / PoSt pre-checks ([filecoin-project/lotus#8959](https://github.com/filecoin-project/lotus/pull/8959))
  - Adds the ability to fully disable PoSt tasks on the `lotus-miner` and disabling windowPoSt pre-checks. [Link to documentation](https://lotus.filecoin.io/storage-providers/advanced-configurations/workers/#post-computations)
- feat: add create ledger wallet address by account index command ([filecoin-project/lotus#8657](https://github.com/filecoin-project/lotus/pull/8657))
 
## Improvements

- feat: wdpost: Ignore faults in lotus-miner proving compute window-post ([filecoin-project/lotus#8737](https://github.com/filecoin-project/lotus/pull/8737))
- feat: cli: Nicer net stat ([filecoin-project/lotus#8797](https://github.com/filecoin-project/lotus/pull/8797))
- feat: networking: add healthz and livez endpoints ([filecoin-project/lotus#8692](https://github.com/filecoin-project/lotus/pull/8692))
- feat: Snap Deals full unseal ([filecoin-project/lotus#8478](https://github.com/filecoin-project/lotus/pull/8478))
- feat: cli: Hide sector nums in 'proving deadline' by default ([filecoin-project/lotus#8952](https://github.com/filecoin-project/lotus/pull/8952))
- feat: Add rate limiting to the lotus gateway ([filecoin-project/lotus#8517](https://github.com/filecoin-project/lotus/pull/8517))
- feat: networking: disconnect cmd ([filecoin-project/lotus#8955](https://github.com/filecoin-project/lotus/pull/8955))
- feat: dagstore: Add DestroyShard() in dagstore wrapper ([filecoin-project/lotus#9010](https://github.com/filecoin-project/lotus/pull/9010))
- feat: shed: report the "user version" ([filecoin-project/lotus#8864](https://github.com/filecoin-project/lotus/pull/8864))
- feat: lotus-shed get remote peer hello message ([filecoin-project/lotus#8787](https://github.com/filecoin-project/lotus/pull/8787))
- feat: only enable rcmgr by default in full nodes ([filecoin-project/lotus#8769](https://github.com/filecoin-project/lotus/pull/8769))
- feat: refactor: actor bundling system (#8838) ([filecoin-project/lotus#8838](https://github.com/filecoin-project/lotus/pull/8838))
- feat: migration: Implement function to migrate actors with only code changes ([filecoin-project/lotus#8843](https://github.com/filecoin-project/lotus/pull/8843))
- feat: conformance & tvx: support ReportConsensusFault messages ([filecoin-project/lotus#8302](https://github.com/filecoin-project/lotus/pull/8302))
- feat: wdpost: Envvar for limiting recovering sectors ([filecoin-project/lotus#9106](https://github.com/filecoin-project/lotus/pull/9106))
- fix: post: restrict recoveries per deadline ([filecoin-project/lotus#9111](https://github.com/filecoin-project/lotus/pull/9111))
- ux: print absolute time for proving period start in proving cli ([filecoin-project/lotus#8954](https://github.com/filecoin-project/lotus/pull/8954))
- chore: storage refactors part 1 ([filecoin-project/lotus#8858](https://github.com/filecoin-project/lotus/pull/8858))
- chore: sealing pipeline: Remove adapter code (storage refactors part 2) ([filecoin-project/lotus#8871](https://github.com/filecoin-project/lotus/pull/8871))
- refactor: remove old BlockSyncProtocolID ([filecoin-project/lotus#8820](https://github.com/filecoin-project/lotus/pull/8820))

## Bug Fixes

- fix: format error log ([filecoin-project/lotus#8854](https://github.com/filecoin-project/lotus/pull/8854))
- fix: build: really make macos compatible (#8853) ([filecoin-project/lotus#8853](https://github.com/filecoin-project/lotus/pull/8853))
- fix: build: fix pack script and add calibrationnet to bundle ([filecoin-project/lotus#8852](https://github.com/filecoin-project/lotus/pull/8852))
- fix: build: fix 2k build params ([filecoin-project/lotus#8835](https://github.com/filecoin-project/lotus/pull/8835))
- Fix: PaychGetRestartAfterAddFundsMsg may stuck in forever waiting ([filecoin-project/lotus#8829](https://github.com/filecoin-project/lotus/pull/8829))
- fix: paych: Print "waiting for confirmation.." ([filecoin-project/lotus#8823](https://github.com/filecoin-project/lotus/pull/8823))
- fix: build: genesis miner network version ([filecoin-project/lotus#8756](https://github.com/filecoin-project/lotus/pull/8756))
- fix: bench: consistency in description ([filecoin-project/lotus#8777](https://github.com/filecoin-project/lotus/pull/8777))
- fix: worker: don't log normal storage stat calls ([filecoin-project/lotus#8744](https://github.com/filecoin-project/lotus/pull/8744))
- fix: worker: don't check params with --no-default when not needed ([filecoin-project/lotus#8741](https://github.com/filecoin-project/lotus/pull/8741))
- fix: Deduplicate parallel stat requests ([filecoin-project/lotus#8589](https://github.com/filecoin-project/lotus/pull/8589))
- fix: Delegate storage auth on market nodes ([filecoin-project/lotus#8978](https://github.com/filecoin-project/lotus/pull/8978))
- fix: post workers: check proving params on startup ([filecoin-project/lotus#8736](https://github.com/filecoin-project/lotus/pull/8736))
- fix: rpc: readd rpc.discover aliases; lotus-gateway openrpc ([filecoin-project/lotus#8738](https://github.com/filecoin-project/lotus/pull/8738))
- fix: change 1475 bootstrap peer ([filecoin-project/lotus#9008](https://github.com/filecoin-project/lotus/pull/9008))
- fix: verifreg: update deprecation log ([filecoin-project/lotus#8690](https://github.com/filecoin-project/lotus/pull/8690))
- fix: vm: support raw blocks in chain export ([filecoin-project/lotus#8691](https://github.com/filecoin-project/lotus/pull/8691))
- fix: deps: restore butterfly network genesis from v1.14.4 ([filecoin-project/lotus#8708](https://github.com/filecoin-project/lotus/pull/8708))
- fix: improve error message when maxPrice is too low ([filecoin-project/lotus#8818](https://github.com/filecoin-project/lotus/pull/8818))
- fix: msig cli: Check for existing signers in add-propose ([filecoin-project/lotus#8833](https://github.com/filecoin-project/lotus/pull/8833))
- Add new proofs version type ([filecoin-project/lotus#8848](https://github.com/filecoin-project/lotus/pull/8848))
- fix: Make cli deal command get Block Delay specific to build ([filecoin-project/lotus#8896](https://github.com/filecoin-project/lotus/pull/8896))
- fix: cli: Break out of retrieval if provider cancels ([filecoin-project/lotus#8912](https://github.com/filecoin-project/lotus/pull/8912))
- fix: appimage build ([filecoin-project/lotus#8931](https://github.com/filecoin-project/lotus/pull/8931))
- fix: incorrect usage of peer.IDFromString (should be peer.Decode) ([filecoin-project/lotus#8993](https://github.com/filecoin-project/lotus/pull/8993))
- fix: deps: update FFI to fix a slow memory leak ([filecoin-project/lotus#9044](https://github.com/filecoin-project/lotus/pull/9044))
- fix: sealing: hacky sealing fix backport ([filecoin-project/lotus#9055](https://github.com/filecoin-project/lotus/pull/9055))

## Dependency Updates

- github.com/filecoin-project/go-address (v0.0.6 -> v1.0.0)
- github.com/filecoin-project/go-fil-markets (v1.20.1 -> v1.23.1)
- github.com/filecoin-project/go-indexer-core (v0.2.8 -> v0.2.9)
- github.com/filecoin-project/go-data-transfer (v1.15.1 -> v1.15.2)
- github.com/filecoin-project/go-legs (v0.3.7 -> v0.4.4)
- github.com/filecoin-project/go-state-types (v0.1.8 -> v0.1.10)
- github.com/filecoin-project/index-provider (v0.5.0 -> v0.8.1)
- github.com/filecoin-project/specs-actors (v0.9.14 -> v0.9.15)
- github.com/filecoin-project/specs-actors/v3 (v3.1.1 -> v3.1.2)
- github.com/filecoin-project/specs-actors/v4 (v4.0.1 -> v4.0.2)
- github.com/filecoin-project/specs-actors/v5 (v5.0.4 -> v5.0.6)
- github.com/filecoin-project/specs-actors/v6 (v6.0.1 -> v6.0.2)
- github.com/filecoin-project/specs-actors/v7 (v7.0.0 -> v7.0.1)
- github.com/filecoin-project/specs-actors/v8 (null -> v8.0.1)
- github.com/filecoin-project/specs-storage (v0.2.4 -> v0.4.1)
- github.com/filecoin-project/storetheindex (v0.3.5 -> v0.4.17)
- deps: libp2p: update to the latest golibp2p tag ([filecoin-project/lotus#8704](https://github.com/filecoin-project/lotus/pull/8704))
- chore: update and fix libp2p ([filecoin-project/lotus#8996](https://github.com/filecoin-project/lotus/pull/8996))

## Others

- chore: fix imports conflict ([filecoin-project/lotus#8863](https://github.com/filecoin-project/lotus/pull/8863))
- chore: Fix imports ([filecoin-project/lotus#8859](https://github.com/filecoin-project/lotus/pull/8859))
- chore: backport: release v1.16.0 back to master ([filecoin-project/lotus#8855](https://github.com/filecoin-project/lotus/pull/8855))
- chore: bundle: remove wrongly committed bundle cars ([filecoin-project/lotus#8762](https://github.com/filecoin-project/lotus/pull/8762))
- docs:sealing:fix default miner config comments ([filecoin-project/lotus#8689](https://github.com/filecoin-project/lotus/pull/8689))
- ci: deps: Use testground-github-action from testground org ([filecoin-project/lotus#8490](https://github.com/filecoin-project/lotus/pull/8490))
 
Contributors

| Contributor | Commits | Lines ± | Files Changed |
|-------------|---------|---------|---------------|
| Masih H. Derkani | 153 | +15515/-16832 | 660 |
| Łukasz Magiera | 92 | +10429/-8024 | 1580 |
| Andrew Gillis | 43 | +4149/-1765 | 208 |
| Jennifer Wang | 10 | +1441/-1138 | 34 |
| Geoff Stuart | 18 | +1348/-859 | 113 |
| dirkmc | 11 | +1827/-210 | 70 |
| Aayush | 21 | +1134/-894 | 69 |
| Steven Allen | 9 | +743/-889 | 66 |
| Marco Munizaga | 15 | +990/-252 | 36 |
| gammazero | 47 | +681/-411 | 104 |
| Will | 4 | +514/-246 | 29 |
| web3-bot | 15 | +409/-348 | 20 |
| Steven Fraser | 1 | +671/-0 | 36 |
| Cory Schwartz | 27 | +520/-89 | 36 |
| Hannah Howard | 3 | +318/-105 | 8 |
| Piotr Galar | 2 | +337/-59 | 7 |
| swift-mx | 14 | +264/-131 | 17 |
| vyzo | 7 | +357/-15 | 16 |
| Petar Maymounkov | 6 | +221/-23 | 14 |
| LexLuthr | 7 | +182/-21 | 14 |
| Aayush Rajasekaran | 5 | +97/-70 | 33 |
| Raúl Kripalani | 5 | +87/-45 | 7 |
| unknown | 1 | +114/-0 | 8 |
| sti-bot | 44 | +54/-60 | 44 |
| Aarsh Shah | 2 | +61/-50 | 8 |
| Lucas Molas | 1 | +74/-27 | 3 |
| zenground0 | 8 | +80/-18 | 14 |
| Dirk McCormick | 3 | +52/-33 | 8 |
| frank | 3 | +73/-7 | 3 |
| Will Scott | 4 | +45/-11 | 5 |
| kaola526 | 5 | +44/-11 | 5 |
| dependabot[bot] | 3 | +16/-10 | 8 |
| zl | 1 | +15/-4 | 4 |
| Phi | 5 | +12/-6 | 6 |
| Marcin Rataj | 1 | +11/-7 | 1 |
| github-actions[bot] | 7 | +8/-8 | 7 |
| Anton Evangelatov | 2 | +13/-0 | 4 |
| Nicolas Gimenez | 1 | +12/-0 | 1 |
| Marten Seemann | 2 | +5/-7 | 5 |
| Chris Harden | 1 | +10/-0 | 2 |
| jennijuju | 1 | +4/-4 | 7 |
| Travis Person | 2 | +2/-6 | 2 |
| Rod Vagg | 1 | +3/-3 | 2 |
| Rob Quist | 1 | +3/-3 | 1 |
| Jiaying Wang | 1 | +2/-3 | 2 |
| zengroundumbass | 1 | +3/-1 | 1 |
| lifei | 1 | +1/-1 | 1 |
| Mike | 1 | +2/-0 | 1 |
| Hubert | 1 | +1/-1 | 1 |
| Daniel N | 1 | +1/-1 | 1 |
| BMZ | 1 | +1/-1 | 1 |

# 1.16.1 / 2022-07-07

This is an OPTIONAL PATCH releases for storage providers who have failed to publish `SubmitWindowedPoSt` due to out of gas error. The error log looks like `/wdpost_run.go:xxx	estimating gas	{"error": "estimating gas used: message execution failed: exit SysErrOutOfGas(7)...`.

## New Features

- feat: declare fault recovery: Config for maximum partition count per message (#8988 / #8986)
  - configure `MaxPartitionsPerRecoveryMessage` in miner configuration setting.
- feat: wdpost: Config for maximum partition count per message (#8982 / #8986)
  - configure `MaxPartitionsPerPoStMessage` in miner configuration setting.
  
# 1.16.0 / 2022-06-24

This is a MANDATORY release of Lotus that introduces [Filecoin network v16,
codenamed the Skyr upgrade](https://github.com/filecoin-project/community/discussions/74?sort=new#discussioncomment-2392151).

The network is scheduled to upgrade to nv16 at epoch 1960320, on July 6th at 2022-07-06T14:00:00Z. All node operators, including storage providers, must upgrade to this release (or a later release) before that time. Storage providers must update their daemons, miners, market and worker(s).

Your lotus node will switch from the Legacy VM (that depended on go-based specs-actors) to Filecoin Virtual Machine FVM (that uses Rust-based builtin-actors) atomically upon the upgrade.

The Skyr upgrade introduces the following FIPs, enhancements and bug fixes, delivered in [built-actors v8](https://github.com/filecoin-project/builtin-actors/releases/tag/v8.0.0) and [ref-fvm v1.0.0](https://github.com/filecoin-project/ref-fvm/releases/tag/fvm%40v1.0.0):,

- [FIP-0030](https://github.com/filecoin-project/FIPs/blob/master/FIPS/fip-0030.md)
- [FIP-0031](https://github.com/filecoin-project/FIPs/blob/master/FIPS/fip-0031.md)
- [FIP-0032](https://github.com/filecoin-project/FIPs/blob/master/FIPS/fip-0032.md))
- [FIP-0027](https://github.com/filecoin-project/FIPs/blob/master/FIPS/fip-0027.md)
- [Bug fix for the ProveReplicaUpdates method](https://github.com/filecoin-project/builtin-actors/pull/138)
- [New proofs version for SnarkPack](https://github.com/filecoin-project/builtin-actors/pull/474/commits/3027c365f516e1cba6f156d4fb9dbd8c893d5b62)


## 🆕 Things you may wanna know

### Actor Code CIDs

As stated in [FIP-0031](https://github.com/filecoin-project/FIPs/blob/master/FIPS/fip-0031.md)- [structure of the code cid](https://github.com/filecoin-project/FIPs/blob/master/FIPS/fip-0031.md#structure-of-code-cids), system actors' code CIDs will be real content-addressing

For lotus users, we are making the change minimal for you. This means the `CODE` output when you run `lotus state get-actor` will now be the actual CID that represents the executable code for the actor, followed by wrapped synthetic id like the ones you've got before, i.e `fil/8/system`.

Moreover, this also means that in the future, whenever the actor code changes, the CID changes accordingly, and a network upgrade is needed for the network participants to have consensus over what executable code we should use for each system actor.

### Built-in actor bundles

As the network introduces FVM, it's also switching from spec-actor (written in GoLang) to [built-in actor](https://github.com/filecoin-project/builtin-actors) (written in rust), in which the latter comes with[ importable bundles](https://github.com/filecoin-project/builtin-actors#importable-bundle). This means, like filecoin proof parameters, node operators now also need to fetch the actor bundles according to the network versions for the nodes to remain operational.

Bundles for all networks(mainnet, calibnet, and etc) are included in the lotus source tree (`build/actors/`) and embedded on build. Lotus verifies that the bundle CIDs are the right ones upon build & upgrade against the values in `build/builtin_actors_gen.go`, according to the network you are building. You may also check the bundle manifest CID matches the bundle gen-ed values by running `lotus state actor-cids --network-version 16`.

The manifest CID & full list of actor code CIDs for nv16 using v8.0.0 is:

```
    "_manifest":         "bafy2bzacebogjbpiemi7npzxchgcjjki3tfxon4ims55obfyfleqntteljsea"
	"account":          "bafk2bzacedudbf7fc5va57t3tmo63snmt3en4iaidv4vo3qlyacbxaa6hlx6y"
	"cron":             "bafk2bzacecqb3eolfurehny6yp7tgmapib4ocazo5ilkopjce2c7wc2bcec62"
	"init":             "bafk2bzaceaipvjhoxmtofsnv3aj6gj5ida4afdrxa4ewku2hfipdlxpaektlw"
	"multisig":         "bafk2bzacebhldfjuy4o5v7amrhp5p2gzv2qo5275jut4adnbyp56fxkwy5fag"
	"paymentchannel":   "bafk2bzacebalad3f72wyk7qyilvfjijcwubdspytnyzlrhvn73254gqis44rq"
	"reward":           "bafk2bzacecwzzxlgjiavnc3545cqqil3cmq4hgpvfp2crguxy2pl5ybusfsbe"
	"storagemarket":    "bafk2bzacediohrxkp2fbsl4yj4jlupjdkgsiwqb4zuezvinhdo2j5hrxco62q"
	"storageminer":     "bafk2bzacecgnynvd3tene3bvqoknuspit56canij5bpra6wl4mrq2mxxwriyu"
	"storagepower":     "bafk2bzacebjvqva6ppvysn5xpmiqcdfelwbbcxmghx5ww6hr37cgred6dyrpm"
	"system":           "bafk2bzacedwq5uppsw7vp55zpj7jdieizirmldceehu6wvombw3ixq2tcq57w"
	"verifiedregistry": "bafk2bzaceb3zbkjz3auizmoln2unmxep7dyfcmsre64vnqfhdyh7rkqfoxlw4"
```

All bundles are also available at https://github.com/filecoin-project/builtin-actors/releases, thus you can also manually download the bundles and place them in the right path.

Note: use customized bundle will risk you to lose sync with the network!

To get Code CIDs:
- api:`StateActorCodeCIDs`
- cli: `lotus state actor-cids`
- cli: `lotus-shed cid inspect-bundle`

### Execution Trace

For developers that are dependent on lotus execution trace, you will need  to enable `LOTUS_VM_ENABLE_TRACING` envvar to get the exact execution trace response as before. Without the envvar enabled, `Subcall` details, Duration` and `GasCharges` fields will be missing from the new FVM trace.

### Deal Proposal Migration

All deal proposals with non-utf8 string as the label in the metadata store will perform a light migration to new format as defined in [v1.1.1](https://github.com/filecoin-project/go-fil-markets/pull/721).

## Others
- Resource manager is now only enabled by default on full daemon node. You can enable it manually for other nodes by setting env var `LOTUS_RCMGR` to `1`.
- Fix: drand: calculation of round from Filecoin epochs ([filecoin-project/lotus#8606](https://github.com/filecoin-project/lotus/pull/8606))

## Dependency Update
- chore: deps: update to go-libp2p v0.19.4 ([filecoin-project/lotus#8801](https://github.com/filecoin-project/lotus/pull/8801))
- github.com/filecoin-project/go-fil-markets (v1.20.1 -> v1.20.1-v16-2):
- github.com/filecoin-project/go-legs (v0.3.7 -> v0.3.10):
- github.com/filecoin-project/go-state-types (v0.1.8 -> v0.1.10):
- github.com/filecoin-project/specs-storage (v0.2.4 -> v0.4.1):

## Contributors

| Contributor | Commits | Lines ± | Files Changed |
|-------------|---------|---------|---------------|
| @geoff-vball | 37 | +10565/-8454 | 150 |
| @arajasek | 33 | +7964/-6340 | 473 |
| @arajasek | 37 | +6220/-6976 | 457 |
| @vyzo | 135 | +7287/-5380 | 546 |
| @ZenGround0 | 19 | +5958/-2920 | 226 |
| @stebalien | 18 | +1566/-1101 | 116 |
| Alex | 5 | +323/-2304 | 32 |
| @zenground0 | 9 | +583/-358 | 56 |
| @jennijuju | 5 | +853/-27 | 19 |
| @jennijuju | 24 | +392/-201 | 60 |
| Marco Munizaga | 3 | +236/-83 | 5 |
| @raulk| 9 | +93/-15 | 15 |
| @travisperson | 3 | +37/-37 | 12 |
| @Kubuxu | 1 | +41/-5 | 1 |
| @koalacxr | 1 | +29/-13 | 3 |
| @gammazero | 2 | +18/-10 | 4 |
| Peter Rabbitson | 1 | +5/-3 | 1 |
| Steve Loeppky | 1 | +6/-0 | 1 |
| @masih | 1 | +3/-3 | 2 |
| @magik6k | 1 | +4/-0 | 1 |
| @jennijuju | 1 | +2/-2 | 1 |
| tian zhou | 1 | +1/-1 | 1 |

# 1.15.3 / 2022-05-31

This is an optional release of lotus that include new APIs, some improvements and bug fixes.

## New Features
- feat: api: add StateGetNetworkParams api ([filecoin-project/lotus#8546](https://github.com/filecoin-project/lotus/pull/8546))
- feat: api: Implement StateLookupRobustAddress ([filecoin-project/lotus#8486](https://github.com/filecoin-project/lotus/pull/8486))
- sealing: DataCid on workers ([filecoin-project/lotus#8557](https://github.com/filecoin-project/lotus/pull/8557))
- feat: FVM: Support exectraces ([filecoin-project/lotus#8514](https://github.com/filecoin-project/lotus/pull/8514))

## Improvements
- ux: wallet: update delete usage ([filecoin-project/lotus#8442](https://github.com/filecoin-project/lotus/pull/8442))
- chore: config: default-disable kvlog ([filecoin-project/lotus#8477](https://github.com/filecoin-project/lotus/pull/8477))
- chore: cli: Alias cli commands for uniformity ([filecoin-project/lotus#8587](https://github.com/filecoin-project/lotus/pull/8587))

## Bug Fixes
- fix: Make deal making logs much less noisy ([filecoin-project/lotus#8622](https://github.com/filecoin-project/lotus/pull/8622))
- fix: mpool: avoid deadlock on unsubscribe  ([filecoin-project/lotus#8635](https://github.com/filecoin-project/lotus/pull/8635))
- fix: update StatApplied when fvm apply message ([filecoin-project/lotus#8545](https://github.com/filecoin-project/lotus/pull/8545))
- fix: ci: build macos and linux assets on tagged releases ([filecoin-project/lotus#8597](https://github.com/filecoin-project/lotus/pull/8597))
- fix: Clean up vanilla proof fetching errors for proper display ([filecoin-project/lotus#8564](https://github.com/filecoin-project/lotus/pull/8564))
- fix: Make markets logger less noisy when doing retrievals ([filecoin-project/lotus#8604](https://github.com/filecoin-project/lotus/pull/8604))
- fix: test: Fix flaky TestGatewayWalletMsig ([filecoin-project/lotus#8601](https://github.com/filecoin-project/lotus/pull/8601))
- fix: lotus-wallet: correct network in version ([filecoin-project/lotus#8563](https://github.com/filecoin-project/lotus/pull/8563))
- fix: worker: Download proofs if PRU2 is enabled ([filecoin-project/lotus#8555](https://github.com/filecoin-project/lotus/pull/8555))
- fix: ux: update `lotus-wallet run` description ([filecoin-project/lotus#8528](https://github.com/filecoin-project/lotus/pull/8528))
- fix: market: Infer index provider topic from network name by default ([filecoin-project/lotus#8526](https://github.com/filecoin-project/lotus/pull/8526))
- fix: storiface: Make FSOverhead numbers more accurate ([filecoin-project/lotus#8481](https://github.com/filecoin-project/lotus/pull/8481))
- fix: node: fix comment for IndexProvider ([filecoin-project/lotus#8480](https://github.com/filecoin-project/lotus/pull/8480))
- fix: sealing: fail to add expired precommits to a batch ([filecoin-project/lotus#8479](https://github.com/filecoin-project/lotus/pull/8479))
- fix:sealing:check index out of bounds against correct param length not return length ([filecoin-project/lotus#8475](https://github.com/filecoin-project/lotus/pull/8475))
- fix: sealing: Finalize snap sectors before submitting proofs ([filecoin-project/lotus#8582](https://github.com/filecoin-project/lotus/pull/8582))
- chore: fix lint issue ([filecoin-project/lotus#8531](https://github.com/filecoin-project/lotus/pull/8531))
- feat: vm: add actor error backtraces to FVM ([filecoin-project/lotus#8524](https://github.com/filecoin-project/lotus/pull/8524))

## Dependency Updates
- github.com/filecoin-project/specs-storage (v0.2.2 -> v0.2.3-0.20220426183226-1a0a63c5990f):
- deps: update go-libp2p@v0.19 ([filecoin-project/lotus#8511](https://github.com/filecoin-project/lotus/pull/8511))
- chore: deps: Use tagged version of specs-storage #8764

## Others
- chore: merge releases back into master ([filecoin-project/lotus#8638](https://github.com/filecoin-project/lotus/pull/8638))
- chore:ci:make codecov quiet ([filecoin-project/lotus#8600](https://github.com/filecoin-project/lotus/pull/8600))
- chore: version: bump the version to v1.15.3-dev ([filecoin-project/lotus#8473](https://github.com/filecoin-project/lotus/pull/8473))
- chore: .gitignore: ignore built in actor bundles ([filecoin-project/lotus#8590](https://github.com/filecoin-project/lotus/pull/8590))
- ci: deps: macos build deps ([filecoin-project/lotus#8581](https://github.com/filecoin-project/lotus/pull/8581))
- chore:chore:chore remove the wrong TODO ([filecoin-project/lotus#8586](https://github.com/filecoin-project/lotus/pull/8586))
- add 1475 bootstrapper ([filecoin-project/lotus#8495](https://github.com/filecoin-project/lotus/pull/8495))
- Bump version for xtools ([filecoin-project/lotus#8494](https://github.com/filecoin-project/lotus/pull/8494))
- chore: bundle: remove wrongly committed bundle cars #8763
## Contributors

| Contributor | Commits | Lines ± | Files Changed |
|-------------|---------|---------|---------------|
| @stebalien | 4 | +607/-95 | 19 |
| @magik6k  | 9 | +550/-37 | 43 |
| @geoff-vball | 5 | +279/-219 | 27 |
| @simlecode | 1 | +306/-39 | 20 |
| @arajasek | 1 | +256/-34 | 10 |
| @zenground0 | 11 | +214/-66 | 31 |
| @arajasek | 2 | +149/-99 | 8 |
| @vyzo | 3 | +125/-81 | 4 |
| @Masih| 1 | +134/-15 | 7 |
| @travisperson | 3 | +24/-32 | 6 |
| @Rjan | 6 | +16/-16 | 9 |
| @jennijuju | 3 | +9/-8 | 15 |
| Rob Quist | 3 | +12/-4 | 3 |
| @Icarus9913 | 1 | +3/-3 | 3 |
| @swift-mx | 1 | +3/-0 | 1 |
| @Phi-rjan | 1 | +1/-1 | 1 |
| @lifei | 1 | +1/-0 | 1 |


# 1.15.2 / 2022-05-06

This is a highly recommended feature lotus release v1.15.2. This feature release introduces many new features and  for SPs, including PoSt workers, sealing scheduler, snap deal queue and so on.

Note: You need to be using go v1.18.1&up from this release onwards.

## Highlights
### ❣️❣️❣️ PoSt Workers ❣️❣️❣️
‼️️Attention - the long-awaited yet highly requested PoSt workers, they are here! And they come in as a combo: you may setup PoSt workers for both winningPoSt or/and windowPoSt worker. You can also setup any number of PoSt workers as long as you have the hardware resources!
For more details and learn how to set it up, see the docs [here](https://lotus.filecoin.io/storage-providers/seal-workers/post-workers/). You can also find early result of the PoSt workers performance by the community [here](https://github.com/filecoin-project/lotus/discussions/8375).
- feat: PoSt workers ([filecoin-project/lotus#7971](https://github.com/filecoin-project/lotus/pull/7971))
- feat: storage: Parallel proving checks ([filecoin-project/lotus#8391](https://github.com/filecoin-project/lotus/pull/8391))
  - adjust `ParallelCheckLimit` according to your resource setup to get pre-post checkers run faster!

In addition, we also added some handy toolings:
- feat: miner: API/CLI to compute window-post ([filecoin-project/lotus#8389](https://github.com/filecoin-project/lotus/pull/8389))
  - run `lotus-miner proving compute window-post` to manually trigger a full windowPoSt computation for a specific deadline for full sanity checks.
- feat: miner cli: Separate proving workers command ([filecoin-project/lotus#8379](https://github.com/filecoin-project/lotus/pull/8379))
  - run `lotus-miner proving workers` to list all the PoSt workers that's attached
- feat: miner cli: proving check --faulty, faults in storage list sectors ([filecoin-project/lotus#8349](https://github.com/filecoin-project/lotus/pull/8349))
  - run `lotus-miner proving check --faulty` to identify the sectors that might be bad.

### 🔥🔥🔥 Sealing Scheduler Enhancement 🔥🔥🔥

Have you ever got a couple workers but only a few of them are super packed, while the rest are idling waiting for jobs? Now the task can be distributed more evenly with:
- feat: sched: Improve worker assigning logic ([filecoin-project/lotus#8447](https://github.com/filecoin-project/lotus/pull/8447))

### 🌟🌟🌟 Snap Deal Enhancements 🌟🌟🌟

The Filecoin Network introduced Snap Deal with the network v15 OhSnap upgrade, and lotus shipped v1.14.0 with basic snappy support for SP to use this feature. Since then, we have received good ux feedbacks and bug reports from the community, and we are introducing a couple enhancement for SPs to better leverage this feature.

- feat: sealing: Sector upgrade queue ([filecoin-project/lotus#8330](https://github.com/filecoin-project/lotus/pull/8330))
  - Snap up CCs to be ready for deals automatically, learn more [here](https://lotus.filecoin.io/storage-providers/operate/snap-deals/#snap-deal-queue)
- feat: sealing: More SnapDeals config knobs ([filecoin-project/lotus#8343](https://github.com/filecoin-project/lotus/pull/8343))
  - SPs can now set `PreferNewSectorsForDeals` and `MaxUpgradingSectors` to better manage their sealing/dealing pipeline.
- feat: config: Move MakeNewSectorForDeals config into the Sealing sectoin ([filecoin-project/lotus#8378](https://github.com/filecoin-project/lotus/pull/8378))
- fix: sealing: Release unsealed sector files after snapdeals abort ([filecoin-project/lotus#8438](https://github.com/filecoin-project/lotus/pull/8438))
- fix: sealing: always do cooldown in handleSubmitReplicaUpdateFailed ([filecoin-project/lotus#8353](https://github.com/filecoin-project/lotus/pull/8353))
- fix: storagefsm: Fix error loop on bad event ([filecoin-project/lotus#8338](https://github.com/filecoin-project/lotus/pull/8338))
- fix: sealing: Remove sector copies from workers after snapdeals ([filecoin-project/lotus#8329](https://github.com/filecoin-project/lotus/pull/8329))

## New Features
- enable rcmgr by default ([filecoin-project/lotus#8470](https://github.com/filecoin-project/lotus/pull/8470))
- feat: cli: lotus client list-asks --protocols ([filecoin-project/lotus#8464](https://github.com/filecoin-project/lotus/pull/8464))
- feat: shed: Multi-file vlog2car ([filecoin-project/lotus#8426](https://github.com/filecoin-project/lotus/pull/8426))
- feat: worker: check fd limit on startup ([filecoin-project/lotus#8390](https://github.com/filecoin-project/lotus/pull/8390))
- feat: lotus-shed: add command to compute state over a range of tipsets. ([filecoin-project/lotus#8371](https://github.com/filecoin-project/lotus/pull/8371))
- feat: cli/net: implement 'net ping' command ([filecoin-project/lotus#8357](https://github.com/filecoin-project/lotus/pull/8357))
- feat: stmgr: call: use a buffered concurrent-access blockstore ([filecoin-project/lotus#8358](https://github.com/filecoin-project/lotus/pull/8358))
- feat: infra/ci: add `lotus-test` image as CI build step ([filecoin-project/lotus#7956](https://github.com/filecoin-project/lotus/pull/7956))
- feat:  multisig: lotus-sheed miner-multisig change-worker command. ([filecoin-project/lotus#8281](https://github.com/filecoin-project/lotus/pull/8281))
- feat: Add additional test annotations (#8272) ([filecoin-project/lotus#8272](https://github.com/filecoin-project/lotus/pull/8272))

## Improvements
- Revert appimage removal ([filecoin-project/lotus#8439](https://github.com/filecoin-project/lotus/pull/8439))
- sealing: Don't panic in ReleaseUnsealed with no ranges ([filecoin-project/lotus#8461](https://github.com/filecoin-project/lotus/pull/8461))
- testkit: give up on waiting for the RPC server to shutdown after 1s ([filecoin-project/lotus#8450](https://github.com/filecoin-project/lotus/pull/8450))
- chore: events: implement event observer deregister method ([filecoin-project/lotus#8441](https://github.com/filecoin-project/lotus/pull/8441))
- Thread safe piecereader ([filecoin-project/lotus#8397](https://github.com/filecoin-project/lotus/pull/8397))
- VM: Refactor pricelist to be based on network versions ([filecoin-project/lotus#8369](https://github.com/filecoin-project/lotus/pull/8369))
- --max-piece-size in set-ask is no longer required ([filecoin-project/lotus#8361](https://github.com/filecoin-project/lotus/pull/8361))
- refactor: convert RepoType from int to interface ([filecoin-project/lotus#8086](https://github.com/filecoin-project/lotus/pull/8086))
- Shed: fix error message ([filecoin-project/lotus#8340](https://github.com/filecoin-project/lotus/pull/8340))

## Bug Fixes
- fix: FVM: add finality check for consensus faults ([filecoin-project/lotus#8452](https://github.com/filecoin-project/lotus/pull/8452))
- fix: market: Reuse the market `PubSub` in index provider ([filecoin-project/lotus#8443](https://github.com/filecoin-project/lotus/pull/8443))
- fix: market: set all index provider options based on lotus config ([filecoin-project/lotus#8444](https://github.com/filecoin-project/lotus/pull/8444))
- release worker tracker lock when call cb func ([filecoin-project/lotus#8206](https://github.com/filecoin-project/lotus/pull/8206))
- fix: node: Fix market node startup ([filecoin-project/lotus#8425](https://github.com/filecoin-project/lotus/pull/8425))
- fix: sealing: Fix PR1 worker selection ([filecoin-project/lotus#8420](https://github.com/filecoin-project/lotus/pull/8420))
- fix: go: make Go 1.18 builds work ([filecoin-project/lotus#8410](https://github.com/filecoin-project/lotus/pull/8410))
- fix: sealing: Added error checking ([filecoin-project/lotus#8404](https://github.com/filecoin-project/lotus/pull/8404))
- fix: ux: Change Propose-worker msg ([filecoin-project/lotus#8384](https://github.com/filecoin-project/lotus/pull/8384))
- fix: miner: dead loop on removing sector ([filecoin-project/lotus#8386](https://github.com/filecoin-project/lotus/pull/8386))
- fix: worker: Fix default value handling ([filecoin-project/lotus#8380](https://github.com/filecoin-project/lotus/pull/8380))
- Revert "Update params for interopnet for fvm" ([filecoin-project/lotus#8374](https://github.com/filecoin-project/lotus/pull/8374))
- fix: cli: Reset miner/ask lists in interactive deal 'miner' step (#8155) ([filecoin-project/lotus#8155](https://github.com/filecoin-project/lotus/pull/8155))
- fix:snapup: Rename error message ([filecoin-project/lotus#8370](https://github.com/filecoin-project/lotus/pull/8370))
- fix: multisig: Print "waiting for confirmation.." ([filecoin-project/lotus#8368](https://github.com/filecoin-project/lotus/pull/8368))
- fix: lotus-wallet: pass correct repo type to repo.Init ([filecoin-project/lotus#8356](https://github.com/filecoin-project/lotus/pull/8356))
- fix: avoid racy memstores when estimating gas ([filecoin-project/lotus#8351](https://github.com/filecoin-project/lotus/pull/8351))
- fix: itests: Don't hang on exit in MineBlocksMustPost ([filecoin-project/lotus#8345](https://github.com/filecoin-project/lotus/pull/8345))
- fix: miner cli: Estimate deal weight in sector list when upgrading ([filecoin-project/lotus#8336](https://github.com/filecoin-project/lotus/pull/8336))
- fix: sealing: FinalizeSector doesn't need sealed replica access ([filecoin-project/lotus#8337](https://github.com/filecoin-project/lotus/pull/8337))
- fix: cli: add ArgsUsage field to clientGetDealCmd ([filecoin-project/lotus#8241](https://github.com/filecoin-project/lotus/pull/8241))
- fix: market: Infer index provider topic from network name by default #8533
- fix: deps: Update to FFI with logger bump #8588
- fix: sealing: Finalize snap sectors before submitting proofs #8588

## Dependency Updates
- deps: update go-libp2p@v0.19 #8533
- deps: ffi: update ffi that includes the log fix #8577
- deps: ffi: pull ffi that includes the latest fvm ([filecoin-project/lotus#8424](https://github.com/filecoin-project/lotus/pull/8424))
- Update to go-log 2.5.1 ([filecoin-project/lotus#8422](https://github.com/filecoin-project/lotus/pull/8422))
- chore(deps): update go-data-transfer with fixes (master edition) ([filecoin-project/lotus#8411](https://github.com/filecoin-project/lotus/pull/8411))
- deps: update ffi with actor v7.1.0 and fvm that uses the bundle that includes the new manifest ([filecoin-project/lotus#8402](https://github.com/filecoin-project/lotus/pull/8402))
- Update to specs-storage v0.2.2 ([filecoin-project/lotus#8400](https://github.com/filecoin-project/lotus/pull/8400))
- chore: ffi: the latest fvm release ([filecoin-project/lotus#8381](https://github.com/filecoin-project/lotus/pull/8381))
- Update params for interopnet for fvm ([filecoin-project/lotus#8119](https://github.com/filecoin-project/lotus/pull/8119))
- github.com/filecoin-project/specs-storage (v0.2.0 -> v0.2.2):
- ci: deps: macos build deps #8588

## Others
- chore: merge releases back to master ([filecoin-project/lotus#8468](https://github.com/filecoin-project/lotus/pull/8468))
- Packer publish copy orb ([filecoin-project/lotus#8413](https://github.com/filecoin-project/lotus/pull/8413))
- chore: Remove temp gomock reflect file ([filecoin-project/lotus#8372](https://github.com/filecoin-project/lotus/pull/8372))
- chore: FVM: log when fvm is used ([filecoin-project/lotus#8363](https://github.com/filecoin-project/lotus/pull/8363))
- lib: extract unixfs filestore into lib ([filecoin-project/lotus#8354](https://github.com/filecoin-project/lotus/pull/8354))
- test: use `T.TempDir` to create temporary test directory ([filecoin-project/lotus#8295](https://github.com/filecoin-project/lotus/pull/8295))
- Update Dockerfile.lotus
- chore:sealing:remove endpoint from cli ([filecoin-project/lotus#8215](https://github.com/filecoin-project/lotus/pull/8215))
- chore: build: bump the master version to v1.15.2-dev ([filecoin-project/lotus#8322](https://github.com/filecoin-project/lotus/pull/8322))
- chore: fix lint issue #8533

## Contributors

| Contributor | Commits | Lines ± | Files Changed |
|-------------|---------|---------|---------------|
| @magik6k | 95 | +5147/-2922 | 401 |
| @mz-sirius | 3 | +1789/-546 | 48 |
| @nonsense  | 11 | +777/-567 | 121 |
| @arajasek | 11 | +336/-231 | 28 |
| Darko Brdareski | 1 | +463/-13 | 95 |
| @coryschwartz | 11 | +147/-217 | 13 |
| spark8899 | 2 | +300/-0 | 2 |
| @zenground0 | 2 | +6/-193 | 7 |
| Eng Zer Jun | 1 | +31/-158 | 11 |
| Kevin Li | 2 | +174/-0 | 14 |
| @arajasek | 5 | +85/-86 | 18 |
| @jennijuju | 1 | +0/-119 | 3 |
| @jennijuju | 1 | +0/-98 | 6 |
| @raulk | 1 | +60/-1 | 1 |
| @frrist | 1 | +56/-0 | 2 |
| @vyzo | 3 | +18/-16 | 5 |
| @Masih | 3 | +29/-4 | 3 |
| @jennijuju | 4 | +18/-11 | 11 |
| @hannahhoward | 1 | +13/-10 | 2 |
| @dirkmc | 1 | +21/-1 | 1 |
| koalacxr | 1 | +10/-11 | 4 |
| Aarsh Shah | 1 | +19/-1 | 1 |
| @Rjan | 6 | +10/-8 | 7 |
| @zl | 1 | +7/-1 | 1 |
| KAYUII | 1 | +3/-2 | 1 |
| @simlecode | 1 | +4/-0 | 1 |
| @dirkmc | 1 | +1/-3 | 1 |
| Jerry | 1 | +3/-0 | 1 |
| @steblian | 1 | +1/-1 | 1 |
| Geoff Stuart | 1 | +1/-0 | 1 |
| Florian Ruen | 1 | +0/-1 | 1 |

# 1.15.1 / 2022-04-07

This is a *HIGHLY recommended* feature release v1.15.1, especially for node operators and storage providers who want to be a part of the content addressing network of Filecoin and IPFS.
This feature release introduces Index Provider, GraphSync v2, and many other latest functionalities, improvements and bug fixes. More importantly, node operator can now enable the FVM(experimental) to sync mainnet!!

## Highlights

### 🔥🔥🔥 FVM (Experimental) 🔥🔥🔥
- feat: fvm: FVM integration  ([filecoin-project/lotus#8332](https://github.com/filecoin-project/lotus/pull/8332))
  The lotus team is excited to announce the launch of experimental non-programmable FVM on mainnet. By enabling `"LOTUS_USE_FVM_EXPERIMENTAL=1` envvar, the lotus daemon will be running the [WASM-compiled built-in actors](https://github.com/filecoin-project/builtin-actors) that is compatible with the existing chain(Network v15 OhSnap). If you are trying it out and having any questions or feedbacks, please leave a comment [here](https://github.com/filecoin-project/lotus/discussions/8334)!
  - chore: FVM: log when fvm is used([filecoin-project/lotus#8363](https://github.com/filecoin-project/lotus/pull/8363))
  - chore: ffi: the latest fvm release([filecoin-project/lotus#8382](https://github.com/filecoin-project/lotus/pull/8382))

### 🌟🌟🌟 Index Provider (Production Ready!) 🌟🌟🌟
- feat: markets: Integrate index ingest protocol and retrieve by any CID ([filecoin-project/lotus#7313](https://github.com/filecoin-project/lotus/pull/7313))

More and more useful data is being stored on Filecoin via deals made by clients to Storage Providers. The goal is that this content is discoverable when people need them. To achieve that goal, one of the projects [the Bedrock team](https://www.notion.so/pl-strflt/Bedrock-2e956d5d8143432080a1d84435ccf0ff) is working on is building an Indexer Ecosystem, a project that's focus on content addressing on Filecoin, then potentially have interoperability with IPFS in the future and eventually serve the retrieval market. The Indexer Ecosystem high level architecture overview diagram can be found [here](https://github.com/filecoin-project/storetheindex/blob/main/doc/indexer_ecosys.png) and a detailed write up about can be found [here](https://www.notion.so/pl-strflt/Introducing-Indexer-to-SP-90bf296794174a8281c121d4ce6747a0).

That being said, with this release, lotus Storage Providers can easily become an Index Provider and serve the Indexer Content Addressing System. Index Providers generate advertisements from the deals made by a storage provider and announces the data to the indexer nodes for further processing:
- To learn more about *what is an Index Provider and how to be an Index Provider*, read it [here](https://lotus.filecoin.io/storage-providers/operate/index-provider/) in lotus docuementation.
- An [one-off migration](https://lotus.filecoin.io/storage-providers/operate/index-provider/#first-time-migration) is needed in order for a Storage Provider to become an Index Provider and announce the proper formatted index. It's *highly recommended* for all Index Provider to do a [force bulk initialization](https://lotus.filecoin.io/storage-providers/configure/dagstore/#forcing-bulk-initialization) to enable index announcement on all existing deals.
  - Note that the Initialization places IO workload on your storage system. SP should set a proper `concurrency` based on your hardware or can stop/start initialization at their wish/convenience as proving deadlines approach and elapse, to avoid IOPS starvation or competition with window PoSt.
- After the first one-time migration, being an Index Provider barely puts any extra usage on SP's market system.
  - You can find the testing result by SPX fellows [here](https://github.com/filecoin-project/lotus/discussions/8087).

We recommend all Storage Providers that are serving deals in the Filecoin network to become a Index Provider, make the data you are storing discoverable for the retrieval market and retrieval clients!
- If you have any questions about becoming an index provider, or the indexer system in general, leave a comment [here](https://github.com/filecoin-project/lotus/discussions/8341).
- Follow the indexer project at https://github.com/filecoin-project/go-indexer-core.
- If you have any feature request or bug reports of running an index provider, create an issue in https://github.com/filecoin-project/index-provider.
- You may also join the #storetheindex channel in the Filecoin Slack to engage with the team & the community!

### ❗️❗️❗️ Dag Migration For New CAR index format in DagStore ❗️❗️❗️
The index provider leverages the latest CARv2 indexing format `MultihashIndexSorted`, which stores the multihash code as well as the digest of all CIDs in a CAR file. Thus, all Storage Providers SHOULD perform an one-off DAG mirgation to regenerate DagStore CARv2 indices. You have to do it to become an index provider, failing to do so may also impact your future deal making.
Follow the instruction [here](https://lotus.filecoin.io/storage-providers/operate/index-provider/) to perform the migration.

## New Features
- feat: sealing: Sector upgrade queue ([filecoin-project/lotus#8333](https://github.com/filecoin-project/lotus/pull/8333))
  - see more details in docs: [here](https://lotus.filecoin.io/storage-providers/operate/snap-deals/#snap-deal-queue)
- feat: market utils: Support unixfsnode in TraverseDag ([filecoin-project/lotus#8168](https://github.com/filecoin-project/lotus/pull/8168))
- feat: config: enable indexer providing by default ([filecoin-project/lotus#8314](https://github.com/filecoin-project/lotus/pull/8314))
- feat: api: Make ClientCalcCommP multithreaded ([filecoin-project/lotus#8276](https://github.com/filecoin-project/lotus/pull/8276))
- feat: config: Persistent subsystem log level config ([filecoin-project/lotus#8283](https://github.com/filecoin-project/lotus/pull/8283))
- feat: shed: blockstore/vlog to car export cmds ([filecoin-project/lotus#8265](https://github.com/filecoin-project/lotus/pull/8265))
- feat: shed: ItestD ([filecoin-project/lotus#8290](https://github.com/filecoin-project/lotus/pull/8290))
- feat: Make add piece idempotent ([filecoin-project/lotus#8160](https://github.com/filecoin-project/lotus/pull/8160))
- feat: paychmgr: Support paych funding (a.k.a. fast paid retrieval) ([filecoin-project/lotus#7883](https://github.com/filecoin-project/lotus/pull/7883))
- feat: ci: packer snap ([filecoin-project/lotus#7819](https://github.com/filecoin-project/lotus/pull/7819))
- feat: #6147: Include worker name in sealing errors ([filecoin-project/lotus#7844](https://github.com/filecoin-project/lotus/pull/7844))
- Feat: cli: Remove verified data cap ([filecoin-project/lotus#8175](https://github.com/filecoin-project/lotus/pull/8175))
- feat: gateway: add MsigGetVestingSchedule to gateway api ([filecoin-project/lotus#8104](https://github.com/filecoin-project/lotus/pull/8104))
- feat: itests: add itests ensemble mocknet getter ([filecoin-project/lotus#8157](https://github.com/filecoin-project/lotus/pull/8157))
- feat: lotus-miner sectors list --initial-pledge ([filecoin-project/lotus#8098](https://github.com/filecoin-project/lotus/pull/8098))
- Resource Manager Metrics ([filecoin-project/lotus#8089](https://github.com/filecoin-project/lotus/pull/8089))
- feat: cli: set current network version from params ([filecoin-project/lotus#8111](https://github.com/filecoin-project/lotus/pull/8111))
- feat: Snapdeals support in `storage find` CLI ([filecoin-project/lotus#8130](https://github.com/filecoin-project/lotus/pull/8130))

## Improvements
- improve resource manager integration ([filecoin-project/lotus#8318](https://github.com/filecoin-project/lotus/pull/8318))
- add check manual-stateless-deal with interactive deal making ([filecoin-project/lotus#7560](https://github.com/filecoin-project/lotus/pull/7560))
- test: cli: adding wallet tests ([filecoin-project/lotus#8079](https://github.com/filecoin-project/lotus/pull/8079))
- test: chain: unit tests for the syncer & sync manager ([filecoin-project/lotus#8072](https://github.com/filecoin-project/lotus/pull/8072))
- test: cli: unit tests for sync related commands ([filecoin-project/lotus#8080](https://github.com/filecoin-project/lotus/pull/8080))
- misc: wallet: wallet tests with annotations for system test matrix ([filecoin-project/lotus#7928](https://github.com/filecoin-project/lotus/pull/7928))
- test: Cli: add mempool tests ([filecoin-project/lotus#8162](https://github.com/filecoin-project/lotus/pull/8162))
- add a state-tree diff command to lotus shed ([filecoin-project/lotus#8081](https://github.com/filecoin-project/lotus/pull/8081))
- test: mempool: Add unit and integration tests ([filecoin-project/lotus#8017](https://github.com/filecoin-project/lotus/pull/8017))
- splistore cold object reification redux ([filecoin-project/lotus#8029](https://github.com/filecoin-project/lotus/pull/8029))
- test: cli: chain category unit tests ([filecoin-project/lotus#8048](https://github.com/filecoin-project/lotus/pull/8048))
- feat: config: Move MakeNewSectorForDeals config into the Sealing section([filecoin-project/lotus#8382](https://github.com/filecoin-project/lotus/pull/8382))

## Bug Fixes
- fix: FVM: add finality check for consensus faults #8452
- fix: market: Reuse the market PubSub in index provider #8451
- fix: market: set all index provider options based on lotus config #8444
- fix: sealing: Fix PR1 worker selection (#8421)
- fix: miner: dead loop on removing sector (#8421)
- fix: sealing: Remove sector copies from workers after snapdeals ([filecoin-project/lotus#8331](https://github.com/filecoin-project/lotus/pull/8331))
- fix: storagefsm: Fix error loop on bad event ([filecoin-project/lotus#8339](https://github.com/filecoin-project/lotus/pull/8339))
- fix: sealing: FinalizeSector doesn't need sealed replica access ([filecoin-project/lotus#8339](https://github.com/filecoin-project/lotus/pull/8339))
- fix: sealing: always do cooldown in handleSubmitReplicaUpdateFailed ([filecoin-project/lotus#8353](https://github.com/filecoin-project/lotus/pull/8353))
- fix: storage cli: Output primary sector status correctly ([filecoin-project/lotus#8320](https://github.com/filecoin-project/lotus/pull/8320))
- fix: sealing fsm: Handle inputLk correctly ([filecoin-project/lotus#8291](https://github.com/filecoin-project/lotus/pull/8291))
- fix: piece provider: Don't log CIDs as binary ([filecoin-project/lotus#8287](https://github.com/filecoin-project/lotus/pull/8287))
- fix:sealing:Log instead of error normal shutdown of state machine ([filecoin-project/lotus#8232](https://github.com/filecoin-project/lotus/pull/8232))
- fix:sealing:Handle finalize replica update failures in fsm ([filecoin-project/lotus#8229](https://github.com/filecoin-project/lotus/pull/8229))
- ci: appimage: re-install appimage CI ([filecoin-project/lotus#7943](https://github.com/filecoin-project/lotus/pull/7943))
- fix: sealing: PRU insufficient collateral  ([filecoin-project/lotus#8219](https://github.com/filecoin-project/lotus/pull/8219))
- fix: shed: diff command ([filecoin-project/lotus#8202](https://github.com/filecoin-project/lotus/pull/8202))
- Make `--lite` option visible in the lotus daemon help text  ([filecoin-project/lotus#8207](https://github.com/filecoin-project/lotus/pull/8207))
- fix:sealing:Less verbose sector manager logging ([filecoin-project/lotus#8213](https://github.com/filecoin-project/lotus/pull/8213))
- avoid panic ([filecoin-project/lotus#8205](https://github.com/filecoin-project/lotus/pull/8205))
- A package is vulnerable to Exposure of Sensitive Information  ([filecoin-project/lotus#8204](https://github.com/filecoin-project/lotus/pull/8204))
- fix: sealing: add flag usage ([filecoin-project/lotus#8190](https://github.com/filecoin-project/lotus/pull/8190))
- Fix the epoch used for gas in the message pool & validation ([filecoin-project/lotus#8163](https://github.com/filecoin-project/lotus/pull/8163))
- fix:sealing:really-do-it flag for abort upgrade ([filecoin-project/lotus#8181](https://github.com/filecoin-project/lotus/pull/8181))
- fix:proving:post check sector handles snap deals replica faults ([filecoin-project/lotus#8177](https://github.com/filecoin-project/lotus/pull/8177))
- fix: client: calculate commps for pieces bigger than 32GB ([filecoin-project/lotus#8179](https://github.com/filecoin-project/lotus/pull/8179))
- fix:cli:Continue instead of return error if no valid value is filled ([filecoin-project/lotus#8131](https://github.com/filecoin-project/lotus/pull/8131))
- fix: limit reification sizes ([filecoin-project/lotus#8149](https://github.com/filecoin-project/lotus/pull/8149))
- fix: state: Allow lotus-miner info to complete without admin permission ([filecoin-project/lotus#8057](https://github.com/filecoin-project/lotus/pull/8057))
- fix:paychan:deflake integration test ([filecoin-project/lotus#8088](https://github.com/filecoin-project/lotus/pull/8088))
- fix: worker: allow enable/disabling ReplicaUpdate tasks ([filecoin-project/lotus#8090](https://github.com/filecoin-project/lotus/pull/8090))
- don't fail reification on missing references ([filecoin-project/lotus#8128](https://github.com/filecoin-project/lotus/pull/8128))
- sealer: fix error message ([filecoin-project/lotus#8121](https://github.com/filecoin-project/lotus/pull/8121))
- don't track peer ids in rcmgr metrics ([filecoin-project/lotus#8099](https://github.com/filecoin-project/lotus/pull/8099))
- temporarily disable reification ([filecoin-project/lotus#8132](https://github.com/filecoin-project/lotus/pull/8132))
- [Describe]: when excute cmd "lotus-bench sealing" without "benchmark-… ([filecoin-project/lotus#8173](https://github.com/filecoin-project/lotus/pull/8173))

## Dependency Updates
- deps: update go-libp2p and go-libp2p-resource-manager ([filecoin-project/lotus#8289](https://github.com/filecoin-project/lotus/pull/8289))
- feat(deps): update to graphsync v0.13.0 with 2.0 protocol ([filecoin-project/lotus#8273](https://github.com/filecoin-project/lotus/pull/8273))
- dep: actor: get v7 ([filecoin-project/lotus#8194](https://github.com/filecoin-project/lotus/pull/8194))
- deps: update go-libp2p to v0.18 release  ([filecoin-project/lotus#8355](https://github.com/filecoin-project/lotus/pull/8355))
- github.com/filecoin-project/go-data-transfer (v1.14.1 -> v1.15.0):
- github.com/filecoin-project/go-fil-markets (v1.19.2 -> v1.20.1):
- deps: update go-libp2p to v0.18.0-rc5 ([filecoin-project/lotus#8169](https://github.com/filecoin-project/lotus/pull/8169))

## Others
- chore: build: backport releases ([filecoin-project/lotus#8192](https://github.com/filecoin-project/lotus/pull/8192))
- feat: build: bump the version to v1.15.1-dev ([filecoin-project/lotus#8073](https://github.com/filecoin-project/lotus/pull/8073))
- makefile: add make jen ([filecoin-project/lotus#8122](https://github.com/filecoin-project/lotus/pull/8122))
- chore: Merge releases into master ([filecoin-project/lotus#8156](https://github.com/filecoin-project/lotus/pull/8156))
- chore: ci: disable publish-packer #8451

# 1.15.0 / 2022-03-09

This is an optional release with retrieval improvements(client side), SP ux with unsealing, snap deals and regular deal making and many other new features, improvements and bug fixes.

## Highlights
- feat:sealing: StartEpochSealingBuffer triggers packing on time([filecoin-project/lotus#7905](https://github.com/filecoin-project/lotus/pull/7905))
  - use the `StartEpochSealingBuffer` configuration variable as a way to enforce that sectors are packed for sealing / updating no matter how many deals they have if the nearest deal start date is close enough to the present.
- feat: #6017 market: retrieval ask CLI command ([filecoin-project/lotus#7814](https://github.com/filecoin-project/lotus/pull/7814))
- feat(graphsync): allow setting of per-peer incoming requests for miners ([filecoin-project/lotus#7578](https://github.com/filecoin-project/lotus/pull/7578))
  - by setting `SimultaneousTransfersForStoragePerClient` in deal making configuration.
- Make retrieval even faster ([filecoin-project/lotus#7746](https://github.com/filecoin-project/lotus/pull/7746))
- feat: #7747 sealing: Adding conf variable for capping number of concurrent unsealing jobs (#7884) ([filecoin-project/lotus#7884](https://github.com/filecoin-project/lotus/pull/7884))
  - by setting `MaxConcurrentUnseals` in `DAGStoreConfig`

## New Features
- feat: mpool: Cache state nonces ([filecoin-project/lotus#8005](https://github.com/filecoin-project/lotus/pull/8005))
- chore: build: make the OhSnap epoch configurable by an envvar for devnets ([filecoin-project/lotus#7995](https://github.com/filecoin-project/lotus/pull/7995))
- Shed: Add a util to send a batch of messages ([filecoin-project/lotus#7667](https://github.com/filecoin-project/lotus/pull/7667))
- Add api for transfer diagnostics ([filecoin-project/lotus#7759](https://github.com/filecoin-project/lotus/pull/7759))
- Shed: Add a util to list terminated deals ([filecoin-project/lotus#7774](https://github.com/filecoin-project/lotus/pull/7774))
- Expose EnableGasTracing as an env_var ([filecoin-project/lotus#7750](https://github.com/filecoin-project/lotus/pull/7750))
- Command to list active sector locks ([filecoin-project/lotus#7735](https://github.com/filecoin-project/lotus/pull/7735))
- Initial switch to OpenTelemetry ([filecoin-project/lotus#7725](https://github.com/filecoin-project/lotus/pull/7725))

## Improvements
- splitstore sortless compaction ([filecoin-project/lotus#8008](https://github.com/filecoin-project/lotus/pull/8008))
- perf: chain: Make drand logs in daemon less noisy (#7955) ([filecoin-project/lotus#7955](https://github.com/filecoin-project/lotus/pull/7955))
- chore: shed: storage stats 2.0 ([filecoin-project/lotus#7941](https://github.com/filecoin-project/lotus/pull/7941))
- misc: api: Annotate lotus tests according to listed behaviors ([filecoin-project/lotus#7835](https://github.com/filecoin-project/lotus/pull/7835))
- some basic splitstore refactors ([filecoin-project/lotus#7999](https://github.com/filecoin-project/lotus/pull/7999))
- chore: sealer: quieten a log ([filecoin-project/lotus#7998](https://github.com/filecoin-project/lotus/pull/7998))
- tvx: supply network version when extracting messages. ([filecoin-project/lotus#7996](https://github.com/filecoin-project/lotus/pull/7996))
- chore: remove inaccurate comment in sealtasks ([filecoin-project/lotus#7977](https://github.com/filecoin-project/lotus/pull/7977))
- Refactor: VM: Remove the NetworkVersionGetter ([filecoin-project/lotus#7818](https://github.com/filecoin-project/lotus/pull/7818))
- refactor: state: Move randomness versioning out of the VM ([filecoin-project/lotus#7816](https://github.com/filecoin-project/lotus/pull/7816))
- updating to new datastore/blockstore code with contexts ([filecoin-project/lotus#7646](https://github.com/filecoin-project/lotus/pull/7646))
- Mempool msg selection should respect block message limits ([filecoin-project/lotus#7321](https://github.com/filecoin-project/lotus/pull/7321))
- Minor improvement for OpenTelemetry ([filecoin-project/lotus#7760](https://github.com/filecoin-project/lotus/pull/7760))
- Sort lotus-miner retrieval-deals by dealId ([filecoin-project/lotus#7749](https://github.com/filecoin-project/lotus/pull/7749))
- dagstore pieceReader: Always read full in ReadAt ([filecoin-project/lotus#7737](https://github.com/filecoin-project/lotus/pull/7737))

## Bug Fixes
- fix: sealing: Stop recovery attempts after fault ([filecoin-project/lotus#8014](https://github.com/filecoin-project/lotus/pull/8014))
- fix:snap: pay for the collateral difference needed if the miner available balance is insufficient ([filecoin-project/lotus#8234](https://github.com/filecoin-project/lotus/pull/8234))
- sealer: fix error message ([filecoin-project/lotus#8136](https://github.com/filecoin-project/lotus/pull/8136))
- typo in  variable name ([filecoin-project/lotus#8134](https://github.com/filecoin-project/lotus/pull/8134))
- fix: sealer: allow enable/disabling ReplicaUpdate tasks ([filecoin-project/lotus#8093](https://github.com/filecoin-project/lotus/pull/8093))
- chore: chain: fix log ([filecoin-project/lotus#7993](https://github.com/filecoin-project/lotus/pull/7993))
- Fix: chain: create a new VM for each epoch ([filecoin-project/lotus#7966](https://github.com/filecoin-project/lotus/pull/7966))
- fix: doc generation struct slice example value ([filecoin-project/lotus#7851](https://github.com/filecoin-project/lotus/pull/7851))
- fix: returned error not be accept correctly ([filecoin-project/lotus#7852](https://github.com/filecoin-project/lotus/pull/7852))
- fix: #7577 markets: When retrying Add Piece, first seek to start of reader ([filecoin-project/lotus#7812](https://github.com/filecoin-project/lotus/pull/7812))
- misc: n/a sealing: Fix grammatical error in a log warning message ([filecoin-project/lotus#7831](https://github.com/filecoin-project/lotus/pull/7831))
- sectors update-state checks if sector exists before changing its state ([filecoin-project/lotus#7762](https://github.com/filecoin-project/lotus/pull/7762))
- SplitStore: supress compaction near upgrades ([filecoin-project/lotus#7734](https://github.com/filecoin-project/lotus/pull/7734))

## Dependency Updates
- github.com/filecoin-project/go-commp-utils (v0.1.2 -> v0.1.3):
- github.com/filecoin-project/dagstore (v0.4.3 -> v0.4.4):
- github.com/filecoin-project/go-fil-markets (v1.13.4 -> v1.19.2):
- github.com/filecoin-project/go-statestore (v0.1.1 -> v0.2.0):
- github.com/filecoin-project/go-storedcounter (v0.0.0-20200421200003-1c99c62e8a5b -> v0.1.0):
- github.com/filecoin-project/specs-actors/v2 (v2.3.5 -> v2.3.6):
  - feat(deps): update markets stack ([filecoin-project/lotus#7959](https://github.com/filecoin-project/lotus/pull/7959))
  - Use go-libp2p-connmgr v0.3.1 ([filecoin-project/lotus#7957](https://github.com/filecoin-project/lotus/pull/7957))
  - dep/fix 7701 Dependency: update to ipld-legacy to v0.1.1 ([filecoin-project/lotus#7751](https://github.com/filecoin-project/lotus/pull/7751))

## Others
- chore: backport: release ([filecoin-project/lotus#8245](https://github.com/filecoin-project/lotus/pull/8245))
- Lotus release v1.15.0-rc3 ([filecoin-project/lotus#8236](https://github.com/filecoin-project/lotus/pull/8236))
- Lotus release v1.15.0-rc2 ([filecoin-project/lotus#8211](https://github.com/filecoin-project/lotus/pull/8211))
- Merge branch 'releases' into release/v1.15.0
- chore: build: backport releases ([filecoin-project/lotus#8193](https://github.com/filecoin-project/lotus/pull/8193))
- Merge branch 'releases' into release/v1.15.0
- bump the version to v1.15.0-rc1
- chore: build: v1.14.0 -> master ([filecoin-project/lotus#8053](https://github.com/filecoin-project/lotus/pull/8053))
- chore: merge release/v1.14.0 PRs into master ([filecoin-project/lotus#7979](https://github.com/filecoin-project/lotus/pull/7979))
- chore: update PR template ([filecoin-project/lotus#7918](https://github.com/filecoin-project/lotus/pull/7918))
- build: release: bump master version to v1.15.0-dev ([filecoin-project/lotus#7922](https://github.com/filecoin-project/lotus/pull/7922))
- misc: docs: remove issue number from the pr title ([filecoin-project/lotus#7902](https://github.com/filecoin-project/lotus/pull/7902))
- Snapcraft grade no develgrade ([filecoin-project/lotus#7802](https://github.com/filecoin-project/lotus/pull/7802))
- chore: create pull_request_template.md ([filecoin-project/lotus#7726](https://github.com/filecoin-project/lotus/pull/7726))
- Disable appimage ([filecoin-project/lotus#7707](https://github.com/filecoin-project/lotus/pull/7707))

## Contributors
| Contributor | Commits | Lines ± | Files Changed |
|-------------|---------|---------|---------------|
| @arajasek | 73 | +7232/-2778 | 386 |
| @zenground0 | 27 | +5604/-1049 | 219 |
| @vyzo | 118 | +4356/-1470 | 253 |
| @zl | 1 | +3725/-309 | 8 |
| @dirkmc | 7 | +1392/-1110 | 61 |
| arajasek | 37 | +221/-1329 | 90 |
| @magik6k | 33 | +1138/-336 | 101 |
| @whyrusleeping | 2 | +483/-585 | 28 |
| Darko Brdareski | 14 | +725/-276 | 154 |
| @rvagg | 2 | +43/-947 | 10 |
| @hannahhoward | 5 | +436/-335 | 31 |
| @hannahhoward | 12 | +507/-133 | 37 |
| @jennijuju | 27 | +333/-178 | 54 |
| @TheMenko | 8 | +237/-179 | 17 |
| c r | 2 | +227/-45 | 12 |
| @dirkmck | 12 | +188/-40 | 27 |
| @ribasushi | 3 | +128/-62 | 3 |
| @raulk | 6 | +128/-49 | 9 |
| @Whyrusleeping | 1 | +76/-70 | 8 |
| @Stebalien | 1 | +55/-37 | 1 |
| @jennijuju | 11 | +29/-16 | 11 |
| @aarshkshah1992 | 1 | +23/-19 | 5 |
| @travisperson | 1 | +0/-18 | 2 |
| @gstuart | 3 | +12/-1 | 3 |
| @coryschwartz | 4 | +5/-6 | 4 |
| @pefish | 1 | +4/-3 | 1 |
| @Kubuxu | 1 | +5/-2 | 2 |
| Colin Kennedy | 1 | +4/-2 | 1 |
| Rob Quist | 1 | +2/-2 | 1 |
| @shotcollin | 1 | +1/-1 | 1 |


# 1.14.4 / 2022-03-03

This is a *highly recommended* optional release for storage providers that are doing snap deals. This fix the bug
that causes some snap deal sectors are stuck in `FinalizeReplicaUpdate`. In addition, SPs should be able to force
update sectors status without getting blocked by `normal shutdown of state machine`.

# v1.14.3 / 2022-02-28

This is an **optional** release, that includes a fix to properly register the `--really-do-it` flag for abort-upgrade.

# 1.14.2 / 2022-02-24

This is an **optional** release of lotus, that's had a couple more improvements w.r.t Snap experience for storage providers in preparation of the[upcoming OhSnap upgrade](https://github.com/filecoin-project/community/discussions/74?sort=new#discussioncomment-1922550).

Note that the network is STILL scheduled to upgrade to v15 on March 1st at 2022-03-01T15:00:00Z. All node operators, including storage providers, must upgrade to at least Lotus v1.14.0 before that time. Storage providers must update their daemons, miners, and worker(s).

Wanna know how to Snap your deal? Check [this](https://github.com/filecoin-project/lotus/discussions/8141) out!

## Bug Fixes
- fix lotus-bench for sealing jobs (#8173)
- fix:sealing:really-do-it flag for abort upgrade (#8181)
- fix:proving:post check sector handles snap deals replica faults (#8177)
- fix: sealing: missing file type (#8180)

## Others
- Retract force-pushed v1.14.0 to work around stale gomod caches (#8159): We originally tagged v1.14.0 off the wrong
  commit and fixed that by a force push, in which is a really bad practise since it messes up the go mod. Therefore,
  we want to retract it and users may use v1.14.1&^.

## Contributors

| Contributor | Commits | Lines ± | Files Changed |
|-------------|---------|---------|---------------|
| @zenground0 | 2 | +73/-58 | 12 |
| @eben.xie | 1 | +7/-0 | 1 |
| @jennijuju | 1 | +4/-0 | 1 |
| @jennijuju | 1 | +2/-1 | 1 |
| @ribasushi | 1 | +2/-0 | 1 |

# 1.14.1 / 2022-02-18

This is an **optional** release of lotus, that fixes the incorrect *comment* of network v15 OhSnap upgrade **date**. Note the actual upgrade epoch in [v1.14.0](https://github.com/filecoin-project/lotus/releases/tag/v1.14.0) was correct.

# 1.14.0 / 2022-02-17

This is a MANDATORY release of Lotus that introduces [Filecoin network v15,
codenamed the OhSnap upgrade](https://github.com/filecoin-project/community/discussions/74?sort=new#discussioncomment-1922550).

The network is scheduled to upgrade to v15 on March 1st at 2022-03-01T15:00:00Z. All node operators, including storage providers, must upgrade to this release (or a later release) before that time. Storage providers must update their daemons, miners, and worker(s).

The OhSnap upgrade introduces the following FIPs, delivered in [actors v7](https://github.com/filecoin-project/specs-actors/releases/tag/v7.0.0):
- [FIP-0019 Snap Deals](https://github.com/filecoin-project/FIPs/blob/master/FIPS/fip-0019.md)
- [FIP-0028 Remove Datacap from Verified clients](https://github.com/filecoin-project/FIPs/pull/226)

It is recommended that storage providers download the new params before updating their node, miner, and workers. To do so:

- Download Lotus v1.14.0 or later
- run `make lotus-shed`
- run `./lotus-shed fetch-params` with the appropriate `proving-params` flag
- Upgrade the Lotus daemon and miner **when the previous step is complete**

All node operators, including storage providers, should be aware that a pre-migration will begin at 2022-03-01T13:30:00Z (90 minutes before the real upgrade). The pre-migration will take between 20 and 50 minutes, depending on hardware specs. During this time, expect slower block validation times, increased CPU and memory usage, and longer delays for API queries.

## New Features and Changes
- Integrate actor v7-rc1:
  - Integrate v7 actors ([#7617](https://github.com/filecoin-project/lotus/pull/7617))
  - feat: state: Fast migration for v15 ([#7933](https://github.com/filecoin-project/lotus/pull/7933))
  - fix: blockstore: Add missing locks to autobatch::Get() [#7939](https://github.com/filecoin-project/lotus/pull/7939))
  - correctness fixes for the autobatch blockstore ([#7940](https://github.com/filecoin-project/lotus/pull/7940))
- Implement and support [FIP-0019 Snap Deals](https://github.com/filecoin-project/FIPs/blob/master/FIPS/fip-0019.md)
  - chore: deps: Integrate proof v11.0.0 ([#7923](https://github.com/filecoin-project/lotus/pull/7923))
  - Snap Deals Lotus Integration: FSM Posting and integration test ([#7810](https://github.com/filecoin-project/lotus/pull/7810))
  - Feat/sector storage unseal ([#7730](https://github.com/filecoin-project/lotus/pull/7730))
  - Feat/snap deals storage ([#7615](https://github.com/filecoin-project/lotus/pull/7615))
  - fix: sealing: Add more deal expiration checks during PRU pipeline ([#7871](https://github.com/filecoin-project/lotus/pull/7871))
  - chore: deps: Update go-paramfetch ([#7917](https://github.com/filecoin-project/lotus/pull/7917))
  - feat: #7880 gas: add gas charge for VerifyReplicaUpdate ([#7897](https://github.com/filecoin-project/lotus/pull/7897))
  - enhancement: sectors: disable existing cc upgrade path 2 days before the upgrade epoch ([#7900](https://github.com/filecoin-project/lotus/pull/7900))

## Improvements
- updating to new datastore/blockstore code with contexts ([#7646](https://github.com/filecoin-project/lotus/pull/7646))
- reorder transfer checks so as to ensure sending 2B FIL to yourself fails if you don't have that amount ([#7637](https://github.com/filecoin-project/lotus/pull/7637))
- VM: Circ supply should be constant per epoch ([#7811](https://github.com/filecoin-project/lotus/pull/7811))

## Bug Fixes
- Fix: state: circsuypply calc around null blocks ([#7890](https://github.com/filecoin-project/lotus/pull/7890))
- Mempool msg selection should respect block message limits ([#7321](https://github.com/filecoin-project/lotus/pull/7321))
  SplitStore: supress compaction near upgrades ([#7734](https://github.com/filecoin-project/lotus/pull/7734))

## Others
- chore: create pull_request_template.md ([#7726](https://github.com/filecoin-project/lotus/pull/7726))

## Contributors

| Contributor | Commits | Lines ± | Files Changed |
|-------------|---------|---------|---------------|
| Aayush Rajasekaran | 41 | +5538/-1205 | 189 |
| zenground0 | 11 | +3316/-524 | 124 |
| Jennifer Wang | 29 | +714/-599 | 68 |
| ZenGround0 | 3 | +263/-25 | 11 |
| c r | 2 | +198/-30 | 6 |
| vyzo | 4 | +189/-7 | 7 |
| Aayush | 11 | +146/-48 | 49 |
| web3-bot | 10 | +99/-17 | 10 |
| Steven Allen | 1 | +55/-37 | 1 |
| Jiaying Wang | 5 | +30/-8 | 5 |
| Jakub Sztandera | 2 | +8/-3 | 3 |
| Łukasz Magiera | 1 | +3/-3 | 2 |
| Travis Person | 1 | +2/-2 | 2 |
| Rod Vagg | 1 | +2/-2 | 2 |

# v1.13.2 /  2022-01-09

Lotus v1.13.2 is a *highly recommended* feature release with remarkable retrieval improvements, new features like
worker management, schedule enhancements and so on.

## Highlights
- 🚀🚀🚀Improve retrieval deal experience
  - Testing result with MinerX.3 shows the retrieval deal success rate has increased dramatically with faster transfer
    speed, you can join or follow along furthur performance testings [here](https://github.com/filecoin-project/lotus/discussions/7874). We recommend application developers to integrate with the new
    retrieval APIs to provide a better client experience.
  - 🌟🌟🌟 Reduce retrieval Time-To-First-Byte over 100x ([#7693](https://github.com/filecoin-project/lotus/pull/7693))
    - This change makes most free, small retrievals sub-second
  - 🌟🌟🌟 Partial retrieval ux improvements ([#7610](https://github.com/filecoin-project/lotus/pull/7610))
    - New retrieval commands for clients:
      - `lotus client ls`: retrieve and list desired object links
      - `lotus client cat`: retrieve and print the data from the network
    - 🌟🌟 The monolith `ClientRetrieve` method was broken into:
      - `ClientRetrieve` which retrieves data into the local repo (or into an IPFS node if ipfs integration is enabled)
      - `ClientRetrieveWait` which will wait for the retrieval to complete
      - `ClientExport` which will export data from the local node
      - Note: this change only applies to v1 API. v0 API remains unchanged.
    - 🌟 Support for full ipld selectors was added (for example making it possible to only retrieve list of directories in a deal, without fetching any file data)
      - To learn more, see [here](https://github.com/filecoin-project/lotus/blob/0523c946f984b22b3f5de8cc3003cc791389527e/api/types.go#L230-L264)
- 🚀🚀 Sealing scheduler enhancements ([#7703](https://github.com/filecoin-project/lotus/pull/7703),
  [#7269](https://github.com/filecoin-project/lotus/pull/7269)), [#7714](https://github.com/filecoin-project/lotus/pull/7714)
  - Workers are now aware of cgroup memory limits
  - Multiple tasks which use a GPU can be scheduled on a single worker
  - Workers can override default resource table through env vars
    - Default value list: https://gist.github.com/magik6k/c0e1c7cd73c1241a9acabc30bf469a43
- 🚀🚀 Sector storage groups ([#7453](https://github.com/filecoin-project/lotus/pull/7453))
  - Storage groups allow for better control of data flow between workers, for example, it makes it possible to define that data from PC1 on a given worker has to have it's PC2 step executed on the same worker
  - To set it up, follow the instructions under the `Sector Storage Group` section [here](https://lotus.filecoin.io/docs/storage-providers/seal-workers/#lotus-worker-co-location)

## New Features
- Add RLE dump code ([#7691](https://github.com/filecoin-project/lotus/pull/7691))
- Shed: Add a util to list miner faults ([#7605](https://github.com/filecoin-project/lotus/pull/7605))
- lotus-shed msg: Decode submessages/msig proposals ([#7639](https://github.com/filecoin-project/lotus/pull/7639))
- CLI: Add a lotus multisig cancel command ([#7645](https://github.com/filecoin-project/lotus/pull/7645))
- shed: simple wallet balancer util ([#7414](https://github.com/filecoin-project/lotus/pull/7414))
  - balancing token balance between multiple accounts

## Improvements
- Add verbose mode to `lotus-miner pieces list-cids` ([#7699](https://github.com/filecoin-project/lotus/pull/7699))
- retrieval: Only output matching nodes, MatchPath dagspec ([#7706](https://github.com/filecoin-project/lotus/pull/7706))
- Cleanup partial retrieval codepaths ( zero functional changes ) ([#7688](https://github.com/filecoin-project/lotus/pull/7688))
- storage: Use 1M buffers for Tar transfers ([#7681](https://github.com/filecoin-project/lotus/pull/7681))
- Chore/dm level tests plus merkle proof cars ([#7673](https://github.com/filecoin-project/lotus/pull/7673))
- Shed: Add a util to create miners more easily ([#7595](https://github.com/filecoin-project/lotus/pull/7595))
- add timeout flag to wait-api command ([#7592](https://github.com/filecoin-project/lotus/pull/7592))
- add log for restart windows post scheduler ([#7613](https://github.com/filecoin-project/lotus/pull/7613))
- remove jaeger envvars ([#7631](https://github.com/filecoin-project/lotus/pull/7631))
- remove api and jaeger env from docker file ([#7624](https://github.com/filecoin-project/lotus/pull/7624))
- Wdpost worker: Reduce challenge confidence to 1 epoch ([#7572](https://github.com/filecoin-project/lotus/pull/7572))
- add additional methods to lotus gateway ([#7644](https://github.com/filecoin-project/lotus/pull/7644))
- Add caches to lotus-stats and splitcode ([#7329](https://github.com/filecoin-project/lotus/pull/7329))
- remote store: Remove debug printf ([#7664](https://github.com/filecoin-project/lotus/pull/7664))
- docsgen-cli: Handle commands with no description correctly ([#7659](https://github.com/filecoin-project/lotus/pull/7659))

## Bug Fixes
- fix docker logic error ([#7709](https://github.com/filecoin-project/lotus/pull/7709))
- add missing NodeType tag ([#7559](https://github.com/filecoin-project/lotus/pull/7559))
- checkCommit should return SectorCommitFailed ([#7555](https://github.com/filecoin-project/lotus/pull/7555))
- ffiwrapper: Validate PC2 by calling C1 with random seeds ([#7710](https://github.com/filecoin-project/lotus/pull/7710))

## Dependency Updates
- Update go-graphsync v0.10.6 ([#7708](https://github.com/filecoin-project/lotus/pull/7708))
- update go-libp2p-pubsub to v0.5.6 ([#7581](https://github.com/filecoin-project/lotus/pull/7581))
- Update go-state-types ([#7591](https://github.com/filecoin-project/lotus/pull/7591))
- disable mplex stream muxer ([#7689](https://github.com/filecoin-project/lotus/pull/7689))
- Bump ws from 5.2.2 to 5.2.3 in /lotuspond/front ([#7660](https://github.com/filecoin-project/lotus/pull/7660))
- Bump color-string from 1.5.3 to 1.6.0 in /lotuspond/front ([#7658](https://github.com/filecoin-project/lotus/pull/7658))
- Bump postcss from 7.0.17 to 7.0.39 in /lotuspond/front ([#7657](https://github.com/filecoin-project/lotus/pull/7657))
- Bump path-parse from 1.0.6 to 1.0.7 in /lotuspond/front ([#7656](https://github.com/filecoin-project/lotus/pull/7656))
- Bump tmpl from 1.0.4 to 1.0.5 in /lotuspond/front ([#7655](https://github.com/filecoin-project/lotus/pull/7655))
- Bump url-parse from 1.4.7 to 1.5.3 in /lotuspond/front ([#7654](https://github.com/filecoin-project/lotus/pull/7654))
- github.com/filecoin-project/go-state-types (v0.1.1-0.20210915140513-d354ccf10379 -> v0.1.1):

## Others
- Update archive script ([#7690](https://github.com/filecoin-project/lotus/pull/7690))

## Contributors

| Contributor | Commits | Lines ± | Files Changed |
|-------------|---------|---------|---------------|
| @magik6k | 89 | +5200/-1818 | 232 |
| Travis Person | 5 | +1473/-953 | 38 |
| @arajasek | 6 | +550/-38 | 19 |
| @clinta | 4 | +393/-123 | 26 |
| @ribasushi | 3 | +334/-68 | 7 |
| @jennijuju| 13 | +197/-120 | 67 |
| @Kubuxu | 10 | +153/-30 | 10 |
| @coryschwartz | 6 | +18/-26 | 6 |
| Marten Seemann | 2 | +6/-34 | 5 |
| @vyzo | 1 | +3/-3 | 2 |
| @hannahhoward | 1 | +3/-3 | 2 |
| @zenground0 | 2 | +2/-2 | 2 |
| @yaohcn | 2 | +2/-2 | 2 |
| @jennijuju | 1 | +1/-1 | 1 |
| @hunjixin | 1 | +1/-0 | 1 |



# v1.13.1 / 2021-11-26

This is an optional Lotus v1.13.1 release.

## New Features
- Shed: Add a util to find miner based on peerid ([filecoin-project/lotus#7544](https://github.com/filecoin-project/lotus/pull/7544))
- Collect and expose graphsync metrics  ([filecoin-project/lotus#7542](https://github.com/filecoin-project/lotus/pull/7542))
- Shed: Add a util to find the most recent null tipset ([filecoin-project/lotus#7456](https://github.com/filecoin-project/lotus/pull/7456))

## Improvements
- Show prepared tasks in sealing jobs ([filecoin-project/lotus#7527](https://github.com/filecoin-project/lotus/pull/7527))
- To make Deep happy ([filecoin-project/lotus#7546](https://github.com/filecoin-project/lotus/pull/7546))
- Expose per-state sector counts on the prometheus endpoint ([filecoin-project/lotus#7541](https://github.com/filecoin-project/lotus/pull/7541))
- Add storage-id flag to proving check ([filecoin-project/lotus#7479](https://github.com/filecoin-project/lotus/pull/7479))
- FilecoinEC: Improve a log message ([filecoin-project/lotus#7499](https://github.com/filecoin-project/lotus/pull/7499))
- itests: retry deal when control addr is out of funds ([filecoin-project/lotus#7454](https://github.com/filecoin-project/lotus/pull/7454))
- Normlize selector use within lotus ([filecoin-project/lotus#7467](https://github.com/filecoin-project/lotus/pull/7467))
- sealing: Improve scheduling of ready work ([filecoin-project/lotus#7335](https://github.com/filecoin-project/lotus/pull/7335))
- Remove dead example code + dep ([filecoin-project/lotus#7466](https://github.com/filecoin-project/lotus/pull/7466))

## Bug Fixes
- fix  the withdrawn amount unit ([filecoin-project/lotus#7563](https://github.com/filecoin-project/lotus/pull/7563))
- rename vm#make{=>Account}Actor(). ([filecoin-project/lotus#7562](https://github.com/filecoin-project/lotus/pull/7562))
- Fix used sector space accounting after AddPieceFailed ([filecoin-project/lotus#7530](https://github.com/filecoin-project/lotus/pull/7530))
- Don't remove sector data when moving data into a shared path ([filecoin-project/lotus#7494](https://github.com/filecoin-project/lotus/pull/7494))
- fix: support node instantiation in external packages ([filecoin-project/lotus#7511](https://github.com/filecoin-project/lotus/pull/7511))
- Stop adding Jennifer's $HOME to lotus docs ([filecoin-project/lotus#7477](https://github.com/filecoin-project/lotus/pull/7477))
- Bugfix: Use correct startup network versions ([filecoin-project/lotus#7486](https://github.com/filecoin-project/lotus/pull/7486))
- Dep upgrade pass ([filecoin-project/lotus#7478](https://github.com/filecoin-project/lotus/pull/7478))
- Remove obsolete GS testplan - it now lives in go-graphsync ([filecoin-project/lotus#7469](https://github.com/filecoin-project/lotus/pull/7469))
- sealing: Recover sectors after failed AddPiece ([filecoin-project/lotus#7444](https://github.com/filecoin-project/lotus/pull/7444))

## Dependency Updates
- Update go-graphsync v0.10.1 ([filecoin-project/lotus#7457](https://github.com/filecoin-project/lotus/pull/7457))
- update to proof v10.1.0 ([filecoin-project/lotus#7564](https://github.com/filecoin-project/lotus/pull/7564))
- github.com/filecoin-project/specs-actors/v6 (v6.0.0 -> v6.0.1):
- github.com/filecoin-project/go-jsonrpc (v0.1.4-0.20210217175800-45ea43ac2bec -> v0.1.5):
- github.com/filecoin-project/go-fil-markets (v1.13.1 -> v1.13.3):
- github.com/filecoin-project/go-data-transfer (v1.11.1 -> v1.11.4):
- github.com/filecoin-project/go-crypto (v0.0.0-20191218222705-effae4ea9f03 -> v0.0.1):
- github.com/filecoin-project/go-commp-utils (v0.1.1-0.20210427191551-70bf140d31c7 -> v0.1.2):
- github.com/filecoin-project/go-cbor-util (v0.0.0-20191219014500-08c40a1e63a2 -> v0.0.1):
- github.com/filecoin-project/go-address (v0.0.5 -> v0.0.6):
- unpin the yamux dependency ([filecoin-project/lotus#7532](https://github.com/filecoin-project/lotus/pull/7532)
- peerstore@v0.2.9 was withdrawn, let's not depend on it directly ([filecoin-project/lotus#7481](https://github.com/filecoin-project/lotus/pull/7481))
- chore(deps): use tagged github.com/ipld/go-ipld-selector-text-lite ([filecoin-project/lotus#7464](https://github.com/filecoin-project/lotus/pull/7464))
- Stop indirectly depending on deprecated github.com/prometheus/common ([filecoin-project/lotus#7473](https://github.com/filecoin-project/lotus/pull/7473))

## Others
- fix the changelog ([filecoin-project/lotus#7594](https://github.com/filecoin-project/lotus/pull/7594))
- v1.13.1-rc2 prep ([filecoin-project/lotus#7593](https://github.com/filecoin-project/lotus/pull/7593))
- lotus v1.13.1-rc1 ([filecoin-project/lotus#7569](https://github.com/filecoin-project/lotus/pull/7569))
- misc: back-port v1.13.0 back to master ([filecoin-project/lotus#7537](https://github.com/filecoin-project/lotus/pull/7537))
- Inline codegen ([filecoin-project/lotus#7495](https://github.com/filecoin-project/lotus/pull/7495))
- releases -> master ([filecoin-project/lotus#7507](https://github.com/filecoin-project/lotus/pull/7507))
- Make chocolate back to master ([filecoin-project/lotus#7493](https://github.com/filecoin-project/lotus/pull/7493))
- restore filters for the build-macos job ([filecoin-project/lotus#7455](https://github.com/filecoin-project/lotus/pull/7455))
- bump master to v1.13.1-dev ([filecoin-project/lotus#7451](https://github.com/filecoin-project/lotus/pull/7451))

Contributors

| Contributor | Commits | Lines ± | Files Changed |
|-------------|---------|---------|---------------|
| @magik6k | 27 | +1285/-531 | 76 |
| @ribasushi | 7 | +265/-1635 | 21 |
| @raulk | 2 | +2/-737 | 13 |
| @nonsens | 4 | +391/-21 | 19 |
| @arajasek | 6 | +216/-23 | 14 |
| @jennijuju| 8 | +102/-37 | 29 |
| Steven Allen | 2 | +77/-29 | 6 |
| @jennijuju | 4 | +19/-18 | 11 |
| @dirkmc | 2 | +9/-9 | 4 |
| @@coryschwartz | 1 | +16/-2 | 2 |
| @frrist | 1 | +12/-0 | 2 |
| @Kubuxu | 5 | +5/-5 | 5 |
| @hunjixin | 2 | +6/-3 | 2 |
| @vyzo | 1 | +3/-3 | 2 |
| @@rvagg | 1 | +3/-3 | 2 |
| @hannahhoward | 1 | +3/-2 | 2 |
| Marten Seemann | 1 | +3/-0 | 1 |
| @ZenGround0 | 1 | +1/-1 | 1 |


# v1.13.0 / 2021-10-18

Lotus v1.13.0 is a *highly recommended* feature release for all lotus users(i.e: storage providers, data brokers, application developers and so on) that supports the upcoming
[Network v14 Chocolate upgrade](https://github.com/filecoin-project/lotus/discussions/7431).
This feature release includes the latest functionalities and improvements, like data transfer rate-limiting for both storage and retrieval deals, proof v10 with CUDA support, etc. You can find more details in the Changelog below.

## Highlights
- Enable separate storage and retrieval transfer limits ([filecoin-project/lotus#7405](https://github.com/filecoin-project/lotus/pull/7405))
  - `SimultaneousTransfer` is now replaced by `SimultaneousTransfersForStorage` and `SimultaneousTransfersForRetrieval`, where users may set the amount of ongoing data transfer for storage and retrieval deals in parallel separately. The default value for both is set to 20.
  - If you are using the lotus client, these two configuration variables are under the `Client` section in `./lotus/config.toml`.
  - If you are a service provider, these two configuration variables should be set under the `Dealmaking` section in `/.lotusminer/config.toml`.
- Update proofs to v10.0.0 ([filecoin-project/lotus#7420](https://github.com/filecoin-project/lotus/pull/7420))
  - This version supports CUDA. To enable CUDA instead of openCL, build lotus with `FFI_USE_CUDA=1 FFI_BUILD_FROM_SOURCE=1 ...`.
  - You can find additional Nvidia driver installation instructions written by MinerX fellows [here](https://github.com/filecoin-project/lotus/discussions/7443#discussioncomment-1425274) and perf improvements result on PC2/C2/WindowPoSt computation on different profiles [here](https://github.com/filecoin-project/lotus/discussions/7443), most people observe a 30-50% decrease in computation time.

## New Features
- Feat/datamodel selector retrieval ([filecoin-project/lotus#6393](https://github.com/filecoin-project/lotus/pull/66393393))
  - This introduces a new RetrievalOrder-struct field and a CLI option that takes a string representation as understood by [https://pkg.go.dev/github.com/ipld/go-ipld-selector-text-lite#SelectorSpecFromPath](https://pkg.go.dev/github.com/ipld/go-ipld-selector-text-lite#SelectorSpecFromPath). This allows for partial retrieval of any sub-DAG of a deal provided the user knows the exact low-level shape of the deal contents.
    - For example, to retrieve the first entry of a UnixFS directory by executing, run `lotus client retrieve --miner f0XXXXX --datamodel-path-selector 'Links/0/Hash' bafyROOTCID ~/output`
- Expose storage stats on the metrics endpoint ([filecoin-project/lotus#7418](https://github.com/filecoin-project/lotus/pull/7418))
- feat: Catch panic to generate report and reraise ([filecoin-project/lotus#7341](https://github.com/filecoin-project/lotus/pull/7341))
  - Set `LOTUS_PANIC_REPORT_PATH` and `LOTUS_PANIC_JOURNAL_LOOKBACK` to get reports generated when a panic occurs on your daemon miner or workers.
- Add envconfig docs to the config ([filecoin-project/lotus#7412](https://github.com/filecoin-project/lotus/pull/7412))
  - You can now find supported env vars in [default-lotus-miner-config.toml](https://github.com/filecoin-project/lotus/blob/master/documentation/en/default-lotus-miner-config.toml).
- lotus shed: fr32 utils ([filecoin-project/lotus#7355](https://github.com/filecoin-project/lotus/pull/7355))
- Miner CLI: Allow trying to change owners of any miner actor ([filecoin-project/lotus#7328](https://github.com/filecoin-project/lotus/pull/7328))
- Add --unproven flag to the sectors list command ([filecoin-project/lotus#7308](https://github.com/filecoin-project/lotus/pull/7308))

## Improvements
- check for deal start epoch on SectorAddPieceToAny ([filecoin-project/lotus#7407](https://github.com/filecoin-project/lotus/pull/7407))
- Verify Voucher locks in VoucherValidUnlocked ([filecoin-project/lotus#5609](https://github.com/filecoin-project/lotus/pull/5609))
- Add more info to miner allinfo command ([filecoin-project/lotus#7384](https://github.com/filecoin-project/lotus/pull/7384))
- add `lotus-miner storage-deals list --format=json` with transfers ([filecoin-project/lotus#7312](https://github.com/filecoin-project/lotus/pull/7312))
- Fix formatting ([filecoin-project/lotus#7383](https://github.com/filecoin-project/lotus/pull/7383))
- GetCurrentDealInfo err: handle correctly err case ([filecoin-project/lotus#7346](https://github.com/filecoin-project/lotus/pull/7346))
- fix: Enforce verification key integrity check regardless of TRUST_PARAMS=1 ([filecoin-project/lotus#7327](https://github.com/filecoin-project/lotus/pull/7327))
- Show more deal states in miner info ([filecoin-project/lotus#7311](https://github.com/filecoin-project/lotus/pull/7311))
- Prep retrieval for selectors: no functional changes ([filecoin-project/lotus#7306](https://github.com/filecoin-project/lotus/pull/7306))
- Seed: improve helptext ([filecoin-project/lotus#7304](https://github.com/filecoin-project/lotus/pull/7304))
- Mempool: reduce size of sigValCache ([filecoin-project/lotus#7305](https://github.com/filecoin-project/lotus/pull/7305))
- Stop indirectly depending on deprecated github.com/prometheus/common ([filecoin-project/lotus#7474](https://github.com/filecoin-project/lotus/pull/7474))

## Bug Fixes
- StateSearchMsg: Correct usage of the allowReplaced flag ([filecoin-project/lotus#7450](https://github.com/filecoin-project/lotus/pull/7450))
- fix staging area path buildup ([filecoin-project/lotus#7363](https://github.com/filecoin-project/lotus/pull/7363))
- storagemgr: Cleanup workerLk around worker resources ([filecoin-project/lotus#7334](https://github.com/filecoin-project/lotus/pull/7334))
- fix: check padSector Cid ([filecoin-project/lotus#7310](https://github.com/filecoin-project/lotus/pull/7310))
- sealing: Recover sectors after failed AddPiece ([filecoin-project/lotus#7492](https://github.com/filecoin-project/lotus/pull/7492))
- fix: support node instantiation in external packages ([filecoin-project/lotus#7511](https://github.com/filecoin-project/lotus/pull/7511))
- Chore/backport cleanup withdrawn dependency ([filecoin-project/lotus#7482](https://github.com/filecoin-project/lotus/pull/7482))

## Dependency Updates
- github.com/filecoin-project/go-data-transfer (v1.10.1 -> v1.11.1):
- github.com/filecoin-project/go-fil-markets (v1.12.0 -> v1.13.1):
- github.com/filecoin-project/go-paramfetch (v0.0.2-0.20210614165157-25a6c7769498 -> v0.0.2):
- update go-libp2p to v0.15.0 ([filecoin-project/lotus#7362](https://github.com/filecoin-project/lotus/pull/7362))
- update to go-graphsync v0.10.1 ([filecoin-project/lotus#7359](https://github.com/filecoin-project/lotus/pull/7359))

## Others
- Chocolate to master ([filecoin-project/lotus#7440](https://github.com/filecoin-project/lotus/pull/7440))
- releases -> master ([filecoin-project/lotus#7403](https://github.com/filecoin-project/lotus/pull/7403))
- remove nerpanet related code  ([filecoin-project/lotus#7373](https://github.com/filecoin-project/lotus/pull/7373))
- sync branch main with master on updates ([filecoin-project/lotus#7366](https://github.com/filecoin-project/lotus/pull/7366))
- remove job to install jq ([filecoin-project/lotus#7309](https://github.com/filecoin-project/lotus/pull/7309))
- restore filters for the build-macos job ([filecoin-project/lotus#7455](https://github.com/filecoin-project/lotus/pull/7455))
- v1.13.0-rc2 ([filecoin-project/lotus#7458](https://github.com/filecoin-project/lotus/pull/7458))
- v1.13.0-rc1 ([filecoin-project/lotus#7452](https://github.com/filecoin-project/lotus/pull/7452))

## Contributors

| Contributor | Commits | Lines ± | Files Changed |
|-------------|---------|---------|---------------|
| @dirkmc | 8 | +845/-375 | 55 |
| @magik6k | 10 | +1056/-60 | 26 |
| @aarshkshah1992 | 6 | +813/-259 | 16 |
| @arajasek | 10 | +552/-251 | 43 |
| @ribasushi | 6 | +505/-78 | 22 |
| @jennijuju | 7 | +212/-323 | 34 |
| @nonsense | 10 | +335/-139 | 19 |
| @dirkmc | 8 | +149/-55 | 16 |
| @hannahhoward | 4 | +56/-32 | 17 |
| @rvagg | 4 | +61/-13 | 9 |
| @jennijuju | 2 | +0/-57 | 2 |
| @hannahhoward | 1 | +33/-18 | 7 |
| @Kubuxu | 8 | +27/-16 | 9 |
| @coryschwartz | 1 | +16/-2 | 2 |
| @travisperson | 1 | +14/-0 | 1 |
| @frrist | 1 | +12/-0 | 2 |
| @ognots | 1 | +0/-10 | 2 |
| @lanzafame  | 1 | +3/-3 | 1 |
| @jennijuju | 1 | +2/-2 | 1 |
| @swift-mx | 1 | +1/-1 | 1 |

# v1.12.0 / 2021-10-12

This is a mandatory release of Lotus that introduces [Filecoin Network v14](https://github.com/filecoin-project/community/discussions/74#discussioncomment-1398542), codenamed the Chocolate upgrade. The Filecoin mainnet will upgrade at epoch 1231620, on 2021-10-26T13:30:00Z.

The Chocolate upgrade introduces the following FIPs, delivered in [v6 actors](https://github.com/filecoin-project/specs-actors/releases/tag/v6.0.0)

- [FIP-0020](https://github.com/filecoin-project/FIPs/blob/master/FIPS/fip-0020.md): Add return value to `WithdrawBalance`
- [FIP-0021](https://github.com/filecoin-project/FIPs/blob/master/FIPS/fip-0021.md): Correct quality calculation on expiration
- [FIP-0022](https://github.com/filecoin-project/FIPs/blob/master/FIPS/fip-0022.md): Bad deals don't fail PublishStorageDeals
- [FIP-0023](https://github.com/filecoin-project/FIPs/blob/master/FIPS/fip-0023.md): Break ties between tipsets of equal weight
- [FIP-0024](https://github.com/filecoin-project/FIPs/blob/master/FIPS/fip-0024.md): BatchBalancer & BatchDiscount Post-HyperDrive Adjustment
- [FIP-0026](https://github.com/filecoin-project/FIPs/blob/master/FIPS/fip-0026.md): Extend sector faulty period from 2 weeks to 6 weeks

Note that this release is built on top of lotus v1.11.3. Enterprising users like storage providers, data brokers and others are recommended to use lotus v1.13.0 for latest new features, improvements and bug fixes.

## New Features and Changes
- Implement and support [FIP-0024](https://github.com/filecoin-project/FIPs/blob/master/FIPS/fip-0024.md) BatchBalancer & BatchDiscount Post-HyperDrive Adjustment:
  - Precommit batch balancer support/config ([filecoin-project/lotus#7410](https://github.com/filecoin-project/lotus/pull/7410))
    - Set `BatchPreCommitAboveBaseFee` to decide whether sending out a PreCommits in individual messages or in a batch.
    - The default value of `BatchPreCommitAboveBaseFee` and `AggregateAboveBaseFee` are now updated to 0.32nanoFIL.
- The amount of FIL withdrawn from `WithdrawBalance` from miner or market via lotus CLI is now printed out upon message landing on the chain.

## Improvements
- Implement [FIP-0023](https://github.com/filecoin-project/FIPs/blob/master/FIPS/fip-0023.md) (Break ties between tipsets of equal weight)
  - ChainStore: Add a tiebreaker rule for tipsets of equal weight ([filecoin-project/lotus#7378](https://github.com/filecoin-project/lotus/pull/7378))
- Randomness: Move getters from ChainAPI to StateAPI ([filecoin-project/lotus#7322](https://github.com/filecoin-project/lotus/pull/7322))

## Bug Fixes
- Fix Drand fetching around null tipsets ([filecoin-project/lotus#7376](https://github.com/filecoin-project/lotus/pull/7376))

## Dependency Updates
- Add [v6 actors](https://github.com/filecoin-project/specs-actors/releases/tag/v6.0.0)
  - **Protocol changes**
    - Multisig Approve only hashes when hash in params
    - FIP 0020 WithdrawBalance methods return withdrawn value
    - FIP 0021 Fix bug in power calculation when extending verified deals sectors
    - FIP 0022 PublishStorageDeals drops errors in batch
    - FIP 0024 BatchBalancer update and burn added to PreCommitBatch
    - FIP 0026 Add FaultMaxAge extension
    - Reduce calls to power and reward actors by passing values from power cron
    - Defensive programming hardening power cron against programmer error
  - **Implementation changes**
    - Move to xerrors
    - Improved logging: burn events are not logged with reasons and burned value.
- github.com/filecoin-project/go-state-types (v0.1.1-0.20210810190654-139e0e79e69e -> v0.1.1-0.20210915140513-d354ccf10379):

## Others
- v1.12.0-rc1 prep ([filecoin-project/lotus#7426](https://github.com/filecoin-project/lotus/pull/7426)
- Extend FaultMaxAge to 6 weeks for actors v6 on test networks only ([filecoin-project/lotus#7421](https://github.com/filecoin-project/lotus/pull/7421))

## Contributors

| Contributor | Commits | Lines ± | Files Changed |
|-------------|---------|---------|---------------|
| @ZenGround0 | 12 | +4202/-2752 | 187 |
| @arajasek | 25 | +4567/-854 | 190 |
| @laudiacay | 4 | +1276/-435 | 37 |
| @laudiacay | 12 | +1350/-209 | 43 |
| @magik6k |  1 | +171/-13 | 8 |
| @Stebalien | 2 | +115/-12 | 6 |
| @jennijuju | 7 | +73/-34 | 26 |
| @travisperson | 2 | +19/-19 | 7 |
| @coryschwartz | 1 | +16/-2 | 2 |
| @Kubuxu | 5 | +5/-5 | 5 |
| @ribasushi | 1 | +5/-3 | 1 |

# v1.11.3 / 2021-09-29

lotus v1.11.3 is a feature release that's **highly recommended to ALL lotus users to upgrade**, including node
operators, storage providers and clients. It includes many improvements and bug fixes that result in perf
improvements in different area, like deal making, sealing and so on.

## Highlights

- 🌟🌟Introduce `MaxStagingDealsBytes - reject new deals if our staging deals area is full ([filecoin-project/lotus#7276](https://github.com/filecoin-project/lotus/pull/7276))
  - Set `MaxStagingDealsBytes` under the [Dealmaking] section of the markets' subsystem's `config.toml` to reject new incoming deals when the `deal-staging` directory of market subsystem's repo gets too large.
- 🌟🌟miner: Command to list/remove expired sectors locally ([filecoin-project/lotus#7140](https://github.com/filecoin-project/lotus/pull/7140))
  - run `./lotus-miner sectors expired -h` for more details.
- 🚀update to ffi to update-bellperson-proofs-v9-0-2 ([filecoin-project/lotus#7369](https://github.com/filecoin-project/lotus/pull/7369))
  - MinerX fellows(early testers of lotus releases) have reported faster WindowPoSt computation!
- 🌟dealpublisher: Fully validate deals before publishing ([filecoin-project/lotus#7234](https://github.com/filecoin-project/lotus/pull/7234))
  - This excludes the expired deals before sending out a PSD message which reduces the chances of PSD message failure due to invalid deals.
- 🌟Simple alert system; FD limit alerts ([filecoin-project/lotus#7108](https://github.com/filecoin-project/lotus/pull/7108))

## New Features

- feat(ci): include version/cli checks in tagged releases ([filecoin-project/lotus#7331](https://github.com/filecoin-project/lotus/pull/7331))
- Show deal sizes is sealing sectors ([filecoin-project/lotus#7261](https://github.com/filecoin-project/lotus/pull/7261))
- config for disabling NAT port mapping ([filecoin-project/lotus#7204](https://github.com/filecoin-project/lotus/pull/7204))
- Add optional mined block list to miner info ([filecoin-project/lotus#7202](https://github.com/filecoin-project/lotus/pull/7202))
- Shed: Create a verifreg command for when VRK isn't a multisig ([filecoin-project/lotus#7099](https://github.com/filecoin-project/lotus/pull/7099))

## Improvements

- build macOS CI ([filecoin-project/lotus#7307](https://github.com/filecoin-project/lotus/pull/7307))
- itests: remove cid equality comparison ([filecoin-project/lotus#7292](https://github.com/filecoin-project/lotus/pull/7292))
- Add partition info to the 'sectors status' command ([filecoin-project/lotus#7246](https://github.com/filecoin-project/lotus/pull/7246))
- chain: Cleanup consensus logic ([filecoin-project/lotus#7255](https://github.com/filecoin-project/lotus/pull/7255))
- builder: Handle chainstore config in ConfigFullNode ([filecoin-project/lotus#7232](https://github.com/filecoin-project/lotus/pull/7232))
- gateway: check tipsets in ChainGetPath ([filecoin-project/lotus#7230](https://github.com/filecoin-project/lotus/pull/7230))
- Refactor events subsystem ([filecoin-project/lotus#7000](https://github.com/filecoin-project/lotus/pull/7000))
- test: re-enable disabled tests ([filecoin-project/lotus#7211](https://github.com/filecoin-project/lotus/pull/7211))
- Reduce lotus-miner startup spam ([filecoin-project/lotus#7205](https://github.com/filecoin-project/lotus/pull/7205))
- Catch deal slashed because sector was terminated ([filecoin-project/lotus#7201](https://github.com/filecoin-project/lotus/pull/7201))
- Insert miner and network power data as gibibytes to avoid int64 overflows ([filecoin-project/lotus#7194](https://github.com/filecoin-project/lotus/pull/7194))
- sealing: Check piece CIDs after AddPiece ([filecoin-project/lotus#7185](https://github.com/filecoin-project/lotus/pull/7185))
- markets: OnDealExpiredOrSlashed - get deal by proposal instead of deal ID ([filecoin-project/lotus#5431](https://github.com/filecoin-project/lotus/pull/5431))
- Incoming: improve a log message ([filecoin-project/lotus#7181](https://github.com/filecoin-project/lotus/pull/7181))
- journal: make current log file have a fixed named (#7112) ([filecoin-project/lotus#7112](https://github.com/filecoin-project/lotus/pull/7112))
- call string.Repeat always with positive int ([filecoin-project/lotus#7104](https://github. com/filecoin-project/lotus/pull/7104))
- itests: support larger sector sizes; add large deal test. ([filecoin-project/lotus#7148](https://github.com/filecoin-project/lotus/pull/7148))
- Ignore nil throttler ([filecoin-project/lotus#7169](https://github.com/filecoin-project/lotus/pull/7169))

## Bug Fixes

- fix: escape periods to match actual periods in version
- fix bug for CommittedCapacitySectorLifetime ([filecoin-project/lotus#7337](https://github.com/filecoin-project/lotus/pull/7337))
- fix a panic in HandleRecoverDealIDs ([filecoin-project/lotus#7336](https://github.com/filecoin-project/lotus/pull/7336))
- fix index out of range ([filecoin-project/lotus#7273](https://github.com/filecoin-project/lotus/pull/7273))
- fix: correctly handle null blocks when detecting an expensive fork ([filecoin-project/lotus#7210](https://github.com/filecoin-project/lotus/pull/7210))
- fix: make lotus soup use the correct dependencies ([filecoin-project/lotus#7221](https://github.com/filecoin-project/lotus/pull/7221))
- fix: init restore adds empty storage.json ([filecoin-project/lotus#7025](https://github.com/filecoin-project/lotus/pull/7025))
- fix: disable broken testground integration test ([filecoin-project/lotus#7187](https://github.com/filecoin-project/lotus/pull/7187))
- fix TestDealPublisher ([filecoin-project/lotus#7173](https://github.com/filecoin-project/lotus/pull/7173))
- fix: make TestTimedCacheBlockstoreSimple pass reliably ([filecoin-project/lotus#7174](https://github.com/filecoin-project/lotus/pull/7174))
- Fix throttling bug ([filecoin-project/lotus#7177](https://github.com/filecoin-project/lotus/pull/7177))
- sealing: Fix sector state accounting with FinalizeEarly ([filecoin-project/lotus#7256](https://github.com/filecoin-project/lotus/pull/7256))
- docker entrypoint.sh missing variable escape character ([filecoin-project/lotus#7291](https://github.com/filecoin-project/lotus/pull/7291))
- sealing: Fix retry loop in SubmitCommitAggregate ([filecoin-project/lotus#7245](https://github.com/filecoin-project/lotus/pull/7245))
- sectors expired: Handle precomitted and unproven sectors correctly ([filecoin-project/lotus#7236](https://github.com/filecoin-project/lotus/pull/7236))
- stores: Fix reserved disk usage log spam ([filecoin-project/lotus#7233](https://github.com/filecoin-project/lotus/pull/7233))


## Dependency Updates

- github.com/filecoin-project/go-fil-markets (v1.8.1 -> v1.12.0):
- github.com/filecoin-project/go-data-transfer (v1.7.8 -> v1.10.1):
- update to ffi to update-bellperson-proofs-v9-0-2 ([filecoin-project/lotus#7369](https://github.com/filecoin-project/lotus/pull/7369))
- fix(deps): use go-graphsync v0.9.3 with hotfix
- Update to unified go-graphsync v0.9.0 ([filecoin-project/lotus#7197](https://github.com/filecoin-project/lotus/pull/7197))

## Others

- v1.11.3-rc2 ([filecoin-project/lotus#7371](https://github.com/filecoin-project/lotus/pull/7371))
- v1.11.3-rc1 ([filecoin-project/lotus#7299](https://github.com/filecoin-project/lotus/pull/7299))
- Increase threshold from 0.5% to 1% ([filecoin-project/lotus#7262](https://github.com/filecoin-project/lotus/pull/7262))
- ci: exclude cruft from code coverage ([filecoin-project/lotus#7189](https://github.com/filecoin-project/lotus/pull/7189))
- Bump version to v1.11.3-dev ([filecoin-project/lotus#7180](https://github.com/filecoin-project/lotus/pull/7180))
- test: disable flaky TestBatchDealInput ([filecoin-project/lotus#7176](https://github.com/filecoin-project/lotus/pull/7176))
- Turn off patch ([filecoin-project/lotus#7172](https://github.com/filecoin-project/lotus/pull/7172))
- test: disable flaky TestSimultaneousTransferLimit ([filecoin-project/lotus#7153](https://github.com/filecoin-project/lotus/pull/7153))


## Contributors

| Contributor | Commits | Lines ± | Files Changed |
|-------------|---------|---------|---------------|
| @magik6k | 39 | +3311/-1825 | 179 |
| @Stebalien | 23 | +1935/-1417 | 84 |
| @dirkmc | 12 | +921/-732 | 111 |
| @dirkmc | 12 | +663/-790 | 30 |
| @hannahhoward | 3 | +482/-275 | 46 |
| @travisperson | 1 | +317/-65 | 5 |
| @jennijuju | 11 | +223/-126 | 24 |
| @hannahhoward | 7 | +257/-55 | 16 |
| @nonsense| 9 | +258/-37 | 19 |
| @raulk | 4 | +127/-36 | 13 |
| @raulk | 1 | +43/-60 | 15 |
| @arajasek | 4 | +74/-8 | 10 |
| @Frank | 2 | +68/-8 | 3 |
| @placer14|  2 | +52/-1 | 4 |
| @ldoublewood | 2 | +15/-13 | 3 |
| @lanzafame | 1 | +16/-2 | 1 |
| @aarshkshah1992 | 2 | +11/-6 | 2 |
| @ZenGround0 | 2 | +7/-6 | 2 |
| @ognots | 1 | +0/-10 | 2 |
| @KAYUII | 2 | +4/-4 | 2 |
| @lanzafame | 1 | +6/-0 | 1 |
| @jacobheun | 1 | +3/-3 | 1 |
| @frank | 1 | +4/-0 | 1 |


# v1.11.2 / 2021-09-06

lotus v1.11.2 is a feature release that's **highly recommended ALL lotus users to upgrade**, including node operators,
storage providers and clients.

## Highlights
- 🌟🌟🌟 Introduce Dagstore and CARv2 for deal-making (#6671) ([filecoin-project/lotus#6671](https://github.com/filecoin-project/lotus/pull/6671))
  - **[lotus miner markets' Dagstore](https://lotus.filecoin.io/storage-providers/operate/dagstore/)** is a
    component of the `markets` subsystem in lotus-miner. It is a sharded store to hold large IPLD graphs efficiently,
    packaged as  location-transparent attachable CAR files and it replaces the former Badger staging blockstore. It
    is designed to provide high efficiency and throughput, and minimize resource utilization during deal-making operations.  
    The dagstore also leverages the indexing features of [CARv2](https://github.com/ipld/ipld/blob/master/specs/transport/car/carv2/index.md) to enable plan CAR files to act as read and write
    blockstores, which are served as the direct medium for data exchanges in markets for both storage and retrieval
    deal making without requiring intermediate buffers.
  - In the future, lotus will leverage and interact with Dagstore a lot for new features and improvements for deal
    making, therefore, it's highly recommended to lotus users to go through [Lotus Miner: About the markets dagstore](https://lotus.filecoin.io/storage-providers/operate/dagstore/) thoroughly to learn more about Dagstore's
    conceptual overview, terminology, directory structure, configuration and so on.
  - **Note**:
    - When you first start your lotus-miner or market subsystem with this release, a one-time/first-time **dagstore migration** will be triggered which replaces the former Badger staging blockstore with dagstore. We highly
      recommend storage providers to read this [section](https://lotus.filecoin.io/storage-providers/operate/dagstore/#first-time-migration) to learn more about
      what the process does, what to expect and how monitor it.
    - It is highly recommended to **wait all ongoing data transfer to finish or cancel inbound storage deals that
      are still transferring**, using the `lotus-miner data-transfers cancel` command before upgrade your market nodes. Reason being that the new dagstore changes attributes in the internal deal state objects, and the paths to the staging CARs where the deal data was being placed will be lost.
    - ‼️Having your dags initialized will become important in the near feature for you to provide a better storage
      and retrieval service. We'd suggest you to start [forced bulk initialization] soon if possible as this process
      places relatively high IP workload on your storage system and is better to be carried out gradually and over a
      longer timeframe. Read how to do properly perform a force bulk initialization [here](https://lotus.filecoin.io/storage-providers/operate/dagstore/#forcing-bulk-initialization).
    - ⏮ Rollback Alert(from v1.11.2-rcX to any version lower): If a storages deal is initiated with M1/v1.11.2(-rcX)
      release, it needs to get to the `StorageDealAwaitingPrecommit` state before you can do a version rollback or the markets process may panic.
  - 💙 **Special thanks to [MinerX fellows for testing and providing valuable feedbacks](https://github.com/filecoin-project/lotus/discussions/6852) for Dagstore in the past month!**
- 🌟🌟 rpcenc: Support reader redirect ([filecoin-project/lotus#6952](https://github.com/filecoin-project/lotus/pull/6952))
  - This allows market processes to send piece bytes directly to workers involved on `AddPiece`.
- Extending sectors: more practical and flexible tools ([filecoin-project/lotus#6097](https://github.com/filecoin-project/lotus/pull/6097))
  - `lotus-miner sectors check-expire` to inspect expiring sectors.
  - `lotus-miner sectors renew` for renewing expiring sectors, see the command help menu for customizable option
    like `extension`, `new-expiration` and so on.
- ‼️ MpoolReplaceCmd ( lotus mpool replace`) now takes FIL for fee-limit ([filecoin-project/lotus#6927](https://github.com/filecoin-project/lotus/pull/6927))
- Drop townhall/chainwatch ([filecoin-project/lotus#6912](https://github.com/filecoin-project/lotus/pull/6912))
  - ChainWatch is no longer supported by lotus.
- Configurable CC Sector Expiration ([filecoin-project/lotus#6803](https://github.com/filecoin-project/lotus/pull/6803))
  - Set `CommittedCapacitySectorLifetime` in lotus-miner/config.toml to specify the default expiration for a new CC
    sector, value must be between 180-540 days inclusive.

## New Features
- api/command for encoding actor params ([filecoin-project/lotus#7150](https://github.com/filecoin-project/lotus/pull/7150))
- shed: Support raw encoding in cid id ([filecoin-project/lotus#7149](https://github.com/filecoin-project/lotus/pull/7149))
- feat(miner deals): create subdir to miner repo for staged deals ([filecoin-project/lotus#6853](https://github.com/filecoin-project/lotus/pull/6853))
- Support --actor in miner actor control list ([filecoin-project/lotus#7027](https://github.com/filecoin-project/lotus/pull/7027))
- Shed: Include network name in genesis-verify ([filecoin-project/lotus#7019](https://github.com/filecoin-project/lotus/pull/7019))
- feat: add ChainGetTipSetAfterHeight ([filecoin-project/lotus#6990](https://github.com/filecoin-project/lotus/pull/6990))
- lotus-shed splitstore clear command ([filecoin-project/lotus#6967](https://github.com/filecoin-project/lotus/pull/6967))

## Improvements
- improve get api error messages ([filecoin-project/lotus#7088](https://github.com/filecoin-project/lotus/pull/7088))
- Strict major minor version checking on v0 and v1 apis ([filecoin-project/lotus#7038](https://github.com/filecoin-project/lotus/pull/7038))
- make lotus-miner net commands hit markets subsystem. ([filecoin-project/lotus#7042](https://github.com/filecoin-project/lotus/pull/7042))
- Test with latest actors version ([filecoin-project/lotus#6998](https://github.com/filecoin-project/lotus/pull/6998))
- Reduce splitstore memory usage during chain walks ([filecoin-project/lotus#6949](https://github.com/filecoin-project/lotus/pull/6949))
- Remove forgotten non-functioning config from the pre-mainnet days ([filecoin-project/lotus#6970](https://github.com/filecoin-project/lotus/pull/6970))
- add explicit error msg if repo dir does not exist ([filecoin-project/lotus#6909](https://github.com/filecoin-project/lotus/pull/6909))
- Test/pledge batching msg prop ([filecoin-project/lotus#6537](https://github.com/filecoin-project/lotus/pull/6537))
- reasonable max value for initial sector expiration ([filecoin-project/lotus#6099](https://github.com/filecoin-project/lotus/pull/6099))
- support MARKETS_API_INFO env var, and markets-repo, markets-api-url CLI flags. ([filecoin-project/lotus#6936](https://github.com/filecoin-project/lotus/pull/6936))
- Improve formatting of workers CLI ([filecoin-project/lotus#6942](https://github.com/filecoin-project/lotus/pull/6942))
- make: set default GOCC earlier ([filecoin-project/lotus#6932](https://github.com/filecoin-project/lotus/pull/6932))
- Moving GC Followup ([filecoin-project/lotus#6905](https://github.com/filecoin-project/lotus/pull/6905))
- Log more call context during errors ([filecoin-project/lotus#6918](https://github.com/filecoin-project/lotus/pull/6918))
- polish(errors): better state tree errors ([filecoin-project/lotus#6923](https://github.com/filecoin-project/lotus/pull/6923))
- adding an RuntimeSubsystems API to storage miner; fix `lotus-miner info` ([filecoin-project/lotus#6906](https://github.com/filecoin-project/lotus/pull/6906))
- Reduce entropy in the chain package ([filecoin-project/lotus#6889](https://github.com/filecoin-project/lotus/pull/6889))
- make: Allow setting Go compiler with GOCC ([filecoin-project/lotus#6911](https://github.com/filecoin-project/lotus/pull/6911))

## Bug Fixes
- sealing: Fix RecoverDealIDs loop with changed PieceCID ([filecoin-project/lotus#7117](https://github.com/filecoin-project/lotus/pull/7117))
- Fix error handling in SectorAddPieceToAny api impl ([filecoin-project/lotus#7135](https://github.com/filecoin-project/lotus/pull/7135))
- add rice box to required binaries ([filecoin-project/lotus#7125](https://github.com/filecoin-project/lotus/pull/7125))
- fix(miner): always create miner deal staging directory (#7098) ([filecoin-project/lotus#7098](https://github.com/filecoin-project/lotus/pull/7098))
- fix build after merging #6097. (#7096) ([filecoin-project/lotus#7096](https://github.com/filecoin-project/lotus/pull/7096))
- fix: don't check for t_aux when proving ([filecoin-project/lotus#7011](https://github.com/filecoin-project/lotus/pull/7011))
- fix: vet actors shims ([filecoin-project/lotus#6999](https://github.com/filecoin-project/lotus/pull/6999))
- fix: more logging in maybeStartBatch error ([filecoin-project/lotus#6996](https://github.com/filecoin-project/lotus/pull/6996))
- fix flaky TestDealPublisher and re-enable ([filecoin-project/lotus#6991](https://github.com/filecoin-project/lotus/pull/6991))
- fix skipCount ([filecoin-project/lotus#6940](https://github.com/filecoin-project/lotus/pull/6940))
- fix bug in MpoolPending message exclusion ([filecoin-project/lotus#6945](https://github.com/filecoin-project/lotus/pull/6945))
- PreCommitPolicy: Don't try to align expirations on proving period boundaries ([filecoin-project/lotus#7018](https://github.com/filecoin-project/lotus/pull/7018))
- make: fix version check when using gotip ([filecoin-project/lotus#6916](https://github.com/filecoin-project/lotus/pull/6916))
- fix ticket check ([filecoin-project/lotus#6882](https://github.com/filecoin-project/lotus/pull/6882))

## Dependency Updates
- github.com/filecoin-project/go-data-transfer (v1.7.2 -> v1.7.8):
- github.com/filecoin-project/go-fil-markets (v1.6.2 -> v1.8.1):
- update go-libp2p-pubsub to v0.5.4 ([filecoin-project/lotus#6958](https://github.com/filecoin-project/lotus/pull/6958))
- integrate the proof patch: tag proofs-v9-revert-deps-hotfix
- Update markets, dt and graphsync ([filecoin-project/lotus#7160](https://github.com/filecoin-project/lotus/pull/7160))
- Remove replace directive for multihash dep (#7113) ([filecoin-project/lotus#7113](https://github.com/filecoin-project/lotus/pull/7113))
- upgrade upstream dependencies. ([filecoin-project/lotus#7115](https://github.com/filecoin-project/lotus/pull/7115))
- Update to latest FFI ([filecoin-project/lotus#7110](https://github.com/filecoin-project/lotus/pull/7110))
- Update state machine deps for logging ([filecoin-project/lotus#6941](https://github.com/filecoin-project/lotus/pull/6941))
- Update deps for more logging in data transfer and markets ([filecoin-project/lotus#6937](https://github.com/filecoin-project/lotus/pull/6937))
- Update to branches with improved logging ([filecoin-project/lotus#6919](https://github.com/filecoin-project/lotus/pull/6919))
- update go-libp2p-pubsub to v0.5.3 ([filecoin-project/lotus#6907](https://github.com/filecoin-project/lotus/pull/6907))

## Others
- Fix nits and see if codecov works now with auto ([filecoin-project/lotus#7151](https://github.com/filecoin-project/lotus/pull/7151))
- Codecov Projects ([filecoin-project/lotus#7147](https://github.com/filecoin-project/lotus/pull/7147))
- remove m1 templates and make area selection multi-optionable ([filecoin-project/lotus#7121](https://github.com/filecoin-project/lotus/pull/7121))
- release -> master ([filecoin-project/lotus#7105](https://github.com/filecoin-project/lotus/pull/7105))
- Lotus release process  - how we make releases ([filecoin-project/lotus#6944](https://github.com/filecoin-project/lotus/pull/6944))
- codecov: fix mock name ([filecoin-project/lotus#7039](https://github.com/filecoin-project/lotus/pull/7039))
- codecov: fix regexes ([filecoin-project/lotus#7037](https://github.com/filecoin-project/lotus/pull/7037))
- chore: disable flaky test ([filecoin-project/lotus#6957](https://github.com/filecoin-project/lotus/pull/6957))
- set buildtype in nerpa and butterfly ([filecoin-project/lotus#6085](https://github.com/filecoin-project/lotus/pull/6085))
- release v1.11.1 backport -> master ([filecoin-project/lotus#6929](https://github.com/filecoin-project/lotus/pull/6929))
- chore: fixup issue templates ([filecoin-project/lotus#6899](https://github.com/filecoin-project/lotus/pull/6899))
- bump master version to v1.11.2-dev ([filecoin-project/lotus#6903](https://github.com/filecoin-project/lotus/pull/6903))
- releases -> master for v1.11.0 ([filecoin-project/lotus#6894](https://github.com/filecoin-project/lotus/pull/6894))


Contributors

| Contributor | Commits | Lines ± | Files Changed |
|-------------|---------|---------|---------------|
| @magik6k | 23 | +5040/-8389 | 114 |
| @aarshkshah1992 | 11 | +4859/-1078 | 101 |
| @raulk | 5 | +4170/-1662 | 104 |
| @vyzo | 30 | +1092/-702 | 49 |
| @nonsense | 6 | +630/-472 | 19 |
| @ZenGround0 | 31 | +556/-274 | 74 |
| @He Weidong | 16 | +680/-128 | 16 |
| @raulk | 16 | +444/-277 | 49 |
| @Stebalien | 11 | +403/-259 | 48 |
| @jennijuju| 17 | +276/-281 | 42 |
| @dirkmc | 5 | +204/-138 | 20 |
| @placer14 | 7 | +178/-77 | 17 |
| @BlocksOnAChain | 1 | +138/-0 | 1 |
| @Frrist | 1 | +63/-56 | 2 |
| @arajasek | 7 | +74/-42 | 13 |
| @frrist | 2 | +67/-6 | 6 |
| @hannahhoward | 2 | +13/-11 | 3 |
| @coryschwartz | 1 | +16/-6 | 3 |
| @whyrusleeping | 1 | +7/-7 | 1 |
| @hunjixin | 1 | +8/-6 | 1 |
| @aarshkshah1992 | 1 | +6/-6 | 2 |
| @dirkmc | 2 | +8/-0 | 2 |
| @mx | 2 | +6/-1 | 2 |
| @travisperson | 1 | +3/-2 | 1 |
| @jennijuju | 2 | +2/-2 | 2 |
| @ribasushi | 1 | +1/-2 | 2 |

# 1.11.1 / 2021-08-16

> Note: for discussion about this release, please comment [here](https://github.com/filecoin-project/lotus/discussions/6904)

This is a  **highly recommended** but optional Lotus v1.11.1 release that introduces many deal making and datastore improvements and new features along with other bug fixes.

## Highlights
- ⭐️⭐️⭐️[**lotus-miner market subsystem**](https://lotus.filecoin.io/storage-providers/advanced-configurations/split-markets-miners/) is introduced in this release! It is **highly recommended** for storage providers to run markets processes on a separate machine! Doing so, only this machine needs to exposes public ports for deal making. This also means that the other miner operations can now be completely isolated by from the deal making processes and storage providers can stop and restarts the markets process without affecting an ongoing Winning/Window PoSt!
  - More details on the concepts, architecture and how to split the market process can be found [here](https://lotus.filecoin.io/storage-providers/advanced-configurations/split-markets-miners/#concepts).
  - Base on your system setup(running on separate machines, same machine and so on), please see the suggested practice by community members [here](https://github.com/filecoin-project/lotus/discussions/7047#discussion-3515335).
    - Note: if you are running lotus-worker on a different machine, you will need to set `MARKETS_API_INFO` for certain CLI to work properly. This will be improved by #7072.
  - Huge thanks to MinerX fellows for [helping testing the implementation, reporting the issues so they were fixed by now and providing feedbacks](https://github.com/filecoin-project/lotus/discussions/6861) to user docs in the past three weeks!
- Config for collateral from miner available balance ([filecoin-project/lotus#6629](https://github.com/filecoin-project/lotus/pull/6629))
  - Better control your sector collateral payment by setting `CollateralFromMinerBalance`, `AvailableBalanceBuffer` and `DisableCollateralFallback`.
    - `CollateralFromMinerBalance`:  whether to use available miner balance for sector collateral instead of sending it with each message, default is `false`.
    - `AvailableBalanceBuffer`: minimum available balance to keep in the miner actor before sending it with messages, default is 0FIL.
    - `DisableCollateralFallback`: whether to send collateral with messages even if there is no available balance in the miner actor, default is `false`.
- Config for deal publishing control addresses ([filecoin-project/lotus#6697](https://github.com/filecoin-project/lotus/pull/6697))
  - Set `DealPublishControl` to set the wallet used for sending `PublishStorageDeals` messages, instructions [here](https://lotus.filecoin.io/storage-providers/operate/addresses/#control-addresses).
- Config UX improvements ([filecoin-project/lotus#6848](https://github.com/filecoin-project/lotus/pull/6848))
  - You can now preview the the default and updated node config by running `lotus/lotus-miner config default/updated`

## New Features
- ⭐️⭐️⭐️ Support standalone miner-market process ([filecoin-project/lotus#6356](https://github.com/filecoin-project/lotus/pull/6356))
- **⭐️⭐️ Experimental** [Splitstore]((https://github.com/filecoin-project/lotus/blob/master/blockstore/splitstore/README.md)) (more details coming in v1.11.2! Stay tuned! Join the discussion [here](https://github.com/filecoin-project/lotus/discussions/5788) if you have questions!) :
  - Improve splitstore warmup ([filecoin-project/lotus#6867](https://github.com/filecoin-project/lotus/pull/6867))
  - Moving GC for badger ([filecoin-project/lotus#6854](https://github.com/filecoin-project/lotus/pull/6854))
  - splitstore shed utils ([filecoin-project/lotus#6811](https://github.com/filecoin-project/lotus/pull/6811))
  - fix warmup by decoupling state from message receipt walk ([filecoin-project/lotus#6841](https://github.com/filecoin-project/lotus/pull/6841))
  - Splitstore: support on-disk marksets using badger ([filecoin-project/lotus#6833](https://github.com/filecoin-project/lotus/pull/6833))
  - cache loaded block messages ([filecoin-project/lotus#6760](https://github.com/filecoin-project/lotus/pull/6760))
  - Splitstore: add retention policy option for keeping messages in the hotstore ([filecoin-project/lotus#6775](https://github.com/filecoin-project/lotus/pull/6775))
  - Introduce the LOTUS_CHAIN_BADGERSTORE_DISABLE_FSYNC envvar ([filecoin-project/lotus#6817](https://github.com/filecoin-project/lotus/pull/6817))
  - Splitstore: add support for protecting out of chain references in the blockstore ([filecoin-project/lotus#6777](https://github.com/filecoin-project/lotus/pull/6777))
  - Implement exposed splitstore ([filecoin-project/lotus#6762](https://github.com/filecoin-project/lotus/pull/6762))
  - Splitstore code reorg ([filecoin-project/lotus#6756](https://github.com/filecoin-project/lotus/pull/6756))
  - Splitstore: Some small fixes ([filecoin-project/lotus#6754](https://github.com/filecoin-project/lotus/pull/6754))
  - Splitstore Enhanchements ([filecoin-project/lotus#6474](https://github.com/filecoin-project/lotus/pull/6474))
- lotus-shed: initial export cmd for markets related metadata ([filecoin-project/lotus#6840](https://github.com/filecoin-project/lotus/pull/6840))
- add a very verbose -vv flag to lotus and lotus-miner. ([filecoin-project/lotus#6888](https://github.com/filecoin-project/lotus/pull/6888))
- Add allocated sectorid vis ([filecoin-project/lotus#4638](https://github.com/filecoin-project/lotus/pull/4638))
- add a command for compacting sector numbers bitfield ([filecoin-project/lotus#4640](https://github.com/filecoin-project/lotus/pull/4640))
  - Run `lotus-miner actor compact-allocated` to compact sector number allocations to reduce the size of the allocated sector number bitfield.
- Add ChainGetMessagesInTipset API ([filecoin-project/lotus#6642](https://github.com/filecoin-project/lotus/pull/6642))
- Handle the --color flag via proper global state ([filecoin-project/lotus#6743](https://github.com/filecoin-project/lotus/pull/6743))
  - Enable color by default only if os.Stdout is a TTY ([filecoin-project/lotus#6696](https://github.com/filecoin-project/lotus/pull/6696))
  - Stop outputing ANSI color on non-TTY ([filecoin-project/lotus#6694](https://github.com/filecoin-project/lotus/pull/6694))
- Envvar to disable slash filter ([filecoin-project/lotus#6620](https://github.com/filecoin-project/lotus/pull/6620))
- commit batch: AggregateAboveBaseFee config ([filecoin-project/lotus#6650](https://github.com/filecoin-project/lotus/pull/6650))
- shed tool to estimate aggregate network fees ([filecoin-project/lotus#6631](https://github.com/filecoin-project/lotus/pull/6631))

## Bug Fixes
- Fix padding of deals, which only partially shipped in #5988 ([filecoin-project/lotus#6683](https://github.com/filecoin-project/lotus/pull/6683))
- fix deal concurrency test failures by upgrading graphsync and others ([filecoin-project/lotus#6724](https://github.com/filecoin-project/lotus/pull/6724))
- fix: on randomness change, use new rand ([filecoin-project/lotus#6805](https://github.com/filecoin-project/lotus/pull/6805))  - fix: always check if StateSearchMessage returns nil ([filecoin-project/lotus#6802](https://github.com/filecoin-project/lotus/pull/6802))
- test: fix flaky window post tests ([filecoin-project/lotus#6804](https://github.com/filecoin-project/lotus/pull/6804))
-  wrap close(wait) with sync.Once to avoid panic ([filecoin-project/lotus#6800](https://github.com/filecoin-project/lotus/pull/6800))
- fixes #6786 segfault ([filecoin-project/lotus#6787](https://github.com/filecoin-project/lotus/pull/6787))
-  ClientRetrieve stops on cancel([filecoin-project/lotus#6739](https://github.com/filecoin-project/lotus/pull/6739))
- Fix bugs in sectors extend --v1-sectors ([filecoin-project/lotus#6066](https://github.com/filecoin-project/lotus/pull/6066))
- fix "lotus-seed genesis car" error "merkledag: not found" ([filecoin-project/lotus#6688](https://github.com/filecoin-project/lotus/pull/6688))
- Get retrieval pricing input should not error out on a deal state fetch ([filecoin-project/lotus#6679](https://github.com/filecoin-project/lotus/pull/6679))
- Fix more CID double-encoding as hex ([filecoin-project/lotus#6680](https://github.com/filecoin-project/lotus/pull/6680))
- storage: Fix FinalizeSector with sectors in stoage paths ([filecoin-project/lotus#6653](https://github.com/filecoin-project/lotus/pull/6653))
- Fix tiny error in check-client-datacap ([filecoin-project/lotus#6664](https://github.com/filecoin-project/lotus/pull/6664))
- Fix: precommit_batch method used the wrong cfg.CommitBatchWait ([filecoin-project/lotus#6658](https://github.com/filecoin-project/lotus/pull/6658))
- fix ticket expiration check ([filecoin-project/lotus#6635](https://github.com/filecoin-project/lotus/pull/6635))
- remove precommit check in handleCommitFailed ([filecoin-project/lotus#6634](https://github.com/filecoin-project/lotus/pull/6634))
- fix prove commit aggregate send token amount ([filecoin-project/lotus#6625](https://github.com/filecoin-project/lotus/pull/6625))

## Improvements
- Eliminate inefficiency in markets logging ([filecoin-project/lotus#6895](https://github.com/filecoin-project/lotus/pull/6895))
- rename `cmd/lotus{-storage=>}-miner` to match binary. ([filecoin-project/lotus#6886](https://github.com/filecoin-project/lotus/pull/6886))
- fix racy TestSimultanenousTransferLimit. ([filecoin-project/lotus#6862](https://github.com/filecoin-project/lotus/pull/6862))
- ValidateBlock: Assert that block header height's are greater than parents ([filecoin-project/lotus#6872](https://github.com/filecoin-project/lotus/pull/6872))
- feat: Don't panic when api impl is nil ([filecoin-project/lotus#6857](https://github.com/filecoin-project/lotus/pull/6857))
- add docker-compose file ([filecoin-project/lotus#6544](https://github.com/filecoin-project/lotus/pull/6544))
- easy way to make install app ([filecoin-project/lotus#5183](https://github.com/filecoin-project/lotus/pull/5183))
- api: Separate the Net interface from Common ([filecoin-project/lotus#6627](https://github.com/filecoin-project/lotus/pull/6627))  - add StateReadState to gateway api ([filecoin-project/lotus#6818](https://github.com/filecoin-project/lotus/pull/6818))
- add SealProof in SectorBuilder ([filecoin-project/lotus#6815](https://github.com/filecoin-project/lotus/pull/6815))
- sealing: Handle preCommitParams errors more correctly ([filecoin-project/lotus#6763](https://github.com/filecoin-project/lotus/pull/6763))
- ClientFindData: always fetch peer id from chain ([filecoin-project/lotus#6807](https://github.com/filecoin-project/lotus/pull/6807))
- test: handle null blocks in TestForkRefuseCall ([filecoin-project/lotus#6758](https://github.com/filecoin-project/lotus/pull/6758))
- Add more deal details to lotus-miner info ([filecoin-project/lotus#6708](https://github.com/filecoin-project/lotus/pull/6708))
- add election backtest ([filecoin-project/lotus#5950](https://github.com/filecoin-project/lotus/pull/5950))
- add dollar sign ([filecoin-project/lotus#6690](https://github.com/filecoin-project/lotus/pull/6690))
- get-actor cli spelling fix ([filecoin-project/lotus#6681](https://github.com/filecoin-project/lotus/pull/6681))
- polish(statetree): accept a context in statetree diff for timeouts ([filecoin-project/lotus#6639](https://github.com/filecoin-project/lotus/pull/6639))
- Add helptext to lotus chain export ([filecoin-project/lotus#6672](https://github.com/filecoin-project/lotus/pull/6672))
- add an incremental nonce itest. ([filecoin-project/lotus#6663](https://github.com/filecoin-project/lotus/pull/6663))
- commit batch: Initialize the FailedSectors map ([filecoin-project/lotus#6647](https://github.com/filecoin-project/lotus/pull/6647))
- Fast-path retry submitting commit aggregate if commit is still valid  ([filecoin-project/lotus#6638](https://github.com/filecoin-project/lotus/pull/6638))
- Reuse timers in sealing batch logic ([filecoin-project/lotus#6636](https://github.com/filecoin-project/lotus/pull/6636))

## Dependency Updates
- Update to proof v8.0.3 ([filecoin-project/lotus#6890](https://github.com/filecoin-project/lotus/pull/6890))
- update to go-fil-market v1.6.0 ([filecoin-project/lotus#6885](https://github.com/filecoin-project/lotus/pull/6885))
- Bump go-multihash, adjust test for supported version ([filecoin-project/lotus#6674](https://github.com/filecoin-project/lotus/pull/6674))
- github.com/filecoin-project/go-data-transfer (v1.6.0 -> v1.7.2):
- github.com/filecoin-project/go-fil-markets (v1.5.0 -> v1.6.2):
- github.com/filecoin-project/go-padreader (v0.0.0-20200903213702-ed5fae088b20 -> v0.0.0-20210723183308-812a16dc01b1)
- github.com/filecoin-project/go-state-types (v0.1.1-0.20210506134452-99b279731c48 -> v0.1.1-0.20210810190654-139e0e79e69e)
- github.com/filecoin-project/go-statemachine (v0.0.0-20200925024713-05bd7c71fbfe -> v1.0.1)
- update go-libp2p-pubsub to v0.5.0 ([filecoin-project/lotus#6764](https://github.com/filecoin-project/lotus/pull/6764))

## Others
- Master->v1.11.1 ([filecoin-project/lotus#7051](https://github.com/filecoin-project/lotus/pull/7051))
- v1.11.1-rc2 ([filecoin-project/lotus#6966](https://github.com/filecoin-project/lotus/pull/6966))
- Backport master -> v1.11.1 ([filecoin-project/lotus#6965](https://github.com/filecoin-project/lotus/pull/6965))
- Fixes in master -> release ([filecoin-project/lotus#6933](https://github.com/filecoin-project/lotus/pull/6933))
- Add changelog  for v1.11.1-rc1 and bump the version ([filecoin-project/lotus#6900](https://github.com/filecoin-project/lotus/pull/6900))
- Fix  merge release -> v1.11.1 ([filecoin-project/lotus#6897](https://github.com/filecoin-project/lotus/pull/6897))
- Update RELEASE_ISSUE_TEMPLATE.md ([filecoin-project/lotus#6880](https://github.com/filecoin-project/lotus/pull/6880))
- Add github actions for staled pr ([filecoin-project/lotus#6879](https://github.com/filecoin-project/lotus/pull/6879))
- Update issue templates and add templates for M1 ([filecoin-project/lotus#6856](https://github.com/filecoin-project/lotus/pull/6856))
- Fix links in issue templates
- Update issue templates to forms ([filecoin-project/lotus#6798](https://github.com/filecoin-project/lotus/pull/6798)
- Nerpa v13 upgrade ([filecoin-project/lotus#6837](https://github.com/filecoin-project/lotus/pull/6837))
- add docker-compose file ([filecoin-project/lotus#6544](https://github.com/filecoin-project/lotus/pull/6544))
- release -> master ([filecoin-project/lotus#6828](https://github.com/filecoin-project/lotus/pull/6828))
- Resurrect CODEOWNERS, but for maintainers group ([filecoin-project/lotus#6773](https://github.com/filecoin-project/lotus/pull/6773))
- Master disclaimer  ([filecoin-project/lotus#6757](https://github.com/filecoin-project/lotus/pull/6757))
- Create stale.yml ([filecoin-project/lotus#6747](https://github.com/filecoin-project/lotus/pull/6747))
- Release template: Update all testnet infra at once ([filecoin-project/lotus#6710](https://github.com/filecoin-project/lotus/pull/6710))
- Release Template: remove binary validation step ([filecoin-project/lotus#6709](https://github.com/filecoin-project/lotus/pull/6709))
- Reset of the interop network ([filecoin-project/lotus#6689](https://github.com/filecoin-project/lotus/pull/6689))
- Update version.go to 1.11.1 ([filecoin-project/lotus#6621](https://github.com/filecoin-project/lotus/pull/6621))

## Contributors

| Contributor | Commits | Lines ± | Files Changed |
|-------------|---------|---------|---------------|
| @vyzo | 313 | +8928/-6010 | 415 |
| @nonsense | 103 | +6041/-4041 | 304 |
| @magik6k | 37 | +3851/-1611 | 146 |
| @ZenGround0 | 24 | +1693/-1394 | 95 |
| @placer14 | 1 | +2310/-578 | 8 |
| @dirkmc | 7 | +1154/-726 | 29 |
| @raulk | 44 | +969/-616 | 141 |
| @jennijuju | 15 | +682/-354 | 47 |
| @ribasushi | 18 | +469/-273 | 64 |
| @coryschwartz | 5 | +576/-135 | 14 |
| @hunjixin | 7 | +404/-82 | 19 |
| @dirkmc | 17 | +348/-47 | 17 |
| @tchardin | 2 | +262/-34 | 5 |
| @aarshkshah1992 | 9 | +233/-63 | 44 |
| @Kubuxu | 4 | +254/-16 | 4 |
| @hannahhoward | 6 | +163/-75 | 8 |
| @whyrusleeping | 4 | +157/-16 | 9 |
| @Whyrusleeping | 2 | +87/-66 | 10 |
| @arajasek | 10 | +81/-53 | 13 |
| @zgfzgf | 2 | +104/-4 | 2 |
| @aarshkshah1992 | 6 | +85/-19 | 10 |
| @llifezou | 4 | +59/-20 | 4 |
| @Stebalien | 7 | +47/-17 | 9 |
| @johnli-helloworld | 3 | +46/-15 | 5 |
| @frrist | 1 | +28/-23 | 2 |
| @hannahhoward | 4 | +46/-5 | 11 |
| @Jennifer | 4 | +31/-2 | 4 |
| @wangchao | 1 | +1/-27 | 1 |
| @jennijuju | 2 | +7/-21 | 2 |
| @chadwick2143 | 1 | +15/-1 | 1 |
| @Jerry | 2 | +9/-4 | 2 |
| Steve Loeppky | 2 | +12/-0 | 2 |
| David Dias | 1 | +9/-0 | 1 |
| dependabot[bot] | 1 | +3/-3 | 1 |
| zhoutian527 | 1 | +2/-2 | 1 |
| xloem | 1 | +4/-0 | 1 |
| | 2 | +2/-2 | 3 |
| Liviu Damian | 2 | +2/-2 | 2 |
| @jimpick | 2 | +2/-2 | 2 |
| Frank | 1 | +3/-0 | 1 |
| turuslan | 1 | +1/-1 | 1 |
| Kirk Baird | 1 | +0/-0 | 1 |

# 1.11.0 / 2021-07-22

This is a **highly recommended** release of Lotus that have many bug fixes, improvements and new features.

## Highlights
- Miner SimultaneousTransfers config ([filecoin-project/lotus#6612](https://github.com/filecoin-project/lotus/pull/6612))
- Miner SimultaneousTransfers config ([filecoin-project/lotus#6612](https://github.com/filecoin-project/lotus/pull/6612))
  - Set `SimultaneousTransfers` in lotus miner config to configure the maximum number of parallel online data transfers, including both storage and retrieval deals.
- Dynamic Retrieval pricing ([filecoin-project/lotus#6175](https://github.com/filecoin-project/lotus/pull/6175))
  - Customize your retrieval ask price, see a quick tutorial [here](https://github.com/filecoin-project/lotus/discussions/6780).
- Robust message management  ([filecoin-project/lotus#5822](https://github.com/filecoin-project/lotus/pull/5822))
  - run `lotus mpool manage and follow the instructions!
  - Demo available at https://www.youtube.com/watch?v=QDocpLQjZgQ.
- Add utils to use multisigs as miner owners ([filecoin-project/lotus#6490](https://github.com/filecoin-project/lotus/pull/6490))

## More New Features
-  feat: implement lotus-sim ([filecoin-project/lotus#6406](https://github.com/filecoin-project/lotus/pull/6406))
- implement a command to export a car ([filecoin-project/lotus#6405](https://github.com/filecoin-project/lotus/pull/6405))
- Add a command to get the fees of a deal ([filecoin-project/lotus#5307](https://github.com/filecoin-project/lotus/pull/5307))
  - run `lotus-shed market get-deal-fees`
- Add a command to list retrievals ([filecoin-project/lotus#6337](https://github.com/filecoin-project/lotus/pull/6337))
  - run `lotus client list-retrievals`
- lotus-gateway: add check command ([filecoin-project/lotus#6373](https://github.com/filecoin-project/lotus/pull/6373))
- lotus-wallet: JWT Support ([filecoin-project/lotus#6360](https://github.com/filecoin-project/lotus/pull/6360))
- Allow starting networks from arbitrary actor versions ([filecoin-project/lotus#6305](https://github.com/filecoin-project/lotus/pull/6305))
- oh, snap! ([filecoin-project/lotus#6202](https://github.com/filecoin-project/lotus/pull/6202))
- Add a shed util to count 64 GiB miner stats ([filecoin-project/lotus#6290](https://github.com/filecoin-project/lotus/pull/6290))
- Introduce stateless offline dealflow, bypassing the FSM/deallists ([filecoin-project/lotus#5961](https://github.com/filecoin-project/lotus/pull/5961))
- Transplant some useful commands to lotus-shed actor ([filecoin-project/lotus#5913](https://github.com/filecoin-project/lotus/pull/5913))
  - run `lotus-shed actor`
- actor wrapper codegen ([filecoin-project/lotus#6108](https://github.com/filecoin-project/lotus/pull/6108))
- Add a shed util to count miners by post type ([filecoin-project/lotus#6169](https://github.com/filecoin-project/lotus/pull/6169))
- shed: command to list duplicate messages in tipsets (steb) ([filecoin-project/lotus#5847](https://github.com/filecoin-project/lotus/pull/5847))
- feat: allow checkpointing to forks ([filecoin-project/lotus#6107](https://github.com/filecoin-project/lotus/pull/6107))
- Add a CLI tool for miner proving deadline ([filecoin-project/lotus#6132](https://github.com/filecoin-project/lotus/pull/6132))
  - run `lotus state miner-proving-deadline`


## Bug Fixes
- Fix wallet error messages ([filecoin-project/lotus#6594](https://github.com/filecoin-project/lotus/pull/6594))
- Fix CircleCI gen ([filecoin-project/lotus#6589](https://github.com/filecoin-project/lotus/pull/6589))
- Make query-ask CLI more graceful ([filecoin-project/lotus#6590](https://github.com/filecoin-project/lotus/pull/6590))
- scale up sector expiration to avoid sector expire in batch-pre-commit waitting ([filecoin-project/lotus#6566](https://github.com/filecoin-project/lotus/pull/6566))
-  Fix an error in msigLockCancel ([filecoin-project/lotus#6582](https://github.com/filecoin-project/lotus/pull/6582)
- fix circleci being out of sync. ([filecoin-project/lotus#6573](https://github.com/filecoin-project/lotus/pull/6573))
- Fix helptext for ask price([filecoin-project/lotus#6560](https://github.com/filecoin-project/lotus/pull/6560))
- fix commit finalize failed ([filecoin-project/lotus#6521](https://github.com/filecoin-project/lotus/pull/6521))
- Fix soup ([filecoin-project/lotus#6501](https://github.com/filecoin-project/lotus/pull/6501))
- fix: pick the correct partitions-per-post limit ([filecoin-project/lotus#6502](https://github.com/filecoin-project/lotus/pull/6502))
- sealing: Fix restartSectors race ([filecoin-project/lotus#6495](https://github.com/filecoin-project/lotus/pull/6495))
- Fix: correct the change of message size limit ([filecoin-project/lotus#6430](https://github.com/filecoin-project/lotus/pull/6430))
- Fix logging of stringified CIDs double-encoded in hex ([filecoin-project/lotus#6413](https://github.com/filecoin-project/lotus/pull/6413))
- Fix success handling in Retreival ([filecoin-project/lotus#5921](https://github.com/filecoin-project/lotus/pull/5921))
- storagefsm: Fix batch deal packing behavior ([filecoin-project/lotus#6041](https://github.com/filecoin-project/lotus/pull/6041))
- events: Fix handling of multiple matched events per epoch ([filecoin-project/lotus#6355](https://github.com/filecoin-project/lotus/pull/6355))
- Fix logging around mineOne ([filecoin-project/lotus#6310](https://github.com/filecoin-project/lotus/pull/6310))
- Fix shell completions ([filecoin-project/lotus#6316](https://github.com/filecoin-project/lotus/pull/6316))
- Allow 8MB sectors in devnet ([filecoin-project/lotus#6312](https://github.com/filecoin-project/lotus/pull/6312))
- fix ticket expired ([filecoin-project/lotus#6304](https://github.com/filecoin-project/lotus/pull/6304))
- Revert "chore: update go-libp2p" ([filecoin-project/lotus#6306](https://github.com/filecoin-project/lotus/pull/6306))
- fix: wait-api should use GetAPI to acquire binary specific API ([filecoin-project/lotus#6246](https://github.com/filecoin-project/lotus/pull/6246))
- fix(ci): Updates to lotus CI build process ([filecoin-project/lotus#6256](https://github.com/filecoin-project/lotus/pull/6256))
- fix: use a consistent tipset in commands ([filecoin-project/lotus#6142](https://github.com/filecoin-project/lotus/pull/6142))
- go mod tidy for lotus-soup testplans ([filecoin-project/lotus#6124](https://github.com/filecoin-project/lotus/pull/6124))
- fix testground payment channel tests: use 1 miner ([filecoin-project/lotus#6126](https://github.com/filecoin-project/lotus/pull/6126))
- fix: use the parent state when listing actors ([filecoin-project/lotus#6143](https://github.com/filecoin-project/lotus/pull/6143))
- Speed up StateListMessages in some cases ([filecoin-project/lotus#6007](https://github.com/filecoin-project/lotus/pull/6007))
- fix(splitstore): fix a panic on revert-only head changes ([filecoin-project/lotus#6133](https://github.com/filecoin-project/lotus/pull/6133))
- drand: fix beacon cache ([filecoin-project/lotus#6164](https://github.com/filecoin-project/lotus/pull/6164))

## Improvements
- gateway: Add support for Version method ([filecoin-project/lotus#6618](https://github.com/filecoin-project/lotus/pull/6618))
- revamped integration test kit (aka. Operation Sparks Joy) ([filecoin-project/lotus#6329](https://github.com/filecoin-project/lotus/pull/6329))
- move with changed name ([filecoin-project/lotus#6587](https://github.com/filecoin-project/lotus/pull/6587))
- dynamic circleci config for streamlining test execution ([filecoin-project/lotus#6561](https://github.com/filecoin-project/lotus/pull/6561))
- extern/storage: add ability to ignore worker resources when scheduling. ([filecoin-project/lotus#6542](https://github.com/filecoin-project/lotus/pull/6542))
- Adjust various CLI display ratios to arbitrary precision ([filecoin-project/lotus#6309](https://github.com/filecoin-project/lotus/pull/6309))
- Test multicore SDR support ([filecoin-project/lotus#6479](https://github.com/filecoin-project/lotus/pull/6479))
- Unit tests for sector batchers ([filecoin-project/lotus#6432](https://github.com/filecoin-project/lotus/pull/6432))
- Update chain list with correct help instructions ([filecoin-project/lotus#6465](https://github.com/filecoin-project/lotus/pull/6465))
- clean failed sectors in batch commit ([filecoin-project/lotus#6451](https://github.com/filecoin-project/lotus/pull/6451))
- itests/kit: add guard to ensure imports from tests only. ([filecoin-project/lotus#6445](https://github.com/filecoin-project/lotus/pull/6445))
- consolidate integration tests into `itests` package; create test kit; cleanup ([filecoin-project/lotus#6311](https://github.com/filecoin-project/lotus/pull/6311))
- Fee config for sector batching ([filecoin-project/lotus#6420](https://github.com/filecoin-project/lotus/pull/6420))
- UX: lotus state power CLI should fail if called with a not-miner ([filecoin-project/lotus#6425](https://github.com/filecoin-project/lotus/pull/6425))
- Increase message size limit ([filecoin-project/lotus#6419](https://github.com/filecoin-project/lotus/pull/6419))
- polish(stmgr): define ExecMonitor for message application callback ([filecoin-project/lotus#6389](https://github.com/filecoin-project/lotus/pull/6389))
- upgrade testground action version ([filecoin-project/lotus#6403](https://github.com/filecoin-project/lotus/pull/6403))
- Bypass task scheduler for reading unsealed pieces ([filecoin-project/lotus#6280](https://github.com/filecoin-project/lotus/pull/6280))
- testplans: lotus-soup: use default WPoStChallengeWindow ([filecoin-project/lotus#6400](https://github.com/filecoin-project/lotus/pull/6400))
- Integration tests for offline deals ([filecoin-project/lotus#6081](https://github.com/filecoin-project/lotus/pull/6081))
- Fix some flaky tests ([filecoin-project/lotus#6397](https://github.com/filecoin-project/lotus/pull/6397))
- build appimage in CI ([filecoin-project/lotus#6384](https://github.com/filecoin-project/lotus/pull/6384))
- Generate AppImage ([filecoin-project/lotus#6208](https://github.com/filecoin-project/lotus/pull/6208))
- Add test for AddVerifiedClient ([filecoin-project/lotus#6317](https://github.com/filecoin-project/lotus/pull/6317))
- Typo fix in error message: "pubusb" -> "pubsub" ([filecoin-project/lotus#6365](https://github.com/filecoin-project/lotus/pull/6365))
- Improve the cli state call command  ([filecoin-project/lotus#6226](https://github.com/filecoin-project/lotus/pull/6226))
- Upscale mineOne message to a WARN on unexpected ineligibility ([filecoin-project/lotus#6358](https://github.com/filecoin-project/lotus/pull/6358))
- Remove few useless variable assignments ([filecoin-project/lotus#6359](https://github.com/filecoin-project/lotus/pull/6359))
- Reduce noise from 'peer has different genesis' messages ([filecoin-project/lotus#6357](https://github.com/filecoin-project/lotus/pull/6357))
- Get current seal proof when necessary ([filecoin-project/lotus#6339](https://github.com/filecoin-project/lotus/pull/6339))
- Remove log line when tracing is not configured ([filecoin-project/lotus#6334](https://github.com/filecoin-project/lotus/pull/6334))
- separate tracing environment variables ([filecoin-project/lotus#6323](https://github.com/filecoin-project/lotus/pull/6323))
- feat: log dispute rate ([filecoin-project/lotus#6322](https://github.com/filecoin-project/lotus/pull/6322))
- Move verifreg shed utils to CLI ([filecoin-project/lotus#6135](https://github.com/filecoin-project/lotus/pull/6135))
- consider storiface.PathStorage when calculating storage requirements ([filecoin-project/lotus#6233](https://github.com/filecoin-project/lotus/pull/6233))
- `storage` module: add go docs and minor code quality refactors ([filecoin-project/lotus#6259](https://github.com/filecoin-project/lotus/pull/6259))
- Increase data transfer timeouts ([filecoin-project/lotus#6300](https://github.com/filecoin-project/lotus/pull/6300))
- gateway: spin off from cmd to package ([filecoin-project/lotus#6294](https://github.com/filecoin-project/lotus/pull/6294))
- Return total power when GetPowerRaw doesn't find miner claim ([filecoin-project/lotus#4938](https://github.com/filecoin-project/lotus/pull/4938))
- add flags to control gateway lookback parameters ([filecoin-project/lotus#6247](https://github.com/filecoin-project/lotus/pull/6247))
- chore(ci): Enable build on RC tags ([filecoin-project/lotus#6238](https://github.com/filecoin-project/lotus/pull/6238))
- cron-wc ([filecoin-project/lotus#6178](https://github.com/filecoin-project/lotus/pull/6178))
- Allow creation of state tree v3s ([filecoin-project/lotus#6167](https://github.com/filecoin-project/lotus/pull/6167))
- mpool: Cleanup pre-nv12 selection logic ([filecoin-project/lotus#6148](https://github.com/filecoin-project/lotus/pull/6148))
- attempt to do better padding on pieces being written into sectors ([filecoin-project/lotus#5988](https://github.com/filecoin-project/lotus/pull/5988))
- remove duplicate ask and calculate ping before lock ([filecoin-project/lotus#5968](https://github.com/filecoin-project/lotus/pull/5968))
- flaky tests improvement: separate TestBatchDealInput from TestAPIDealFlow ([filecoin-project/lotus#6141](https://github.com/filecoin-project/lotus/pull/6141))
- Testground checks on push ([filecoin-project/lotus#5887](https://github.com/filecoin-project/lotus/pull/5887))
- Use EmptyTSK where appropriate ([filecoin-project/lotus#6134](https://github.com/filecoin-project/lotus/pull/6134))
- upgrade `lotus-soup` testplans and reduce deals concurrency to a single miner ([filecoin-project/lotus#6122](https://github.com/filecoin-project/lotus/pull/6122)

## Dependency Updates
- downgrade libp2p/go-libp2p-yamux to v0.5.1. ([filecoin-project/lotus#6605](https://github.com/filecoin-project/lotus/pull/6605))
- Update libp2p to 0.14.2 ([filecoin-project/lotus#6404](https://github.com/filecoin-project/lotus/pull/6404))
- update to markets-v1.4.0 ([filecoin-project/lotus#6369](https://github.com/filecoin-project/lotus/pull/6369))
- Use new actor tags ([filecoin-project/lotus#6291](https://github.com/filecoin-project/lotus/pull/6291))
- chore: update go-libp2p ([filecoin-project/lotus#6231](https://github.com/filecoin-project/lotus/pull/6231))
- Update ffi to proofs v7 ([filecoin-project/lotus#6150](https://github.com/filecoin-project/lotus/pull/6150))

## Others
- Initial draft: basic build instructions on Readme ([filecoin-project/lotus#6498](https://github.com/filecoin-project/lotus/pull/6498))
- Remove rc changelog, compile the new changelog for final release only ([filecoin-project/lotus#6444](https://github.com/filecoin-project/lotus/pull/6444))
- updated configuration comments for docs ([filecoin-project/lotus#6440](https://github.com/filecoin-project/lotus/pull/6440))
- Set ntwk v13 HyperDrive Calibration upgrade epoch ([filecoin-project/lotus#6441](https://github.com/filecoin-project/lotus/pull/6441))
- build snapcraft ([filecoin-project/lotus#6388](https://github.com/filecoin-project/lotus/pull/6388))
- Fix the doc errors of the sealing config funcs ([filecoin-project/lotus#6399](https://github.com/filecoin-project/lotus/pull/6399))
- Add doc on gas balancing ([filecoin-project/lotus#6392](https://github.com/filecoin-project/lotus/pull/6392))
- Add interop network ([filecoin-project/lotus#6387](https://github.com/filecoin-project/lotus/pull/6387))
- Network version 13 (v1.11) ([filecoin-project/lotus#6342](https://github.com/filecoin-project/lotus/pull/6342))
- Add a warning to the release issue template ([filecoin-project/lotus#6374](https://github.com/filecoin-project/lotus/pull/6374))
- Update RELEASE_ISSUE_TEMPLATE.md ([filecoin-project/lotus#6236](https://github.com/filecoin-project/lotus/pull/6236))
- Delete CODEOWNERS ([filecoin-project/lotus#6289](https://github.com/filecoin-project/lotus/pull/6289))
- Feat/nerpa v4 ([filecoin-project/lotus#6248](https://github.com/filecoin-project/lotus/pull/6248))
- Introduce a release issue template ([filecoin-project/lotus#5826](https://github.com/filecoin-project/lotus/pull/5826))
- This is a 1:1 forward-port of PR#6183 from 1.9.x to master ([filecoin-project/lotus#6196](https://github.com/filecoin-project/lotus/pull/6196))
- Update cli gen ([filecoin-project/lotus#6155](https://github.com/filecoin-project/lotus/pull/6155))
- Generate CLI docs ([filecoin-project/lotus#6145](https://github.com/filecoin-project/lotus/pull/6145))

## Contributors

| Contributor | Commits | Lines ± | Files Changed |
|-------------|---------|---------|---------------|
| @raulk | 118 | +11972/-10860 | 472 |
| @magik6k | 65 | +10824/-4158 | 353 |
| @aarshkshah1992 | 59 | +8057/-3355 | 224 |
| @arajasek | 41 | +8786/-1691 | 331 |
| @Stebalien | 106 | +7653/-2718 | 273 |
| dirkmc | 11 | +2580/-1371 | 77 |
| @dirkmc | 39 | +1865/-1194 | 79 |
|  | 19 | +1973/-485 | 81 |
| @vyzo | 4 | +1748/-330 | 50 |
| @aarshkshah1992 | 5 | +1462/-213 | 27 |
| @coryschwartz | 35 | +568/-206 | 59 |
| @chadwick2143 | 3 | +739/-1 | 4 |
| @ribasushi | 21 | +487/-164 | 36 |
| @hannahhoward | 5 | +544/-5 | 19 |
| @jennijuju | 9 | +241/-174 | 19 |
| @frrist | 1 | +137/-88 | 7 |
| @travisperson | 3 | +175/-6 | 7 |
| @wadeAlexC | 1 | +48/-129 | 1 |
| @whyrusleeping | 8 | +161/-13 | 11 |
| lotus | 1 | +114/-46 | 1 |
| @nonsense | 8 | +107/-53 | 20 |
| @rjan90 | 4 | +115/-33 | 4 |
| @ZenGround0 | 3 | +114/-1 | 4 |
| @Aloxaf | 1 | +43/-61 | 7 |
| @yaohcn | 4 | +89/-9 | 5 |
| @mitchellsoo | 1 | +51/-0 | 1 |
| @placer14 | 3 | +28/-18 | 4 |
| @jennijuju | 6 | +9/-14 | 6 |
| @Frank | 2 | +11/-10 | 2 |
| @wangchao | 3 | +5/-4 | 4 |
| @Steve Loeppky | 1 | +7/-1 | 1 |
| @Lion | 1 | +4/-2 | 1 |
| @Mimir | 1 | +2/-2 | 1 |
| @raulk | 1 | +1/-1 | 1 |
| @Jack Yao | 1 | +1/-1 | 1 |
| @IPFSUnion | 1 | +1/-1 | 1 |

# 1.10.1 / 2021-07-05

This is an optional but **highly recommended** release of Lotus for lotus miners that has many bug fixes and improvements based on the feedback we got from the community since HyperDrive.

## New Features
- commit batch: AggregateAboveBaseFee config #6650
  - `AggregateAboveBaseFee` is added to miner sealing configuration for setting the network base fee to start aggregating proofs. When the network base fee is lower than this value, the prove commits will be submitted individually via `ProveCommitSector`. According to the [Batch Incentive Alignment](https://github.com/filecoin-project/FIPs/blob/master/FIPS/fip-0013.md#batch-incentive-alignment) introduced in FIP-0013, we recommend miners to set this value to 0.15 nanoFIL(which is the default value) to avoid unexpected aggregation fee in burn and enjoy the most benefits of aggregation!

## Bug Fixes
- storage: Fix FinalizeSector with sectors in storage paths #6652
- Fix tiny error in check-client-datacap #6664
- Fix: precommit_batch method used the wrong cfg.PreCommitBatchWait #6658
- to optimize the batchwait #6636
- fix getTicket: sector precommitted but expired case #6635
- handleSubmitCommitAggregate() exception handling #6595
- remove precommit check in handleCommitFailed #6634
- ensure agg fee is adequate
- fix: miner balance is not enough, so that ProveCommitAggregate msg exec failed #6623
- commit batch: Initialize the FailedSectors map #6647

Contributors

| Contributor | Commits | Lines ± | Files Changed |
|-------------|---------|---------|---------------|
| @magik6k| 7 | +151/-56 | 21 |
| @llifezou | 4 | +59/-20 | 4 |
| @johnli-helloworld | 2 | +45/-14 | 4 |
| @wangchao | 1 | +1/-27 | 1 |
| Jerry | 2 | +9/-4 | 2 |
| @zhoutian527 | 1 | +2/-2 | 1 |
| @ribasushi| 1 | +1/-1 | 1 |

# 1.10.1 / 2021-07-05

This is an optional but **highly recommended** release of Lotus for lotus miners that has many bug fixes and improvements based on the feedback we got from the community since HyperDrive.

## New Features
- commit batch: AggregateAboveBaseFee config #6650
  - `AggregateAboveBaseFee` is added to miner sealing configuration for setting the network base fee to start aggregating proofs. When the network base fee is lower than this value, the prove commits will be submitted individually via `ProveCommitSector`. According to the [Batch Incentive Alignment](https://github.com/filecoin-project/FIPs/blob/master/FIPS/fip-0013.md#batch-incentive-alignment) introduced in FIP-0013, we recommend miners to set this value to 0.15 nanoFIL(which is the default value) to avoid unexpected aggregation fee in burn and enjoy the most benefits of aggregation!

## Bug Fixes
- storage: Fix FinalizeSector with sectors in storage paths #6652
- Fix tiny error in check-client-datacap #6664
- Fix: precommit_batch method used the wrong cfg.PreCommitBatchWait #6658
- to optimize the batchwait #6636
- fix getTicket: sector precommitted but expired case #6635
- handleSubmitCommitAggregate() exception handling #6595
- remove precommit check in handleCommitFailed #6634
- ensure agg fee is adequate
- fix: miner balance is not enough, so that ProveCommitAggregate msg exec failed #6623
- commit batch: Initialize the FailedSectors map #6647

Contributors

| Contributor | Commits | Lines ± | Files Changed |
|-------------|---------|---------|---------------|
| @magik6k| 7 | +151/-56 | 21 |
| @llifezou | 4 | +59/-20 | 4 |
| @johnli-helloworld | 2 | +45/-14 | 4 |
| @wangchao | 1 | +1/-27 | 1 |
| Jerry | 2 | +9/-4 | 2 |
| @zhoutian527 | 1 | +2/-2 | 1 |
| @ribasushi| 1 | +1/-1 | 1 |

# 1.10.0 / 2021-06-23

This is a mandatory release of Lotus that introduces Filecoin network v13, codenamed the HyperDrive upgrade. The
Filecoin mainnet will upgrade, which is epoch 892800, on 2021-06-30T22:00:00Z. The network upgrade introduces the
following FIPs:

- [FIP-0008](https://github.com/filecoin-project/FIPs/blob/master/FIPS/fip-0008.md): Add miner batched sector pre-commit method
- [FIP-0011](https://github.com/filecoin-project/FIPs/blob/master/FIPS/fip-0011.md): Remove reward auction from reporting consensus faults
- [FIP-0012](https://github.com/filecoin-project/FIPs/blob/master/FIPS/fip-0012.md): DataCap Top up for FIL+ Client Addresses
- [FIP-0013](https://github.com/filecoin-project/FIPs/blob/master/FIPS/fip-0013.md): Add ProveCommitSectorAggregated method to reduce on-chain congestion
- [FIP-0015](https://github.com/filecoin-project/FIPs/blob/master/FIPS/fip-0015.md): Revert FIP-0009(Exempt Window PoSts from BaseFee burn)

Note that this release is built on top of Lotus v1.9.0. Enterprising users can use the `master` branch of Lotus to get the latest functionality, including all changes in this release candidate.

## Proof batching and aggregation

FIPs [0008](https://github.com/filecoin-project/FIPs/blob/master/FIPS/fip-0008.md) and [0013](https://github.com/filecoin-project/FIPs/blob/master/FIPS/fip-0013.md) combine to allow for a significant increase in the rate of onboarding storage on the Filecoin network. This aims to lead to more useful data being stored on the network, reduced network congestion, and lower network base fee.

**Check out the documentation [here]((https://lotus.filecoin.io/storage-providers/advanced-configurations/sealing/#precommitsectorsbatch) for details on the new Lotus miner sealing config options, [here](https://lotus.filecoin.io/storage-providers/setup/configuration/#fees-section) for fee config options, and explanations of the new features.**

Note:
- We recommend to keep `PreCommitSectorsBatch` as 1.
- We recommend miners to set `PreCommitBatchWait` lower than 30 hours.
- We recommend miners to set a longer `CommitBatchSlack` and  `PreCommitBatchSlack` to prevent message failures
  due to expirations.

### Projected state tree growth

In order to validate the Hyperdrive changes, we wrote a simulation to seal as many sectors as quickly as possible, assuming the same number and mix of 32GiB and 64GiB miners as the current network.

Given these assumptions:

- We'd expect a network storage growth rate of around 530PiB per day. 😳 🎉 🥳 😅
- We'd expect network bandwidth dedicated to `SubmitWindowedPoSt` to grow by about 0.02% per day.
- We'd expect the [state-tree](https://spec.filecoin.io/#section-systems.filecoin_vm.state_tree) (and therefore [snapshot](https://lotus.filecoin.io/lotus/manage/chain-management/#lightweight-snapshot)) size to grow by 1.16GiB per day.
  - Nearly all of the state-tree growth is expected to come from new sector metadata.
- We'd expect the daily lotus datastore growth rate to increase by about 10-15% (from current ~21GiB/day).
  - Most "growth" of the lotus datastore is due to "churn", historical data that's no longer referenced by the latest state-tree.

### Future improvements

Various Lotus improvements are planned moving forward to mitigate the effects of the growing state tree size. The primary improvement is the [Lotus splitstore](https://github.com/filecoin-project/lotus/discussions/5788), which will soon be enabled by default. The feature allows for [online garbage collection](https://github.com/filecoin-project/lotus/issues/6577) for nodes that do not seek to maintain full chain and state history, thus eliminating the need for users to delete their datastores and sync from snapshots.

Other improvements including better compressed snapshots, faster pre-migrations, and improved chain exports are in the roadmap.

## WindowPost base fee burn

Included in the HyperDrive upgrade is [FIP-0015](https://github.com/filecoin-project/FIPs/blob/master/FIPS/fip-0015.md) which eliminates the special-case gas treatment of `SubmitWindowedPoSt` messages that was introduced in [FIP-0009](https://github.com/filecoin-project/FIPs/blob/master/FIPS/fip-0009.md). Although `SubmitWindowedPoSt` messages will be relatively cheap, thanks to the introduction of optimistic acceptance of these proofs in [FIP-0010](https://github.com/filecoin-project/FIPs/blob/master/FIPS/fip-0010.md), storage providers should pay attention to their `MaxWindowPoStGasFee` config option: too low and PoSts may not land on chain; too high and they may cost an exorbitant amount!

## Changelog

### New Features

- Implement FIP-0015 ([filecoin-project/lotus#6361](https://github.com/filecoin-project/lotus/pull/6361))
- Integrate FIP0013 and FIP0008 ([filecoin-project/lotus#6235](https://github.com/filecoin-project/lotus/pull/6235))
  - [Configuration docs and cli examples](https://lotus.filecoin.io/storage-providers/advanced-configurations/sealing/#precommitsectorsbatch)
  - [cli docs](https://github.com/filecoin-project/lotus/blob/master/documentation/en/cli-lotus-miner.md#lotus-miner-sectors-batching)
  - Introduce gas prices for aggregate verifications ([filecoin-project/lotus#6347](https://github.com/filecoin-project/lotus/pull/6347))
- Introduce v5 actors ([filecoin-project/lotus#6195](https://github.com/filecoin-project/lotus/pull/6195))
- Robustify commit batcher ([filecoin-project/lotus#6367](https://github.com/filecoin-project/lotus/pull/6367))
- Always flush when timer goes off ([filecoin-project/lotus#6563](https://github.com/filecoin-project/lotus/pull/6563))
- Update default fees for aggregates ([filecoin-project/lotus#6548](https://github.com/filecoin-project/lotus/pull/6548))
- sealing: Early finalization option ([filecoin-project/lotus#6452](https://github.com/filecoin-project/lotus/pull/6452))
  - `./lotus-miner/config.toml/[Sealing.FinalizeEarly]`: default to false. Enable if you want to FinalizeSector before commiting
- Add filplus utils to CLI ([filecoin-project/lotus#6351](https://github.com/filecoin-project/lotus/pull/6351))
  - cli doc can be found [here](https://github.com/filecoin-project/lotus/blob/master/documentation/en/cli-lotus.md#lotus-filplus)
- Add miner-side MaxDealStartDelay config ([filecoin-project/lotus#6576](https://github.com/filecoin-project/lotus/pull/6576))


### Bug Fixes
- chainstore: Don't take heaviestLk with backlogged reorgCh ([filecoin-project/lotus#6526](https://github.com/filecoin-project/lotus/pull/6526))
- Backport #6041 - storagefsm: Fix batch deal packing behavior  ([filecoin-project/lotus#6519](https://github.com/filecoin-project/lotus/pull/6519))
- backport: pick the correct partitions-per-post limit ([filecoin-project/lotus#6503](https://github.com/filecoin-project/lotus/pull/6503))
- failed sectors should be added into res correctly ([filecoin-project/lotus#6472](https://github.com/filecoin-project/lotus/pull/6472))
- sealing: Fix restartSectors race ([filecoin-project/lotus#6491](https://github.com/filecoin-project/lotus/pull/6491))
- Fund miners with the aggregate fee when ProveCommitting ([filecoin-project/lotus#6428](https://github.com/filecoin-project/lotus/pull/6428))
- Commit and Precommit batcher cannot share a getSectorDeadline method ([filecoin-project/lotus#6416](https://github.com/filecoin-project/lotus/pull/6416))
- Fix supported proof type manipulations for v5 actors ([filecoin-project/lotus#6366](https://github.com/filecoin-project/lotus/pull/6366))
- events: Fix handling of multiple matched events per epoch ([filecoin-project/lotus#6362](https://github.com/filecoin-project/lotus/pull/6362))
- Fix randomness fetching around null blocks ([filecoin-project/lotus#6240](https://github.com/filecoin-project/lotus/pull/6240))

### Improvements
- Appimage v1.10.0 rc3 ([filecoin-project/lotus#6492](https://github.com/filecoin-project/lotus/pull/6492))
- Expand on Drand change testing ([filecoin-project/lotus#6500](https://github.com/filecoin-project/lotus/pull/6500))
- Backport Fix logging around mineOne ([filecoin-project/lotus#6499](https://github.com/filecoin-project/lotus/pull/6499))
- mpool: Add more metrics ([filecoin-project/lotus#6453](https://github.com/filecoin-project/lotus/pull/6453))
- Merge backported PRs into v1.10 release branch ([filecoin-project/lotus#6436](https://github.com/filecoin-project/lotus/pull/6436))
- Fix tests ([filecoin-project/lotus#6371](https://github.com/filecoin-project/lotus/pull/6371))
- Extend the default deal start epoch delay ([filecoin-project/lotus#6350](https://github.com/filecoin-project/lotus/pull/6350))
- sealing: Wire up context to batchers ([filecoin-project/lotus#6497](https://github.com/filecoin-project/lotus/pull/6497))
- Improve address resolution for messages ([filecoin-project/lotus#6364](https://github.com/filecoin-project/lotus/pull/6364))

### Dependency Updates
- Proofs v8.0.2 ([filecoin-project/lotus#6524](https://github.com/filecoin-project/lotus/pull/6524))
- Update to fixed Bellperson ([filecoin-project/lotus#6480](https://github.com/filecoin-project/lotus/pull/6480))
- Update to go-praamfetch with fslocks ([filecoin-project/lotus#6473](https://github.com/filecoin-project/lotus/pull/6473))
- Update ffi with fixed multicore sdr support ([filecoin-project/lotus#6471](https://github.com/filecoin-project/lotus/pull/6471))
- github.com/filecoin-project/go-paramfetch (v0.0.2-0.20200701152213-3e0f0afdc261 -> v0.0.2-0.20210614165157-25a6c7769498)
- github.com/filecoin-project/specs-actors/v5 (v5.0.0-20210512015452-4fe3889fff57 -> v5.0.0)
- github.com/filecoin-project/go-hamt-ipld/v3 (v3.0.1 -> v3.1.0)
- github.com/ipfs/go-log/v2 (v2.1.2-0.20200626104915-0016c0b4b3e4 -> v2.1.3)
- github.com/filecoin-project/go-amt-ipld/v3 (v3.0.0 -> v3.1.0)

### Network Version v13 HyperDrive Upgrade
- Set HyperDrive upgrade epoch ([filecoin-project/lotus#6565](https://github.com/filecoin-project/lotus/pull/6565))
- version bump to lotus v1.10.0-rc6 ([filecoin-project/lotus#6529](https://github.com/filecoin-project/lotus/pull/6529))
- Upgrade epochs for calibration reset ([filecoin-project/lotus#6528](https://github.com/filecoin-project/lotus/pull/6528))
- Lotus version 1.10.0-rc5 ([filecoin-project/lotus#6504](https://github.com/filecoin-project/lotus/pull/6504))
- Merge releases into v1.10 release ([filecoin-project/lotus#6494](https://github.com/filecoin-project/lotus/pull/6494))
- update lotus to v1.10.0-rc3 ([filecoin-project/lotus#6481](https://github.com/filecoin-project/lotus/pull/6481))
- updated configuration comments for docs
- Lotus version 1.10.0-rc2 ([filecoin-project/lotus#6443](https://github.com/filecoin-project/lotus/pull/6443))
- Set ntwk v13 HyperDrive Calibration upgrade epoch ([filecoin-project/lotus#6442](https://github.com/filecoin-project/lotus/pull/6442))


## Contributors

💙Thank you to all the contributors!

| Contributor        | Commits | Lines ±     | Files Changed |
|--------------------|---------|-------------|---------------|
| @magik6k    | 81      | +9606/-1536 | 361           |
| @arajasek  | 41      | +6543/-679  | 189           |
| @ZenGround0         | 11      | +4074/-727  | 110           |
| @anorth                | 10      | +2035/-1177 | 55            |
| @iand           | 1       | +779/-12    | 5             |
| @frrist             | 2       | +722/-6     | 6             |
| @Stebalien       | 6       | +368/-24    | 15            |
| @jennijuju      | 11      | +204/-111   | 19            |
| @vyzo               | 6       | +155/-66    | 13            |
| @coryschwartz      | 10      | +171/-27    | 14            |
| @Kubuxu    | 4       | +177/-13    | 7             |
| @ribasushi    | 4       | +65/-42     | 5             |
| @travisperson      | 2       | +11/-11     | 4             |
| @kirk-baird | 1       | +1/-5       | 1             |
| @wangchao           | 2       | +3/-2       | 2             |


# 1.9.0 / 2021-05-17

This is an optional Lotus release that introduces various improvements to the sealing, mining, and deal-making processes.

## Highlights

- OpenRPC Support (https://github.com/filecoin-project/lotus/pull/5843)
- Take latency into account when making interactive deals (https://github.com/filecoin-project/lotus/pull/5876)
- Update go-commp-utils for >10x faster client commp calculation (https://github.com/filecoin-project/lotus/pull/5892)
- add `lotus client cancel-retrieval` cmd to lotus CLI (https://github.com/filecoin-project/lotus/pull/5871)
- add `inspect-deal` command to `lotus client` (https://github.com/filecoin-project/lotus/pull/5833)
- Local retrieval support (https://github.com/filecoin-project/lotus/pull/5917)
- go-fil-markets v1.1.9 -> v1.2.5
  - For a detailed changelog see https://github.com/filecoin-project/go-fil-markets/blob/master/CHANGELOG.md
- rust-fil-proofs v5.4.1 -> v7.0.1
  - For a detailed changelog see https://github.com/filecoin-project/rust-fil-proofs/blob/master/CHANGELOG.md

## Changes
- storagefsm: Apply global events even in broken states (https://github.com/filecoin-project/lotus/pull/5962)
- Default the AlwaysKeepUnsealedCopy flag to true (https://github.com/filecoin-project/lotus/pull/5743)
- splitstore: compact hotstore prior to garbage collection (https://github.com/filecoin-project/lotus/pull/5778)
- ipfs-force bootstrapper update (https://github.com/filecoin-project/lotus/pull/5799)
- better logging when unsealing fails (https://github.com/filecoin-project/lotus/pull/5851)
- perf: add cache for gas permium estimation (https://github.com/filecoin-project/lotus/pull/5709)
- backupds: Compact log on restart (https://github.com/filecoin-project/lotus/pull/5875)
- backupds: Improve truncated log handling (https://github.com/filecoin-project/lotus/pull/5891)
- State CLI improvements (State CLI improvements)
- API proxy struct codegen (https://github.com/filecoin-project/lotus/pull/5854)
- move DI stuff for paychmgr into modules (https://github.com/filecoin-project/lotus/pull/5791)
- Implement Event observer and Settings for 3rd party dep injection (https://github.com/filecoin-project/lotus/pull/5693)
- Export developer and network commands for consumption by derivatives of Lotus (https://github.com/filecoin-project/lotus/pull/5864)
- mock sealer: Simulate randomness sideeffects (https://github.com/filecoin-project/lotus/pull/5805)
- localstorage: Demote reservation stat error to debug (https://github.com/filecoin-project/lotus/pull/5976)
- shed command to unpack miner info dumps (https://github.com/filecoin-project/lotus/pull/5800)
- Add two utils to Lotus-shed (https://github.com/filecoin-project/lotus/pull/5867)
- add shed election estimate command  (https://github.com/filecoin-project/lotus/pull/5092)
- Add --actor flag in lotus-shed sectors terminate (https://github.com/filecoin-project/lotus/pull/5819)
- Move lotus mpool clear to lotus-shed (https://github.com/filecoin-project/lotus/pull/5900)
- Centralize everything on ipfs/go-log/v2 (https://github.com/filecoin-project/lotus/pull/5974)
- expose NextID from nice market actor interface (https://github.com/filecoin-project/lotus/pull/5850)
- add available options for perm on error (https://github.com/filecoin-project/lotus/pull/5814)
- API docs clarification: Document StateSearchMsg replaced message behavior (https://github.com/filecoin-project/lotus/pull/5838)
- api: Document StateReplay replaced message behavior (https://github.com/filecoin-project/lotus/pull/5840)
- add godocs to miner objects (https://github.com/filecoin-project/lotus/pull/2184)
- Add description to the client deal CLI command (https://github.com/filecoin-project/lotus/pull/5999)
- lint: don't skip builtin (https://github.com/filecoin-project/lotus/pull/5881)
- use deal duration from actors (https://github.com/filecoin-project/lotus/pull/5270)
- remote calc winningpost proof (https://github.com/filecoin-project/lotus/pull/5884)
- packer: other network images (https://github.com/filecoin-project/lotus/pull/5930)
- Convert the chainstore lock to RW (https://github.com/filecoin-project/lotus/pull/5971)
- Remove CachedBlockstore (https://github.com/filecoin-project/lotus/pull/5972)
- remove messagepool CapGasFee duplicate code (https://github.com/filecoin-project/lotus/pull/5992)
- Add a mining-heartbeat INFO line at every epoch (https://github.com/filecoin-project/lotus/pull/6183)
- chore(ci): Enable build on RC tags (https://github.com/filecoin-project/lotus/pull/6245)
- Upgrade nerpa to actor v4 and bump the version to rc4 (https://github.com/filecoin-project/lotus/pull/6249)
## Fixes
- return buffers after canceling badger operation (https://github.com/filecoin-project/lotus/pull/5796)
- avoid holding a lock while calling the View callback (https://github.com/filecoin-project/lotus/pull/5792)
- storagefsm: Trigger input processing when below limits (https://github.com/filecoin-project/lotus/pull/5801)
- After importing a previously deleted key, be able to delete it again (https://github.com/filecoin-project/lotus/pull/4653)
- fix StateManager.Replay on reward actor (https://github.com/filecoin-project/lotus/pull/5804)
- make sure atomic 64bit fields are 64bit aligned (https://github.com/filecoin-project/lotus/pull/5794)
- Import secp sigs in paych tests (https://github.com/filecoin-project/lotus/pull/5879)
- fix ci build-macos (https://github.com/filecoin-project/lotus/pull/5934)
- Fix creation of remainder account when it's not a multisig (https://github.com/filecoin-project/lotus/pull/5807)
- Fix fallback chainstore (https://github.com/filecoin-project/lotus/pull/6003)
- fix 4857: show help for set-addrs (https://github.com/filecoin-project/lotus/pull/5943)
- fix health report (https://github.com/filecoin-project/lotus/pull/6011)
- fix(ci): Use recent ubuntu LTS release; Update release params ((https://github.com/filecoin-project/lotus/pull/6011))

# 1.8.0 / 2021-04-05

This is a mandatory release of Lotus that upgrades the network to version 12, which introduces various performance improvements to the cron processing of the power actor. The network will upgrade at height 712320, which is 2021-04-29T06:00:00Z.

## Changes

- v4 specs-actors integration, nv12 migration (https://github.com/filecoin-project/lotus/pull/6116)

# 1.6.0 / 2021-04-05

This is a mandatory release of Lotus that upgrades the network to version 11, which implements [FIP-0014](https://github.com/filecoin-project/FIPs/blob/master/FIPS/fip-0014.md). The network will upgrade at height 665280, which is 2021-04-12T22:00:00Z.

## v1 sector extension CLI

This release also expands the `lotus-miner sectors extend` CLI, with a new option that automatically extends all extensible v1 sectors. The option can be run using `lotus-miner sectors extend --v1-sectors`.

- The `tolerance` flag can be passed to indicate what durations aren't "worth" extending. It defaults to one week, which means that sectors whose current lifetime's are within one week of the maximum possible lifetime will not be extended.

- The `expiration-cutoff` flag can be passed to skip sectors whose expiration is past a certain point from the current head. It defaults to infinity (no cutoff), but if, say, 28800 was specified, then only sectors expiring in the next 10 days would be extended (2880 epochs in 1 day).

## Changes

- Util for miners to extend all v1 sectors (https://github.com/filecoin-project/lotus/pull/5924)
- Upgrade the butterfly network (https://github.com/filecoin-project/lotus/pull/5929)
- Introduce the v11 network upgrade (https://github.com/filecoin-project/lotus/pull/5904)
- Debug mode: Make upgrade heights controllable by an envvar (https://github.com/filecoin-project/lotus/pull/5919)

# 1.5.3 / 2021-03-24

This is a patch release of Lotus that introduces small fixes to the Storage FSM.

## Changes

- storagefsm: Fix double unlock with ready WaitDeals sectors (https://github.com/filecoin-project/lotus/pull/5783)
- backupds: Allow larger values in write log (https://github.com/filecoin-project/lotus/pull/5776)
- storagefsm: Don't log the SectorRestart event (https://github.com/filecoin-project/lotus/pull/5779)

# 1.5.2 / 2021-03-11

This is an hotfix release of Lotus that fixes a critical bug introduced in v1.5.1 in the miner windowPoSt logic. This upgrade is only affecting miner nodes.

## Changes
- fix window post rand check (https://github.com/filecoin-project/lotus/pull/5773)
- wdpost: Always use head tipset to get randomness (https://github.com/filecoin-project/lotus/pull/5774)

# 1.5.1 / 2021-03-10

This is an optional release of Lotus that introduces an important fix to the WindowPoSt computation process. The change is to wait for some confidence before drawing beacon randomness for the proof. Without this, invalid proofs might be generated as the result of a null tipset.

## Splitstore

This release also introduces the splitstore, a new optional blockstore that segregates the monolithic blockstore into cold and hot regions. The hot region contains objects from the last 4-5 finalities plus all reachable objects from two finalities away. All other objects are moved to the cold region using a compaction process that executes every finality, once 5 finalities have elapsed.

The splitstore allows us to separate the two regions quite effectively, using two separate badger blockstores. The separation
means that the live working set is much smaller, which results in potentially significant performance improvements. In addition, it means that the coldstore can be moved to a separate (bigger, slower, cheaper) disk without loss of performance.

The design also allows us to use different implementations for the two blockstores; for example, an append-only blockstore could be used for coldstore and a faster memory mapped blockstore could be used for the hotstore (eg LMDB). We plan to experiment with these options in the future.

Once the splitstore has been enabled, the existing monolithic blockstore becomes the coldstore. On the first head change notification, the splitstore will warm up the hotstore by copying all reachable objects from the current tipset into the hotstore.  All new writes go into the hotstore, with the splitstore tracking the write epoch. Once 5 finalities have elapsed, and every finality thereafter, the splitstore compacts by moving cold objects into the coldstore. There is also experimental support for garbage collection, whereby nunreachable objects are simply discarded.

To enable the splitstore, add the following to config.toml:

```
[Chainstore]
  EnableSplitstore = true
```

## Highlights

Other highlights include:

- Improved deal data handling - now multiple deals can be adding to sectors in parallel
- Rewriten sector pledging - it now actually cares about max sealing sector limits
- Better handling for sectors stuck in the RecoverDealIDs state
- lotus-miner sectors extend command
- Optional configurable storage path size limit
- Config to disable owner/worker fallback from control addresses (useful when owner is a key on a hardware wallet)
- A write log for node metadata, which can be restored as a backup when the metadata leveldb becomes corrupted (e.g. when you run out of disk space / system crashes in some bad way)

## Changes

- avoid use mp.cfg directly to avoid race (https://github.com/filecoin-project/lotus/pull/5350)
- Show replacing message CID is state search-msg cli (https://github.com/filecoin-project/lotus/pull/5656)
- Fix riceing by importing the main package (https://github.com/filecoin-project/lotus/pull/5675)
- Remove sectors with all deals expired in RecoverDealIDs (https://github.com/filecoin-project/lotus/pull/5658)
- storagefsm: Rewrite input handling (https://github.com/filecoin-project/lotus/pull/5375)
- reintroduce Refactor send command for better testability (https://github.com/filecoin-project/lotus/pull/5668)
- Improve error message with importing a chain (https://github.com/filecoin-project/lotus/pull/5669)
- storagefsm: Cleanup CC sector creation (https://github.com/filecoin-project/lotus/pull/5612)
- chain list --gas-stats display capacity (https://github.com/filecoin-project/lotus/pull/5676)
- Correct some logs (https://github.com/filecoin-project/lotus/pull/5694)
- refactor blockstores (https://github.com/filecoin-project/lotus/pull/5484)
- Add idle to sync stage's String() (https://github.com/filecoin-project/lotus/pull/5702)
- packer provisioner (https://github.com/filecoin-project/lotus/pull/5604)
- add DeleteMany to Blockstore interface (https://github.com/filecoin-project/lotus/pull/5703)
- segregate chain and state blockstores (https://github.com/filecoin-project/lotus/pull/5695)
- fix(multisig): The format of the amount is not correct in msigLockApp (https://github.com/filecoin-project/lotus/pull/5718)
- Update butterfly network (https://github.com/filecoin-project/lotus/pull/5627)
- Collect worker task metrics (https://github.com/filecoin-project/lotus/pull/5648)
- Correctly format disputer log (https://github.com/filecoin-project/lotus/pull/5716)
- Log block CID in the large delay warning (https://github.com/filecoin-project/lotus/pull/5704)
- Move api client builders to a cliutil package (https://github.com/filecoin-project/lotus/pull/5728)
- Implement net peers --extended (https://github.com/filecoin-project/lotus/pull/5734)
- Command to extend sector expiration (https://github.com/filecoin-project/lotus/pull/5666)
- garbage collect hotstore after compaction (https://github.com/filecoin-project/lotus/pull/5744)
- tune badger gc to repeatedly gc the value log until there is no rewrite (https://github.com/filecoin-project/lotus/pull/5745)
- Add configuration option for pubsub IPColocationWhitelist subnets (https://github.com/filecoin-project/lotus/pull/5735)
- hot/cold blockstore segregation (aka. splitstore) (https://github.com/filecoin-project/lotus/pull/4992)
- Customize verifreg root key and remainder account when making genesis (https://github.com/filecoin-project/lotus/pull/5730)
- chore: update go-graphsync to 0.6.0 (https://github.com/filecoin-project/lotus/pull/5746)
- Add connmgr metadata to NetPeerInfo (https://github.com/filecoin-project/lotus/pull/5749)
- test: attempt to make the splitstore test deterministic (https://github.com/filecoin-project/lotus/pull/5750)
- Feat/api no dep build (https://github.com/filecoin-project/lotus/pull/5729)
- Fix bootstrapper profile setting (https://github.com/filecoin-project/lotus/pull/5756)
- Check liveness of sectors when processing termination batches (https://github.com/filecoin-project/lotus/pull/5759)
- Configurable storage path storage limit (https://github.com/filecoin-project/lotus/pull/5624)
- miner: Config to disable owner/worker address fallback (https://github.com/filecoin-project/lotus/pull/5620)
- Fix TestUnpadReader on Go 1.16 (https://github.com/filecoin-project/lotus/pull/5761)
- Metadata datastore log (https://github.com/filecoin-project/lotus/pull/5755)
- Remove the SR2 stats, leave just the network totals (https://github.com/filecoin-project/lotus/pull/5757)
- fix: wait a bit before starting to compute window post proofs (https://github.com/filecoin-project/lotus/pull/5764)
- fix: retry proof when randomness changes (https://github.com/filecoin-project/lotus/pull/5768)


# 1.5.0 / 2021-02-23

This is a mandatory release of Lotus that introduces the fifth upgrade to the Filecoin network. The network upgrade occurs at height 550321, before which time all nodes must have updated to this release (or later). At this height, [v3 specs-actors](https://github.com/filecoin-project/specs-actors/releases/tag/v3.0.0) will take effect, which in turn implements the following two FIPs:

- [FIP-0007 h/amt-v3](https://github.com/filecoin-project/FIPs/blob/master/FIPS/fip-0007.md) which improves the performance of the Filecoin HAMT and AMT.
- [FIP-0010 off-chain Window PoSt Verification](https://github.com/filecoin-project/FIPs/blob/master/FIPS/fip-0010.md) which reduces the gas consumption of `SubmitWindowedPoSt` messages significantly by optimistically accepting Window PoSt proofs without verification, and allowing them to be disputed later by off-chain verifiers.

Note that the integration of v3 actors was already completed in 1.4.2, this upgrade simply sets the epoch for the upgrade to occur.

## Disputer

FIP-0010 introduces the ability to dispute bad Window PoSts. Node operators are encouraged to run the new Lotus disputer alongside their Lotus daemons. For more information, see the announcement [here](https://github.com/filecoin-project/lotus/discussions/5617#discussioncomment-387333).

## Changes

- [#5341](https://github.com/filecoin-project/lotus/pull/5341)  Add a  `LOTUS_DISABLE_V3_ACTOR_MIGRATION` envvar
  - Setting this envvar to 1 disables the v3 actor migration, should only be used in the event of a failed migration

# 1.4.2 / 2021-02-17

This is a large, and highly recommended, optional release with new features and improvements for lotus miner and deal-making UX. The release also integrates [v3 specs-actors](https://github.com/filecoin-project/specs-actors/releases/tag/v3.0.0), which implements two FIPs:

- [FIP-0007 h/amt-v3](https://github.com/filecoin-project/FIPs/blob/master/FIPS/fip-0007.md) which improves the performance of the Filecoin HAMT and AMT.
- [FIP-0010 off-chain Window PoSt Verification](https://github.com/filecoin-project/FIPs/blob/master/FIPS/fip-0010.md) which reduces the gas consumption of `SubmitWindowedPoSt` messages significantly by optimistically accepting Window PoSt proofs without verification, and allowing them to be disputed later by off-chain verifiers.

Note that this release does NOT set an upgrade epoch for v3 actors to take effect. That will be done in the upcoming 1.5.0 release.

## New Features

- [#5341](https://github.com/filecoin-project/lotus/pull/5341)  Added sector termination API and CLI
  - Run `lotus-miner sectors terminate`
- [#5342](https://github.com/filecoin-project/lotus/pull/5342) Added CLI for using a multisig wallet as miner's owner address
  - See how to set it up [here](https://github.com/filecoin-project/lotus/pull/5342#issue-554009129)
- [#5363](https://github.com/filecoin-project/lotus/pull/5363), [#5418](https://github.com/filecoin-project/lotus/pull/), [#5476](https://github.com/filecoin-project/lotus/pull/5476), [#5459](https://github.com/filecoin-project/lotus/pull/5459) Integrated [spec-actor v3](https://github.com/filecoin-pro5418ject/specs-actors/releases/tag/v3.0.0)
  - [#5472](https://github.com/filecoin-project/lotus/pull/5472) Generate actor v3 methods for pond
- [#5379](https://github.com/filecoin-project/lotus/pull/5379) Added WindowPoSt disputer
  - This is to support [FIP-0010 off-chian Window PoSt verification](https://github.com/filecoin-project/FIPs/blob/master/FIPS/fip-0010.md)
  - See how to run a disputer [here](https://github.com/filecoin-project/lotus/pull/5379#issuecomment-776482445)
- [#5309](https://github.com/filecoin-project/lotus/pull/5309) Batch multiple deals in one `PublishStorageMessages`
  - [#5411](https://github.com/filecoin-project/lotus/pull/5411) Handle batch `PublishStorageDeals` message in sealing recovery
  - [#5505](https://github.com/filecoin-project/lotus/pull/5505) Exclude expired deals from batching in `PublishStorageDeals` messages
  - Added `PublishMsgPeriod` and `MaxDealsPerPublishMsg` to miner `Dealmaking` [configuration](https://lotus.filecoin.io/storage-providers/advanced-configurations/market/#dealmaking-section). See how they work [here](https://lotus.filecoin.io/storage-providers/advanced-configurations/market/#publishing-several-deals-in-one-message).
  - [#5538](https://github.com/filecoin-project/lotus/pull/5538), [#5549](https://github.com/filecoin-project/lotus/pull/5549) Added a command to list pending deals and force publish messages.
    - Run `lotus-miner market pending-publish`
  - [#5428](https://github.com/filecoin-project/lotus/pull/5428) Moved waiting for `PublishStorageDeals` messages' receipt from markets to lotus
- [#5510](https://github.com/filecoin-project/lotus/pull/5510) Added `nerpanet` build option
  - To build `nerpanet`, run `make nerpanet`
- [#5433](https://github.com/filecoin-project/lotus/pull/5433) Added `AlwaysKeepUnsealedCopy` option to the miner configuration
- [#5520](https://github.com/filecoin-project/lotus/pull/5520) Added `MsigGetPending` to get pending transactions for multisig wallets
- [#5219](https://github.com/filecoin-project/lotus/pull/5219) Added interactive mode for lotus-wallet
- [5529](https://github.com/filecoin-project/lotus/pull/5529) Added support for minder nodes in `lotus-shed rpc` util

## Bug Fixes

- [#5210](https://github.com/filecoin-project/lotus/pull/5210) Miner should not dial client on restart
- [#5403](https://github.com/filecoin-project/lotus/pull/5403) When estimating GasLimit only apply prior messages up to the nonce
- [#5410](https://github.com/filecoin-project/lotus/pull/510) Fix the calibnet build option
- [#5492](https://github.com/filecoin-project/lotus/pull/5492) Fixed `has` for ipfsbstore for non-existing blocks
- [#5361](https://github.com/filecoin-project/lotus/pull/5361) Fixed retrieval hangs when using `IpfsOnlineMode=true`
- [#5493](https://github.com/filecoin-project/lotus/pull/5493) Fixed retrieval failure when price-per-byte is zero
- [#5506](https://github.com/filecoin-project/lotus/pull/5506) Fixed contexts in the storage adpater
- [#5515](https://github.com/filecoin-project/lotus/pull/5515) Properly wire up `StateReadState` on gateway API
- [#5582](https://github.com/filecoin-project/lotus/pull/5582) Fixed error logging format strings
- [#5614](https://github.com/filecoin-project/lotus/pull/5614) Fixed websocket reconnecting handling


## Improvements

- [#5389](https://github.com/filecoin-project/lotus/pull/5389) Show verified indicator for `./lotus-miner storage-deals list`
- [#5229](https://github.com/filecoin-project/lotus/pull/5220) Show power for verified deals in `./lotus-miner setocr list`
- [#5407](https://github.com/filecoin-project/lotus/pull/5407) Added explicit check of the miner address protocol
- [#5399](https://github.com/filecoin-project/lotus/pull/5399) watchdog: increase heapprof capture threshold to 90%
- [#5398](https://github.com/filecoin-project/lotus/pull/5398) storageadapter: Look at precommits on-chain since deal publish msg
- [#5470](https://github.com/filecoin-project/lotus/pull/5470) Added `--no-timing` option for `./lotus state compute-state --html`
- [#5417](https://github.com/filecoin-project/lotus/pull/5417) Storage Manager: Always unseal full sectors
- [#5393](https://github.com/filecoin-project/lotus/pull/5393) Switched to [filecoin-ffi bls api ](https://github.com/filecoin-project/filecoin-ffi/pull/159)for bls signatures
- [#5380](https://github.com/filecoin-project/lotus/pull/5210) Refactor deals API tests
- [#5397](https://github.com/filecoin-project/lotus/pull/5397) Fixed a flake in the sync manager edge case test
- [#5406](https://github.com/filecoin-project/lotus/pull/5406) Added a test to ensure a correct window post cannot be disputed
- [#5294](https://github.com/filecoin-project/lotus/pull/5394) Added jobs to build Lotus docker image and push it to AWS ECR
- [#5387](https://github.com/filecoin-project/lotus/pull/5387) Added network info(mainnet|calibnet) in version
- [#5497](https://github.com/filecoin-project/lotus/pull/5497) Export metric for lotus-gateaway
- [#4950](https://github.com/filecoin-project/lotus/pull/4950) Removed bench policy
- [#5047](https://github.com/filecoin-project/lotus/pull/5047) Improved the UX for `./lotus-shed bitfield enc`
- [#5282](https://github.com/filecoin-project/lotus/pull/5282) Snake a context through the chian blockstore creation
- [#5350](https://github.com/filecoin-project/lotus/pull/5350) Avoid using `mp.cfg` directrly to prevent race condition
- [#5449](https://github.com/filecoin-project/lotus/pull/5449) Documented the block-header better
- [#5404](https://github.com/filecoin-project/lotus/pull/5404) Added retrying proofs if an incorrect one is generated
- [#4545](https://github.com/filecoin-project/lotus/pull/4545) Made state tipset usage consistent in the API
- [#5540](https://github.com/filecoin-project/lotus/pull/5540) Removed unnecessary database reads in validation check
- [#5554](https://github.com/filecoin-project/lotus/pull/5554) Fixed `build lotus-soup` CI job
- [#5552](https://github.com/filecoin-project/lotus/pull/5552) Updated CircleCI to halt gracefully
- [#5555](https://github.com/filecoin-project/lotus/pull/5555) Cleanup and add docstrings of node builder
- [#5564](https://github.com/filecoin-project/lotus/pull/5564) Stopped depending on gocheck with gomod
- [#5574](https://github.com/filecoin-project/lotus/pull/5574) Updated CLI UI
- [#5570](https://github.com/filecoin-project/lotus/pull/5570) Added code CID to `StateReadState` return object
- [#5565](https://github.com/filecoin-project/lotus/pull/5565) Added storageadapter.PublishMsgConfig to miner in testkit for lotus-soup testplan
- [#5571](https://github.com/filecoin-project/lotus/pull/5571) Added `lotus-seed gensis car` to generate lotus block for devnets
- [#5613](https://github.com/filecoin-project/lotus/pull/5613) Check format in client commP util
- [#5507](https://github.com/filecoin-project/lotus/pull/5507) Refactored coalescing logic into its own function and take both cancellation sets into account
- [#5592](https://github.com/filecoin-project/lotus/pull/5592) Verify FFI version before building

## Dependency Updates
- [#5296](https://github.com/filecoin-project/lotus/pull/5396) Upgraded to [raulk/go-watchdog@v1.0.1](https://github.com/raulk/go-watchdog/releases/tag/v1.0.1)
- [#5450](https://github.com/filecoin-project/lotus/pull/5450) Dependency updates
- [#5425](https://github.com/filecoin-project/lotus/pull/5425) Fixed stale imports in testplans/lotus-soup
- [#5535](https://github.com/filecoin-project/lotus/pull/5535) Updated to [go-fil-markets@v1.1.7](https://github.com/filecoin-project/go-fil-markets/releases/tag/v1.1.7)
- [#5616](https://github.com/filecoin-project/lotus/pull/5600) Updated to [filecoin-ffi@b6e0b35fb49ed0fe](https://github.com/filecoin-project/filecoin-ffi/releases/tag/b6e0b35fb49ed0fe)
- [#5599](https://github.com/filecoin-project/lotus/pull/5599) Updated to [go-bitfield@v0.2.4](https://github.com/filecoin-project/go-bitfield/releases/tag/v0.2.4)
- [#5614](https://github.com/filecoin-project/lotus/pull/5614), , [#5621](https://github.com/filecoin-project/lotus/pull/5621) Updated to [go-jsonrpc@v0.1.3](https://github.com/filecoin-project/go-jsonrpc/releases/tag/v0.1.3)
- [#5459](https://github.com/filecoin-project/lotus/pull/5459) Updated to [spec-actors@v3.0.1](https://github.com/filecoin-project/specs-actors/releases/tag/v3.0.1)


## Network Version v10 Upgrade
- [#5473](https://github.com/filecoin-project/lotus/pull/5473) Merged staging branch for v1.5.0
- [#5603](https://github.com/filecoin-project/lotus/pull/5603) Set nerpanet's upgrade epochs up to v3 actors
- [#5471](https://github.com/filecoin-project/lotus/pull/5471), [#5456](https://github.com/filecoin-project/lotus/pull/5456) Set calibration net actor v3 migration epochs for testing
- [#5434](https://github.com/filecoin-project/lotus/pull/5434) Implemented pre-migration framework
- [#5476](https://github.com/filecoin-project/lotus/pull/5477) Tune migration

# 1.4.1 / 2021-01-20

This is an optional Lotus release that introduces various improvements to the sealing, mining, and deal-making processes. In particular, [#5341](https://github.com/filecoin-project/lotus/pull/5341) introduces the ability for Lotus miners to terminate sectors.

## Changes

#### Core Lotus

- fix(sync): enforce ForkLengthThreshold for synced chain (https://github.com/filecoin-project/lotus/pull/5182)
- introduce memory watchdog; LOTUS_MAX_HEAP (https://github.com/filecoin-project/lotus/pull/5101)
- Skip bootstrapping if no peers specified (https://github.com/filecoin-project/lotus/pull/5301)
- Chainxchg write response timeout (https://github.com/filecoin-project/lotus/pull/5254)
- update NewestNetworkVersion (https://github.com/filecoin-project/lotus/pull/5277)
- fix(sync): remove checks bypass when we submit the block (https://github.com/filecoin-project/lotus/pull/4192)
- chore: export vm.ShouldBurn (https://github.com/filecoin-project/lotus/pull/5355)
- fix(sync): enforce fork len when changing head (https://github.com/filecoin-project/lotus/pull/5244)
- Use 55th percentile instead of median for gas-price (https://github.com/filecoin-project/lotus/pull/5369)
- update go-libp2p-pubsub to v0.4.1 (https://github.com/filecoin-project/lotus/pull/5329)

#### Sealing

- Sector termination support (https://github.com/filecoin-project/lotus/pull/5341)
- update weight canSeal and canStore when attach (https://github.com/filecoin-project/lotus/pull/5242/files)
- sector-storage/mock: improve mocked readpiece (https://github.com/filecoin-project/lotus/pull/5208)
- Fix deadlock in runWorker in sched_worker.go (https://github.com/filecoin-project/lotus/pull/5251)
- Skip checking terminated sectors provable (https://github.com/filecoin-project/lotus/pull/5217)
- storagefsm: Fix unsealedInfoMap.lk init race (https://github.com/filecoin-project/lotus/pull/5319)
- Multicore AddPiece CommP (https://github.com/filecoin-project/lotus/pull/5320)
- storagefsm: Send correct event on ErrExpiredTicket in CommitFailed (https://github.com/filecoin-project/lotus/pull/5366)
- expose StateSearchMessage on gateway (https://github.com/filecoin-project/lotus/pull/5382)
- fix FileSize to return correct disk usage recursively (https://github.com/filecoin-project/lotus/pull/5384)

#### Dealmaking

- Better error message when withdrawing funds (https://github.com/filecoin-project/lotus/pull/5293)
- add verbose for list transfers (https://github.com/filecoin-project/lotus/pull/5259)
- cli - rename `client info` to `client balances` (https://github.com/filecoin-project/lotus/pull/5304)
- Better CLI for wallet market withdraw and client info (https://github.com/filecoin-project/lotus/pull/5303)

#### UX

- correct flag usages for replace cmd (https://github.com/filecoin-project/lotus/pull/5255)
- lotus state call will panic (https://github.com/filecoin-project/lotus/pull/5275)
- fix get sector bug (https://github.com/filecoin-project/lotus/pull/4976)
- feat: lotus wallet market add (adds funds to storage market actor) (https://github.com/filecoin-project/lotus/pull/5300)
- Fix client flag parsing in client balances cli (https://github.com/filecoin-project/lotus/pull/5312)
- delete slash-consensus miner (https://github.com/filecoin-project/lotus/pull/4577)
- add fund sufficient check in send (https://github.com/filecoin-project/lotus/pull/5252)
- enable parse and shorten negative FIL values (https://github.com/filecoin-project/lotus/pull/5315)
- add limit and rate for chain noise (https://github.com/filecoin-project/lotus/pull/5223)
- add bench env print (https://github.com/filecoin-project/lotus/pull/5222)
- Implement full-node restore option (https://github.com/filecoin-project/lotus/pull/5362)
- add color for token amount (https://github.com/filecoin-project/lotus/pull/5352)
- correct log in maybeUseAddress (https://github.com/filecoin-project/lotus/pull/5359)
- add slash-consensus from flag (https://github.com/filecoin-project/lotus/pull/5378)

#### Testing

- tvx extract: more tipset extraction goodness (https://github.com/filecoin-project/lotus/pull/5258)
- Fix race in blockstore test suite (https://github.com/filecoin-project/lotus/pull/5297)


#### Build & Networks

- Remove LOTUS_DISABLE_V2_ACTOR_MIGRATION envvar (https://github.com/filecoin-project/lotus/pull/5289)
- Create a calibnet build option (https://github.com/filecoin-project/lotus/pull/5288)
- Calibnet: Set Orange epoch (https://github.com/filecoin-project/lotus/pull/5325)

#### Management

- Update SECURITY.md (https://github.com/filecoin-project/lotus/pull/5246)
- README: Contribute section (https://github.com/filecoin-project/lotus/pull/5330)
- README: refine Contribute section (https://github.com/filecoin-project/lotus/pull/5331)
- Add misc tooling to codecov ignore list (https://github.com/filecoin-project/lotus/pull/5347)

# 1.4.0 / 2020-12-19

This is a MANDATORY hotfix release of Lotus that resolves a chain halt at height 336,459 caused by nondeterminism in specs-actors. The fix is to update actors to 2.3.3 in order to incorporate this fix https://github.com/filecoin-project/specs-actors/pull/1334.

# 1.3.0 / 2020-12-16

This is a mandatory release of Lotus that introduces the third post-liftoff upgrade to the Filecoin network. The network upgrade occurs at height 343200, before which time all nodes must have updated to this release (or later). The change that breaks consensus is an implementation of FIP-0009(https://github.com/filecoin-project/FIPs/blob/master/FIPS/fip-0009.md).

## Changes

- Disable gas burning for window post messages (https://github.com/filecoin-project/lotus/pull/5200)
- fix lock propose (https://github.com/filecoin-project/lotus/pull/5197)

# 1.2.3 / 2020-12-15

This is an optional Lotus release that introduces many performance improvements, bugfixes, and UX improvements.

## Changes

- When waiting for deal commit messages, ignore unsuccessful messages (https://github.com/filecoin-project/lotus/pull/5189)
- Bigger copy buffer size for stores (https://github.com/filecoin-project/lotus/pull/5177)
- Print MinPieceSize when querying ask (https://github.com/filecoin-project/lotus/pull/5178)
- Optimize miner info & sectors list loading (https://github.com/filecoin-project/lotus/pull/5176)
- Allow miners to filter (un)verified deals (https://github.com/filecoin-project/lotus/pull/5094)
- Fix curSealing out of MaxSealingSectors limit (https://github.com/filecoin-project/lotus/pull/5166)
- Add mpool pending from / to filter (https://github.com/filecoin-project/lotus/pull/5169)
- Add metrics for delayed blocks (https://github.com/filecoin-project/lotus/pull/5171)
- Fix PushUntrusted publishing -- the message is local (https://github.com/filecoin-project/lotus/pull/5173)
- Avoid potential hang in events API when starting event listener (https://github.com/filecoin-project/lotus/pull/5159)
- Show data transfer ID in list-deals (https://github.com/filecoin-project/lotus/pull/5150)
- Fix events API mutex locking (https://github.com/filecoin-project/lotus/pull/5160)
- Message pool refactors (https://github.com/filecoin-project/lotus/pull/5162)
- Fix lotus-shed cid output (https://github.com/filecoin-project/lotus/pull/5072)
- Use FundManager to withdraw funds, add MarketWithdraw API (https://github.com/filecoin-project/lotus/pull/5112)
- Add keygen outfile (https://github.com/filecoin-project/lotus/pull/5118)
- Update sr2 stat aggregation (https://github.com/filecoin-project/lotus/pull/5114)
- Fix miner control address lookup (https://github.com/filecoin-project/lotus/pull/5119)
- Fix send with declared nonce 0 (https://github.com/filecoin-project/lotus/pull/5111)
- Introduce memory watchdog; LOTUS_MAX_HEAP (https://github.com/filecoin-project/lotus/pull/5101)
- Miner control address config for (pre)commits (https://github.com/filecoin-project/lotus/pull/5103)
- Delete repeated call func (https://github.com/filecoin-project/lotus/pull/5099)
- lotus-shed ledger show command (https://github.com/filecoin-project/lotus/pull/5098)
- Log a message when there aren't enough peers for sync (https://github.com/filecoin-project/lotus/pull/5105)
- Miner code cleanup (https://github.com/filecoin-project/lotus/pull/5107)

# 1.2.2 / 2020-12-03

This is an optional Lotus release that introduces various improvements to the mining logic and deal-making workflow, as well as several new UX features.

## Changes

- Set lower feecap on PoSt messages with low balance (https://github.com/filecoin-project/lotus/pull/4217)
- Add options to set BlockProfileRate and MutexProfileFraction (https://github.com/filecoin-project/lotus/pull/4140)
- Shed/post find (https://github.com/filecoin-project/lotus/pull/4355)
- tvx extract: make it work with secp messages.(https://github.com/filecoin-project/lotus/pull/4583)
- update go from 1.14 to 1.15 (https://github.com/filecoin-project/lotus/pull/4909)
- print multiple blocks from miner cid (https://github.com/filecoin-project/lotus/pull/4767)
- Connection Gater support (https://github.com/filecoin-project/lotus/pull/4849)
- just return storedask.NewStoredAsk to reduce unuseful code (https://github.com/filecoin-project/lotus/pull/4902)
- add go main version (https://github.com/filecoin-project/lotus/pull/4910)
- Use version0 when pre-sealing (https://github.com/filecoin-project/lotus/pull/4911)
- optimize code UpgradeTapeHeight and go fmt (https://github.com/filecoin-project/lotus/pull/4913)
- CLI to get network version (https://github.com/filecoin-project/lotus/pull/4914)
- Improve error for ActorsVersionPredicate (https://github.com/filecoin-project/lotus/pull/4915)
- upgrade to go-fil-markets 1.0.5 (https://github.com/filecoin-project/lotus/pull/4916)
- bug:replace with func recordFailure (https://github.com/filecoin-project/lotus/pull/4919)
- Remove unused key (https://github.com/filecoin-project/lotus/pull/4924)
- change typeV7 make len (https://github.com/filecoin-project/lotus/pull/4943)
- emit events for peer disconnections and act upon them in the blocksync tracker (https://github.com/filecoin-project/lotus/pull/4754)
- Fix lotus bench error (https://github.com/filecoin-project/lotus/pull/4305)
- Reduce badger ValueTreshold to 128 (https://github.com/filecoin-project/lotus/pull/4629)
- Downgrade duplicate nonce logs to debug (https://github.com/filecoin-project/lotus/pull/4933)
- readme update golang version from 1.14.7 to 1.15.5 (https://github.com/filecoin-project/lotus/pull/4974)
- add data transfer logging (https://github.com/filecoin-project/lotus/pull/4975)
- Remove all temp file generation for deals (https://github.com/filecoin-project/lotus/pull/4929)
- fix get sector bug (https://github.com/filecoin-project/lotus/pull/4976)
- fix nil pointer in StateSectorPreCommitInfo (https://github.com/filecoin-project/lotus/pull/4082)
- Add logging on data-transfer to miner (https://github.com/filecoin-project/lotus/pull/4980)
- bugfix: fixup devnet script (https://github.com/filecoin-project/lotus/pull/4956)
- modify for unsafe (https://github.com/filecoin-project/lotus/pull/4024)
- move testground/lotus-soup testplan from oni to lotus (https://github.com/filecoin-project/lotus/pull/4727)
- Setup remainder msig signers when parsing genesis template (https://github.com/filecoin-project/lotus/pull/4904)
- Update JSON RPC server to enforce a maximum request size (https://github.com/filecoin-project/lotus/pull/4923)
- New SR-specific lotus-shed cmd (https://github.com/filecoin-project/lotus/pull/4971)
- update index to sectorNumber (https://github.com/filecoin-project/lotus/pull/4987)
- storagefsm: Fix expired ticket retry loop (https://github.com/filecoin-project/lotus/pull/4876)
- add .sec scale to measurements; humanize for metric tags (https://github.com/filecoin-project/lotus/pull/4989)
- Support seal proof type switching (https://github.com/filecoin-project/lotus/pull/4873)
- fix log format (https://github.com/filecoin-project/lotus/pull/4984)
- Format workerID as string (https://github.com/filecoin-project/lotus/pull/4973)
- miner: Winning PoSt Warmup (https://github.com/filecoin-project/lotus/pull/4824)
- Default StartDealParams's fast retrieval field to true over JSON (https://github.com/filecoin-project/lotus/pull/4998)
- Fix actor not found in chain inspect-usage (https://github.com/filecoin-project/lotus/pull/5010)
- storagefsm: Improve new deal sector logic (https://github.com/filecoin-project/lotus/pull/5007)
- Configure simultaneous requests (https://github.com/filecoin-project/lotus/pull/4996)
- miner: log winningPoSt duration separately (https://github.com/filecoin-project/lotus/pull/5005)
- fix wallet dead lock (https://github.com/filecoin-project/lotus/pull/5002)
- Update go-jsonrpc to v0.1.2 (https://github.com/filecoin-project/lotus/pull/5015)
- markets - separate watching for pre-commit from prove-commit (https://github.com/filecoin-project/lotus/pull/4945)
- storagefsm: Add missing planners (https://github.com/filecoin-project/lotus/pull/5016)
- fix wallet delete address where address is default (https://github.com/filecoin-project/lotus/pull/5019)
- worker: More robust remote checks (https://github.com/filecoin-project/lotus/pull/5008)
- Add new booststrappers (https://github.com/filecoin-project/lotus/pull/4007)
- add a tooling to make filecoin accounting a little easier (https://github.com/filecoin-project/lotus/pull/5025)
- fix: start a new line in print miner-info to avoid ambiguous display (https://github.com/filecoin-project/lotus/pull/5029)
- Print gas limit sum in mpool stat (https://github.com/filecoin-project/lotus/pull/5035)
- Fix chainstore tipset leak (https://github.com/filecoin-project/lotus/pull/5037)
- shed rpc: Allow calling with args (https://github.com/filecoin-project/lotus/pull/5036)
- Make --gas-limit optional in mpool replace cli (https://github.com/filecoin-project/lotus/pull/5059)
- client list-asks --by-ping (https://github.com/filecoin-project/lotus/pull/5060)
- Ledger signature verification (https://github.com/filecoin-project/lotus/pull/5068)
- Fix helptext for verified-deal default in client deal (https://github.com/filecoin-project/lotus/pull/5074)
- worker: Support setting task types at runtime (https://github.com/filecoin-project/lotus/pull/5023)
- Enable Callers tracing when GasTracing is enabled (https://github.com/filecoin-project/lotus/pull/5080)
- Cancel transfer cancels storage deal (https://github.com/filecoin-project/lotus/pull/5032)
- Sector check command (https://github.com/filecoin-project/lotus/pull/5041)
- add commp-to-cid base64 decode (https://github.com/filecoin-project/lotus/pull/5079)
- miner info cli improvements (https://github.com/filecoin-project/lotus/pull/5083)
- miner: Add slow mode to proving check (https://github.com/filecoin-project/lotus/pull/5086)
- Error out deals that are not activated by proposed deal start epoch (https://github.com/filecoin-project/lotus/pull/5061)

# 1.2.1 / 2020-11-20

This is a very small release of Lotus that fixes an issue users are experiencing when importing snapshots. There is no need to upgrade unless you experience an issue with creating a new datastore directory in the Lotus repo.

## Changes

- fix blockstore directory not created automatically (https://github.com/filecoin-project/lotus/pull/4922)
- WindowPoStScheduler.checkSectors() delete useless judgment (https://github.com/filecoin-project/lotus/pull/4918)


# 1.2.0 / 2020-11-18

This is a mandatory release of Lotus that introduces the second post-liftoff upgrade to the Filecoin network. The network upgrade occurs at height 265200, before which time all nodes must have updated to this release (or later). This release also bumps the required version of Go to 1.15.

The changes that break consensus are:

- Upgrading to sepcs-actors 2.3.2 (https://github.com/filecoin-project/specs-actors/releases/tag/v2.3.2)
- Introducing proofs v5.4.0 (https://github.com/filecoin-project/rust-fil-proofs/releases/tag/storage-proofs-v5.4.0), and switching between the proof types (https://github.com/filecoin-project/lotus/pull/4873)
- Don't use terminated sectors for winning PoSt (https://github.com/filecoin-project/lotus/pull/4770)
- Various small VM-level edge-case handling (https://github.com/filecoin-project/lotus/pull/4783)
- Correction of the VM circulating supply calculation (https://github.com/filecoin-project/lotus/pull/4862)
- Retuning gas costs (https://github.com/filecoin-project/lotus/pull/4830)
- Avoid sending messages to the zero BLS address (https://github.com/filecoin-project/lotus/pull/4888)

## Other Changes

- delayed pubsub subscribe for messages topic (https://github.com/filecoin-project/lotus/pull/3646)
- add chain base64 decode params (https://github.com/filecoin-project/lotus/pull/4748)
- chore(dep): update bitswap to fix an initialization race that could panic (https://github.com/filecoin-project/lotus/pull/4855)
- Chore/blockstore nits (https://github.com/filecoin-project/lotus/pull/4813)
- Print Consensus Faults in miner info (https://github.com/filecoin-project/lotus/pull/4853)
- Truncate genesis file before generating (https://github.com/filecoin-project/lotus/pull/4851)
- miner: Winning PoSt Warmup (https://github.com/filecoin-project/lotus/pull/4824)
- Fix init actor address map diffing (https://github.com/filecoin-project/lotus/pull/4875)
- Bump API versions to 1.0.0 (https://github.com/filecoin-project/lotus/pull/4884)
- Fix cid recording issue (https://github.com/filecoin-project/lotus/pull/4874)
- Speed up worker key retrieval (https://github.com/filecoin-project/lotus/pull/4885)
- Add error codes to worker return (https://github.com/filecoin-project/lotus/pull/4890)
- Update go to 1.15.5 (https://github.com/filecoin-project/lotus/pull/4896)
- Fix MaxSealingSectrosForDeals getting reset to 0 (https://github.com/filecoin-project/lotus/pull/4879)
- add sanity check for maximum block size (https://github.com/filecoin-project/lotus/pull/3171)
- Check (pre)commit receipt before other checks in failed states (https://github.com/filecoin-project/lotus/pull/4712)
- fix badger double open on daemon --import-snapshot; chainstore lifecycle (https://github.com/filecoin-project/lotus/pull/4872)
- Update to ipfs-blockstore 1.0.3 (https://github.com/filecoin-project/lotus/pull/4897)
- break loop when found warm up sector (https://github.com/filecoin-project/lotus/pull/4869)
- Tweak handling of bad beneficaries in DeleteActor (https://github.com/filecoin-project/lotus/pull/4903)
- cap maximum number of messages per block in selection (https://github.com/filecoin-project/lotus/pull/4905)
- Set Calico epoch (https://github.com/filecoin-project/lotus/pull/4889)

# 1.1.3 / 2020-11-13

This is an optional release of Lotus that upgrades Lotus dependencies, and includes many performance enhancements, bugfixes, and UX improvements.

## Highlights

- Refactored much of the miner code (https://github.com/filecoin-project/lotus/pull/3618), improving its recovery from restarts and overall sector success rate
- Updated [proofs](https://github.com/filecoin-project/rust-fil-proofs) to v5.3.0, which brings significant performance improvements
- Updated [markets](https://github.com/filecoin-project/go-fil-markets/releases/tag/v1.0.4) to v1.0.4, which reduces failures due to reorgs (https://github.com/filecoin-project/lotus/pull/4730) and uses the newly refactored fund manager (https://github.com/filecoin-project/lotus/pull/4736)

## Changes

#### Core Lotus

- polish: add Equals method to MinerInfo shim (https://github.com/filecoin-project/lotus/pull/4604)
- Fix messagepool accounting (https://github.com/filecoin-project/lotus/pull/4668)
- Prep for gas balancing (https://github.com/filecoin-project/lotus/pull/4651)
- Reduce badger ValueThreshold to 128 (https://github.com/filecoin-project/lotus/pull/4629)
- Config for default max gas fee (https://github.com/filecoin-project/lotus/pull/4652)
- bootstrap: don't return early when one drand resolution fails (https://github.com/filecoin-project/lotus/pull/4626)
- polish: add ClaimsChanged and DiffClaims method to power shim (https://github.com/filecoin-project/lotus/pull/4628)
- Simplify chain event Called API (https://github.com/filecoin-project/lotus/pull/4664)
- Cache deal states for most recent old/new tipset (https://github.com/filecoin-project/lotus/pull/4623)
- Add miner available balance and power info to state miner info (https://github.com/filecoin-project/lotus/pull/4618)
- Call GetHeaviestTipSet() only once when syncing (https://github.com/filecoin-project/lotus/pull/4696)
- modify runtime gasUsed printf (https://github.com/filecoin-project/lotus/pull/4704)
- Rename builtin actor generators (https://github.com/filecoin-project/lotus/pull/4697)
- Move gas multiplier as property of pricelist (https://github.com/filecoin-project/lotus/pull/4728)
- polish: add msig pendingtxn diffing and comp (https://github.com/filecoin-project/lotus/pull/4719)
- Optional chain Bitswap (https://github.com/filecoin-project/lotus/pull/4717)
- rewrite sync manager (https://github.com/filecoin-project/lotus/pull/4599)
- async connect to bootstrappers (https://github.com/filecoin-project/lotus/pull/4785)
- head change coalescer (https://github.com/filecoin-project/lotus/pull/4688)
- move to native badger blockstore; leverage zero-copy View() to deserialize in-place (https://github.com/filecoin-project/lotus/pull/4681)
- badger blockstore: minor improvements (https://github.com/filecoin-project/lotus/pull/4811)
- Do not fail wallet delete because of pre-existing trashed key (https://github.com/filecoin-project/lotus/pull/4589)
- Correctly delete the default wallet address (https://github.com/filecoin-project/lotus/pull/4705)
- Reduce badger ValueTreshold to 128 (https://github.com/filecoin-project/lotus/pull/4629)
- predicates: Fast StateGetActor wrapper (https://github.com/filecoin-project/lotus/pull/4835)

#### Mining

- worker key should change when set sender found key not equal with the value on chain (https://github.com/filecoin-project/lotus/pull/4595)
- extern/sector-storage: fix GPU usage overwrite bug (https://github.com/filecoin-project/lotus/pull/4627)
- sectorstorage: Fix manager restart edge-case (https://github.com/filecoin-project/lotus/pull/4645)
- storagefsm: Fix GetTicket loop when the sector is already precommitted (https://github.com/filecoin-project/lotus/pull/4643)
- Debug flag to force running sealing scheduler (https://github.com/filecoin-project/lotus/pull/4662)
- Fix worker reenabling, handle multiple restarts in worker (https://github.com/filecoin-project/lotus/pull/4666)
- keep retrying the proof until we run out of sectors to skip (https://github.com/filecoin-project/lotus/pull/4633)
- worker: Commands to pause/resume task processing (https://github.com/filecoin-project/lotus/pull/4615)
- struct name incorrect (https://github.com/filecoin-project/lotus/pull/4699)
- optimize code replace strings with constants (https://github.com/filecoin-project/lotus/pull/4769)
- optimize pledge sector (https://github.com/filecoin-project/lotus/pull/4765)
- Track sealing processes across lotus-miner restarts (https://github.com/filecoin-project/lotus/pull/3618)
- Fix scheduler lockups after storage is freed (https://github.com/filecoin-project/lotus/pull/4778)
- storage: Track worker hostnames with work (https://github.com/filecoin-project/lotus/pull/4779)
- Expand sched-diag; Command to abort sealing calls (https://github.com/filecoin-project/lotus/pull/4804)
- miner: Winning PoSt Warmup (https://github.com/filecoin-project/lotus/pull/4824)
- docsgen: Support miner/worker (https://github.com/filecoin-project/lotus/pull/4817)
- miner: Basic storage cleanup command (https://github.com/filecoin-project/lotus/pull/4834)

#### Markets and Data Transfer

- Flesh out data transfer features (https://github.com/filecoin-project/lotus/pull/4572)
- Fix memory leaks in data transfer (https://github.com/filecoin-project/lotus/pull/4619)
- Handle deal id changes in OnDealSectorCommitted (https://github.com/filecoin-project/lotus/pull/4730)
- Refactor FundManager (https://github.com/filecoin-project/lotus/pull/4736)
- refactor: integrate new FundManager (https://github.com/filecoin-project/lotus/pull/4787)
- Fix race in paych manager when req context is cancelled (https://github.com/filecoin-project/lotus/pull/4803)
- fix race in paych manager add funds (https://github.com/filecoin-project/lotus/pull/4597)
- Fix panic in FundManager (https://github.com/filecoin-project/lotus/pull/4808)
- Fix: dont crash on startup if funds migration fails (https://github.com/filecoin-project/lotus/pull/4827)

#### UX

- Make EarlyExpiration in sectors list less scary (https://github.com/filecoin-project/lotus/pull/4600)
- Add commands to change the worker key (https://github.com/filecoin-project/lotus/pull/4513)
- Expose ClientDealSize via CLI (https://github.com/filecoin-project/lotus/pull/4569)
- client deal: Cache CommD when creating multiple deals (https://github.com/filecoin-project/lotus/pull/4535)
- miner sectors list: flags for events/seal time (https://github.com/filecoin-project/lotus/pull/4649)
- make IPFS online mode configurable (https://github.com/filecoin-project/lotus/pull/4650)
- Add sync status to miner info command (https://github.com/filecoin-project/lotus/pull/4669)
- Add a StateDecodeParams method (https://github.com/filecoin-project/lotus/pull/4105)
- sched: Interactive RPC Shell (https://github.com/filecoin-project/lotus/pull/4692)
- Add api for getting status given a code (https://github.com/filecoin-project/lotus/pull/4210)
- Update lotus-stats with a richer cli (https://github.com/filecoin-project/lotus/pull/4718)
- Use TSK passed to GasEstimateGasLimit (https://github.com/filecoin-project/lotus/pull/4739)
- match data type for reward state api (https://github.com/filecoin-project/lotus/pull/4745)
- Add `termination-estimate` to get an estimation for how much a termination penalty will be (https://github.com/filecoin-project/lotus/pull/4617)
- Restrict `ParseFIL` input length (https://github.com/filecoin-project/lotus/pull/4780)
- cmd sectors commitIDs len debug (https://github.com/filecoin-project/lotus/pull/4786)
- Add client deal-stats CLI (https://github.com/filecoin-project/lotus/pull/4788)
- Modify printf format (https://github.com/filecoin-project/lotus/pull/4795)
- Updated msig inspect (https://github.com/filecoin-project/lotus/pull/4533)
- Delete the duplicate output (https://github.com/filecoin-project/lotus/pull/4819)
- miner: Storage list sectors command (https://github.com/filecoin-project/lotus/pull/4831)
- drop a few logs down to debug (https://github.com/filecoin-project/lotus/pull/4832)

#### Testing and Tooling

- refactor: share code between CLI tests (https://github.com/filecoin-project/lotus/pull/4598)
- Fix flaky TestCLIDealFlow (https://github.com/filecoin-project/lotus/pull/4608)
- Fix flaky testMiningReal (https://github.com/filecoin-project/lotus/pull/4609)
- Add election run-dummy command (https://github.com/filecoin-project/lotus/pull/4498)
- Fix .gitmodules (https://github.com/filecoin-project/lotus/pull/4713)
- fix metrics wiring.(https://github.com/filecoin-project/lotus/pull/4691)
- shed: Util for creating ID CIDs (https://github.com/filecoin-project/lotus/pull/4726)
- Run kumquat upgrade on devnets (https://github.com/filecoin-project/lotus/pull/4734)
- Make pond work again (https://github.com/filecoin-project/lotus/pull/4775)
- lotus-stats: fix influx flags (https://github.com/filecoin-project/lotus/pull/4810)
- 2k sync BootstrapPeerThreshold (https://github.com/filecoin-project/lotus/pull/4797)
- test for FundManager panic to ensure it is fixed (https://github.com/filecoin-project/lotus/pull/4825)
- Stop mining at the end of tests (https://github.com/filecoin-project/lotus/pull/4826)
- Make some logs quieter (https://github.com/filecoin-project/lotus/pull/4709)

#### Dependencies

- update filecoin-ffi in go mod (https://github.com/filecoin-project/lotus/pull/4584)
- Update FFI (https://github.com/filecoin-project/lotus/pull/4613)
- feat: integrate new optional blst backend and verification optimizations from proofs (https://github.com/filecoin-project/lotus/pull/4630)
- Use https for blst submodule (https://github.com/filecoin-project/lotus/pull/4710)
- Update go-bitfield (https://github.com/filecoin-project/lotus/pull/4756)
- Update Yamux (https://github.com/filecoin-project/lotus/pull/4758)
- Update to latest go-bitfield (https://github.com/filecoin-project/lotus/pull/4793)
- Update to latest go-address (https://github.com/filecoin-project/lotus/pull/4798)
- update libp2p for stream interface changes (https://github.com/filecoin-project/lotus/pull/4814)

# 1.1.2 / 2020-10-24

This is a patch release of Lotus that builds on the fixes involving worker keys that was introduced in v1.1.1. Miners and node operators should update to this release as soon as possible in order to ensure their blocks are propagated and validated.

## Changes

- Handle worker key changes correctly in runtime (https://github.com/filecoin-project/lotus/pull/4579)

# 1.1.1 / 2020-10-24

This is a patch release of Lotus that addresses some issues caused by when miners change their worker keys. Miners and node operators should update to this release as soon as possible, especially any miner who has changed their worker key recently.

## Changes

- Miner finder for interactive client deal CLI (https://github.com/filecoin-project/lotus/pull/4504)
- Disable blockstore bloom filter (https://github.com/filecoin-project/lotus/pull/4512)
- Add api for getting status given a code (https://github.com/filecoin-project/lotus/pull/4210)
- add batch api for push messages (https://github.com/filecoin-project/lotus/pull/4236)
- add measure datastore wrapper around bench chain datastore (https://github.com/filecoin-project/lotus/pull/4302)
- Look at block base fee for PCR (https://github.com/filecoin-project/lotus/pull/4313)
- Add a shed util to determine % of power that has won a block (https://github.com/filecoin-project/lotus/pull/4318)
- Shed/borked cmd (https://github.com/filecoin-project/lotus/pull/4339)
- optimize mining code (https://github.com/filecoin-project/lotus/pull/4379)
- heaviestTipSet reurning nil is a ok (https://github.com/filecoin-project/lotus/pull/4523)
- Remove most v0 actor imports (https://github.com/filecoin-project/lotus/pull/4383)
- Small chain export optimization (https://github.com/filecoin-project/lotus/pull/4536)
- Add block list to pcr (https://github.com/filecoin-project/lotus/pull/4314)
- Fix circ supply default in conformance (https://github.com/filecoin-project/lotus/pull/4449)
- miner: fix init --create-worker-key (https://github.com/filecoin-project/lotus/pull/4475)
- make push and addLocal atomic (https://github.com/filecoin-project/lotus/pull/4500)
- add some methods that oni needs (https://github.com/filecoin-project/lotus/pull/4501)
- MinerGetBaseInfo: if miner is not found in lookback, check current (https://github.com/filecoin-project/lotus/pull/4508)
- Delete wallet from local wallet cache (https://github.com/filecoin-project/lotus/pull/4526)
- Fix lotus-shed ledger list (https://github.com/filecoin-project/lotus/pull/4521)
- Manage sectors by size instead of proof type (https://github.com/filecoin-project/lotus/pull/4511)
- Feat/api request metrics wrapper (https://github.com/filecoin-project/lotus/pull/4516)
- Fix chain sync stopping to sync (https://github.com/filecoin-project/lotus/pull/4541)
- Use the correct lookback for the worker key when creating blocks (https://github.com/filecoin-project/lotus/pull/4539)
- Cleanup test initialization and always validate VRFs in tests (https://github.com/filecoin-project/lotus/pull/4538)
- Add a market WithdrawBalance CLI (https://github.com/filecoin-project/lotus/pull/4524)
- wallet list: Add market balance and ID address flags (https://github.com/filecoin-project/lotus/pull/4555)
- tvx simulate command; tvx extract --ignore-sanity-checks (https://github.com/filecoin-project/lotus/pull/4554)
- lotus-lite: CLI tests for `lotus client` commands (https://github.com/filecoin-project/lotus/pull/4497)
- lite-mode - market storage and retrieval clients (https://github.com/filecoin-project/lotus/pull/4263)
- Chore: update drand to v1.2.0 (https://github.com/filecoin-project/lotus/pull/4420)
- Fix random test failures (https://github.com/filecoin-project/lotus/pull/4559)
- Fix flaky TestTimedBSSimple (https://github.com/filecoin-project/lotus/pull/4561)
- Make wallet market withdraw usable with miner addresses (https://github.com/filecoin-project/lotus/pull/4556)
- Fix flaky TestChainExportImportFull (https://github.com/filecoin-project/lotus/pull/4564)
- Use older randomness for the PoSt commit on specs-actors version 2 (https://github.com/filecoin-project/lotus/pull/4563)
- shed: Commad to decode messages (https://github.com/filecoin-project/lotus/pull/4565)
- Fetch worker key from correct block on sync (https://github.com/filecoin-project/lotus/pull/4573)

# 1.1.0 / 2020-10-20

This is a mandatory release that introduces the first post-liftoff upgrade to the Filecoin network. The changes that break consensus are an upgrade to specs-actors v2.2.0 at epoch 170000.

## Changes

- Introduce Network version 6 (https://github.com/filecoin-project/lotus/pull/4506)
- Update markets v1.0.0 (https://github.com/filecoin-project/lotus/pull/4505)
- Add some extra logging to try and debug sync issues (https://github.com/filecoin-project/lotus/pull/4486)
- Circle: Run tests for some subsystems separately (https://github.com/filecoin-project/lotus/pull/4496)
- Add a terminate sectors command to lotus-shed (https://github.com/filecoin-project/lotus/pull/4507)
- Add a comment to BlockMessages to address #4446 (https://github.com/filecoin-project/lotus/pull/4491)

# 1.0.0 / 2020-10-19

It's 1.0.0! This is an optional release of Lotus that introduces some UX improvements to the 0.10 series.

This very small release is largely cosmetic, and intended to flag the code that the Filecoin mainnet was launched with.

## API changes

- `StateMsgGasCost` has been removed. The equivalent information can be gained by calling `StateReplay`.
- A `GasCost` field has been added to the `InvocResult` type, meaning detailed gas costs will be returned when calling `StateReplay`, `StateCompute`, and `StateCall`.
- The behaviour of `StateReplay` in response to an empty tipset key has been changed. Instead of simply using the heaviest tipset (which is almost guaranteed to be an unsuccessful replay), we search now search the chain for the tipset that included the message, and replay the message in that tipset (we fail if no such tipset is found).

## Changes

- Increase code coverage! (https://github.com/filecoin-project/lotus/pull/4410)
- Mpool: Don't block node startup loading messages (https://github.com/filecoin-project/lotus/pull/4411)
- Improve the UX of multisig approves (https://github.com/filecoin-project/lotus/pull/4398)
- Use build.BlockDelaySecs for deal start buffer (https://github.com/filecoin-project/lotus/pull/4415)
- Conformance: support multiple protocol versions (https://github.com/filecoin-project/lotus/pull/4393)
- Ensure msig inspect cli works with lotus-lite (https://github.com/filecoin-project/lotus/pull/4421)
- Add command to (slowly) prune lotus chain datastore (https://github.com/filecoin-project/lotus/pull/3876)
- Add WalletVerify to lotus-gateway (https://github.com/filecoin-project/lotus/pull/4373)
- Improve StateMsg APIs (https://github.com/filecoin-project/lotus/pull/4429)
- Add endpoints needed by spacegap (https://github.com/filecoin-project/lotus/pull/4426)
- Make audit balances capable of printing robust addresses (https://github.com/filecoin-project/lotus/pull/4423)
- Custom filters for retrieval deals (https://github.com/filecoin-project/lotus/pull/4424)
- Fix message list api (https://github.com/filecoin-project/lotus/pull/4422)
- Replace bootstrap peers (https://github.com/filecoin-project/lotus/pull/4447)
- Don't overwrite previously-configured maxPieceSize for a persisted ask (https://github.com/filecoin-project/lotus/pull/4480)
- State: optimize state snapshot address cache (https://github.com/filecoin-project/lotus/pull/4481)

# 0.10.2 / 2020-10-14

This is an optional release of Lotus that updates markets to 0.9.1, which fixes an issue affecting deals that were mid-transfer when the node was upgraded to 0.9.0. This release also includes some tweaks to default gas values and minor performance improvements.

## Changes

- Use updated stored ask API (https://github.com/filecoin-project/lotus/pull/4384)
- tvx: trace puts to blockstore for inclusion in CAR. (https://github.com/filecoin-project/lotus/pull/4278)
- Add propose remove (https://github.com/filecoin-project/lotus/pull/4311)
- Update to 0.9.1 bugfix release (https://github.com/filecoin-project/lotus/pull/4402)
- Update drand endpoints (https://github.com/filecoin-project/lotus/pull/4125)
- fix: return true when deadlines changed (https://github.com/filecoin-project/lotus/pull/4403)
- sync wait --watch (https://github.com/filecoin-project/lotus/pull/4396)
- reduce garbage in blockstore (https://github.com/filecoin-project/lotus/pull/4406)
- give the TimeCacheBS tests a bit more time (https://github.com/filecoin-project/lotus/pull/4407)
- Improve gas defaults (https://github.com/filecoin-project/lotus/pull/4408)
- Change default gas premium to for 10 block inclusion (https://github.com/filecoin-project/lotus/pull/4222)

# 0.10.1 / 2020-10-14

This is an optional release of Lotus that updates markets to 0.9.0, which adds the ability to restart data transfers. This release also introduces Ledger support, and various UX improvements.

## Changes

- Test the tape upgrade (https://github.com/filecoin-project/lotus/pull/4328)
- Adding in Ledger support (https://github.com/filecoin-project/lotus/pull/4290)
- Improve the UX for lotus-miner sealing workers (https://github.com/filecoin-project/lotus/pull/4329)
- Add a CLI tool for miner's to repay debt (https://github.com/filecoin-project/lotus/pull/4319)
- Rename params_testnet to params_mainnet (https://github.com/filecoin-project/lotus/pull/4336)
- Use seal-duration in calculating the earliest StartEpoch (https://github.com/filecoin-project/lotus/pull/4337)
- Reject deals that are > 7 days in the future in the BasicDealFilter (https://github.com/filecoin-project/lotus/pull/4173)
- Add an API endpoint to calculate the exact circulating supply (https://github.com/filecoin-project/lotus/pull/4148)
- lotus-pcr: ignore all other market messages (https://github.com/filecoin-project/lotus/pull/4341)
- Add message CID to InvocResult (https://github.com/filecoin-project/lotus/pull/4382)
- types: Add CID fields to messages in json marshalers (https://github.com/filecoin-project/lotus/pull/4338)
- fix(sync state): set state height to actual tipset height (https://github.com/filecoin-project/lotus/pull/4347)
- Fix off by one tipset in searchBackForMsg (https://github.com/filecoin-project/lotus/pull/4367)
- fix a panic on startup when we fail to load the tipset (https://github.com/filecoin-project/lotus/pull/4376)
- Avoid having the same message CID show up in execution traces (https://github.com/filecoin-project/lotus/pull/4350)
- feat(markets): update markets 0.9.0 and add data transfer restart (https://github.com/filecoin-project/lotus/pull/4363)

# 0.10.0 / 2020-10-12

This is a consensus-breaking hotfix that addresses an issue in specs-actors v2.0.3 that made it impossible to pledge new 32GiB sectors. The change in Lotus is to update to actors v2.1.0, behind the new network version 5.

## Changes

- make pledge test pass with the race detector (https://github.com/filecoin-project/lotus/pull/4291)
- fix a race in tipset cache usage (https://github.com/filecoin-project/lotus/pull/4282)
- add an api for removing multisig signers (https://github.com/filecoin-project/lotus/pull/4274)
- cli: Don't output errors to stdout (https://github.com/filecoin-project/lotus/pull/4298)
- Fix panic in wallet export when key is not found (https://github.com/filecoin-project/lotus/pull/4299)
- Dump the block validation cache whenever we perform an import (https://github.com/filecoin-project/lotus/pull/4287)
- Fix two races (https://github.com/filecoin-project/lotus/pull/4301)
- sync unmark-bad --all (https://github.com/filecoin-project/lotus/pull/4296)
- decode parameters for multisig transactions in inspect (https://github.com/filecoin-project/lotus/pull/4312)
- Chain is love (https://github.com/filecoin-project/lotus/pull/4321)
- lotus-stats: optmize getting miner power (https://github.com/filecoin-project/lotus/pull/4315)
- implement tape upgrade (https://github.com/filecoin-project/lotus/pull/4322)

# 0.9.1 / 2020-10-10

This release fixes an issue which may cause the actors v2 migration to compute the state incorrectly when more than one migration is running in parallel.

## Changes

- Make concurrent actor migrations safe (https://github.com/filecoin-project/lotus/pull/4293)
- Remote wallet backends (https://github.com/filecoin-project/lotus/pull/3583)
- Track funds in FundMgr correctly in case of AddFunds failing (https://github.com/filecoin-project/lotus/pull/4273)
- Partial lite-node mode (https://github.com/filecoin-project/lotus/pull/4095)
- Fix potential infinite loop in GetBestMiningCandidate (https://github.com/filecoin-project/lotus/pull/3444)
- sync wait: Handle processed message offset (https://github.com/filecoin-project/lotus/pull/4253)
- Add some new endpoints for querying Msig info (https://github.com/filecoin-project/lotus/pull/4250)
- Update markets v0.7.1 (https://github.com/filecoin-project/lotus/pull/4254)
- Optimize SearchForMessage and GetReceipt (https://github.com/filecoin-project/lotus/pull/4246)
- Use FIL instead of attoFIL in CLI more consistently (https://github.com/filecoin-project/lotus/pull/4249)
- fix: clash between daemon --api flag and cli tests (https://github.com/filecoin-project/lotus/pull/4241)
- add more info to chain sync lookback failure (https://github.com/filecoin-project/lotus/pull/4245)
- Add message counts to inspect chain output (https://github.com/filecoin-project/lotus/pull/4230)

# 0.9.0 / 2020-10-07

This consensus-breaking release of Lotus upgrades the actors version to v2.0.0. This requires migrating actor state from v0 to v2. The changes that break consensus are:

- Introducing v2 actors and its migration (https://github.com/filecoin-project/lotus/pull/3936)
- Runtime's Receiver() should only return ID addresses  (https://github.com/filecoin-project/lotus/pull/3589)
- Update miner eligibility checks for v2 actors (https://github.com/filecoin-project/lotus/pull/4188)
- Add funds that have left FilReserve to circ supply (https://github.com/filecoin-project/lotus/pull/4160)
- Set WinningPoStSectorSetLookback to finality post-v2 actors (https://github.com/filecoin-project/lotus/pull/4190)
- fix: error when actor panics directly (https://github.com/filecoin-project/lotus/pull/3697)

## Changes

#### Dependencies

- Update go-bitfield (https://github.com/filecoin-project/lotus/pull/4171)
- update the AMT implementation (https://github.com/filecoin-project/lotus/pull/4194)
- Update to actors v0.2.1 (https://github.com/filecoin-project/lotus/pull/4199)

#### Core Lotus

- Paych: fix voucher amount verification (https://github.com/filecoin-project/lotus/pull/3821)
- Cap market provider messages (https://github.com/filecoin-project/lotus/pull/4141)
- Run fork function after cron for null block safety (https://github.com/filecoin-project/lotus/pull/4114)
- use bitswap sessions when fetching messages, and cancel them (https://github.com/filecoin-project/lotus/pull/4142)
- relax pubsub IPColocationFactorThreshold to 5 (https://github.com/filecoin-project/lotus/pull/4183)
- Support addresses with mainnet prefixes (https://github.com/filecoin-project/lotus/pull/4186)
- fix: make message signer nonce generation transactional (https://github.com/filecoin-project/lotus/pull/4165)
- build: Env var to keep test address output (https://github.com/filecoin-project/lotus/pull/4213)
- make vm.EnableGasTracing public (https://github.com/filecoin-project/lotus/pull/4214)
- introduce separate state-tree versions (https://github.com/filecoin-project/lotus/pull/4197)
- reject explicit "calls" at the upgrade height (https://github.com/filecoin-project/lotus/pull/4231)
- return an illegal actor error when we see an unsupported actor version (https://github.com/filecoin-project/lotus/pull/4232)
- Set head should unmark blocks as valid (https://gist.github.com/travisperson/3c7cddd77a33979a519ccef4e6515f20)

#### Mining

- Increased ExpectedSealDuration and and WaitDealsDelay (https://github.com/filecoin-project/lotus/pull/3743)
- Miner backup/restore commands (https://github.com/filecoin-project/lotus/pull/4133)
- lotus-miner: add more help text to storage / attach (https://github.com/filecoin-project/lotus/pull/3961)
- Reject deals that are > 7 days in the future in the BasicDealFilter (https://github.com/filecoin-project/lotus/pull/4173)
- feat(miner): add miner deadline diffing logic (https://github.com/filecoin-project/lotus/pull/4178)

#### UX

- Improve the UX for replacing messages (https://github.com/filecoin-project/lotus/pull/4134)
- Add verified flag to interactive deal creation (https://github.com/filecoin-project/lotus/pull/4145)
- Add command to (slowly) prune lotus chain datastore (https://github.com/filecoin-project/lotus/pull/3876)
- Some helpers for verifreg work (https://github.com/filecoin-project/lotus/pull/4124)
- Always use default 720h for setask duration and hide the duration param option (https://github.com/filecoin-project/lotus/pull/4077)
- Convert ID addresses to key addresses before checking wallet (https://github.com/filecoin-project/lotus/pull/4122)
- add a command to view block space utilization (https://github.com/filecoin-project/lotus/pull/4176)
- allow usage inspection on a chain segment (https://github.com/filecoin-project/lotus/pull/4177)
- Add mpool stats for base fee (https://github.com/filecoin-project/lotus/pull/4170)
- Add verified status to api.DealInfo (https://github.com/filecoin-project/lotus/pull/4153)
- Add a CLI command to set a miner's owner address (https://github.com/filecoin-project/lotus/pull/4189)

#### Tooling and validation

- Lotus-pcr: add recover-miners command (https://github.com/filecoin-project/lotus/pull/3714)
- MpoolPushUntrusted API for gateway (https://github.com/filecoin-project/lotus/pull/3915)
- Test lotus-miner info all (https://github.com/filecoin-project/lotus/pull/4166)
- chain export: Error with unfinished exports (https://github.com/filecoin-project/lotus/pull/4179)
- add printf in TestWindowPost (https://github.com/filecoin-project/lotus/pull/4043)
- add trace wdpost (https://github.com/filecoin-project/lotus/pull/4020)
- Fix noncefix (https://github.com/filecoin-project/lotus/pull/4202)
- Lotus-pcr: Limit the fee cap of messages we will process, refund gas fees for windowed post and storage deals (https://github.com/filecoin-project/lotus/pull/4198)
- Fix pond (https://github.com/filecoin-project/lotus/pull/4203)
- allow manual setting of noncefix fee cap (https://github.com/filecoin-project/lotus/pull/4205)
- implement command to get execution traces of any message (https://github.com/filecoin-project/lotus/pull/4200)
- conformance: minor driver refactors (https://github.com/filecoin-project/lotus/pull/4211)
- lotus-pcr: ignore all other messages (https://github.com/filecoin-project/lotus/pull/4218)
- lotus-pcr: zero refund (https://github.com/filecoin-project/lotus/pull/4229)

## Contributors

The following contributors had 5 or more commits go into this release.
We are grateful for every contribution!

| Contributor        | Commits | Lines ±       |
|--------------------|---------|---------------|
| Stebalien          | 84       | +3425/-2287  |
| magik6k            | 41       | +2121/-506   |
| arajasek           | 39       | +2467/-424   |
| Kubuxu             | 25       | +2344/-775   |
| raulk              | 21       | +287/-196    |
| whyrusleeping      | 13       | +727/-71     |
| hsanjuan           | 13       | +5886/-7956  |
| dirkmc             | 11       | +2634/-576   | 
| travisperson       | 8        | +923/-202    |
| ribasushi          | 6        | +188/-128    |
| zgfzgf             | 5        | +21/-17      |

# 0.8.1 / 2020-09-30

This optional release of Lotus introduces a new version of markets which switches to CBOR-map encodings, and allows datastore migrations. The release also introduces several improvements to the mining process, a few performance optimizations, and a battery of UX additions and enhancements.

## Changes

#### Dependencies

- Markets 0.7.0 with updated data stores (https://github.com/filecoin-project/lotus/pull/4089)
- Update ffi to code with blst fixes (https://github.com/filecoin-project/lotus/pull/3998)

#### Core Lotus

- Fix GetPower with no miner address (https://github.com/filecoin-project/lotus/pull/4049)
- Refactor: Move nonce generation out of mpool (https://github.com/filecoin-project/lotus/pull/3970)

#### Performance

- Implement caching syscalls for import-bench (https://github.com/filecoin-project/lotus/pull/3888)
- Fetch tipset blocks in parallel (https://github.com/filecoin-project/lotus/pull/4074)
- Optimize Tipset equals() (https://github.com/filecoin-project/lotus/pull/4056)
- Make state transition in validation async (https://github.com/filecoin-project/lotus/pull/3868)

#### Mining

- Add trace window post (https://github.com/filecoin-project/lotus/pull/4020)
- Use abstract types for Dont recompute post on revert (https://github.com/filecoin-project/lotus/pull/4022)
- Fix injectNulls logic in test miner (https://github.com/filecoin-project/lotus/pull/4058)
- Fix potential panic in FinalizeSector (https://github.com/filecoin-project/lotus/pull/4092)
- Don't recompute post on revert (https://github.com/filecoin-project/lotus/pull/3924)
- Fix some failed precommit handling (https://github.com/filecoin-project/lotus/pull/3445)
- Add --no-swap flag for worker (https://github.com/filecoin-project/lotus/pull/4107)
- Allow some single-thread tasks to run in parallel with PC2/C2 (https://github.com/filecoin-project/lotus/pull/4116)

#### UX

- Add an envvar to set address network version (https://github.com/filecoin-project/lotus/pull/4028)
- Add logging to chain export (https://github.com/filecoin-project/lotus/pull/4030)
- Add JSON output to state compute (https://github.com/filecoin-project/lotus/pull/4038)
- Wallet list CLI: Print balances/nonces (https://github.com/filecoin-project/lotus/pull/4088)
- Added an option to show or not show sector info for `lotus-miner info` (https://github.com/filecoin-project/lotus/pull/4003)
- Add a command to import an ipld object into the chainstore (https://github.com/filecoin-project/lotus/pull/3434)
- Improve the lotus-shed dealtracker (https://github.com/filecoin-project/lotus/pull/4051)
- Docs review and re-organization (https://github.com/filecoin-project/lotus/pull/3431)
- Fix wallet list (https://github.com/filecoin-project/lotus/pull/4104)
- Add an endpoint to validate whether a string is a well-formed address (https://github.com/filecoin-project/lotus/pull/4106)
- Add an option to set config path (https://github.com/filecoin-project/lotus/pull/4103)
- Add printf in TestWindowPost (https://github.com/filecoin-project/lotus/pull/4043)
- Improve miner sectors list UX (https://github.com/filecoin-project/lotus/pull/4108)

#### Tooling

- Move policy change to seal bench (https://github.com/filecoin-project/lotus/pull/4032)
- Add back network power to stats (https://github.com/filecoin-project/lotus/pull/4050)
- Conformance: Record and feed circulating supply (https://github.com/filecoin-project/lotus/pull/4078)
- Snapshot import progress bar, add HTTP support (https://github.com/filecoin-project/lotus/pull/4070)
- Add lotus shed util to validate a tipset (https://github.com/filecoin-project/lotus/pull/4065)
- tvx: a test vector extraction and execution tool (https://github.com/filecoin-project/lotus/pull/4064)

#### Bootstrap

- Add new bootstrappers (https://github.com/filecoin-project/lotus/pull/4007)
- Add Glif node to bootstrap peers (https://github.com/filecoin-project/lotus/pull/4004)
- Add one more node located in China (https://github.com/filecoin-project/lotus/pull/4041)
- Add ipfsmain bootstrapper (https://github.com/filecoin-project/lotus/pull/4067)

# 0.8.0 / 2020-09-26

This consensus-breaking release of Lotus introduces an upgrade to the network. The changes that break consensus are:

- Upgrading to specs-actors v0.9.11, which reduces WindowPoSt faults per [FIP 0002](https://github.com/filecoin-project/FIPs/blob/master/FIPS/fip-0002.md) to reduce cost for honest miners with occasional faults (see https://github.com/filecoin-project/specs-actors/pull/1181)
- Revisions to some cryptoeconomics and network params

This release also updates go-fil-markets to fix an incompatibility issue between v0.7.2 and earlier versions.

## Changes

#### Dependencies

- Update spec actors to 0.9.11 (https://github.com/filecoin-project/lotus/pull/4039)
- Update markets to 0.6.3 (https://github.com/filecoin-project/lotus/pull/4013)

#### Core Lotus

- Network upgrade (https://github.com/filecoin-project/lotus/pull/4039)
- Fix AddSupportedProofTypes (https://github.com/filecoin-project/lotus/pull/4033)
- Return an error when we fail to find a sector when checking sector expiration (https://github.com/filecoin-project/lotus/pull/4026)
- Batch blockstore copies after block validation (https://github.com/filecoin-project/lotus/pull/3980)
- Remove a misleading miner actor abstraction (https://github.com/filecoin-project/lotus/pull/3977)
- Fix out-of-bounds when loading all sector infos (https://github.com/filecoin-project/lotus/pull/3976)
- Fix break condition in the miner (https://github.com/filecoin-project/lotus/pull/3953)

#### UX

- Correct helptext around miners setting ask (https://github.com/filecoin-project/lotus/pull/4009)
- Make sync wait nicer (https://github.com/filecoin-project/lotus/pull/3991)

#### Tooling and validation

- Small adjustments following network upgradability changes (https://github.com/filecoin-project/lotus/pull/3996)
- Add some more big pictures stats to stateroot stat (https://github.com/filecoin-project/lotus/pull/3995)
- Add some actors policy setters for testing (https://github.com/filecoin-project/lotus/pull/3975)

## Contributors

The following contributors had 5 or more commits go into this release.
We are grateful for every contribution!

| Contributor        | Commits | Lines ±       |
|--------------------|---------|---------------|
| arajasek           | 66       | +3140/-1261  |
| Stebalien          | 64       | +3797/-3434  |
| magik6k            | 48       | +1892/-976   |
| raulk              | 40       | +2412/-1549  |
| vyzo               | 22       | +287/-196    |
| alanshaw           | 15       | +761/-146    |
| whyrusleeping      | 15       | +736/-52     |
| hannahhoward       | 14       | +1237/-837   | 
| anton              | 6        | +32/-8       |
| travisperson       | 5        | +502/-6      |
| Frank              | 5        | +78/-39      |
| Jennifer           | 5        | +148/-41     |

# 0.7.2 / 2020-09-23

This optional release of Lotus introduces a major refactor around how a Lotus node interacts with code from the specs-actors repo. We now use interfaces to read the state of actors, which is required to be able to reason about different versions of actors code at the same time.

Additionally, this release introduces various improvements to the sync process, as well as changes to better the overall UX experience.

## Changes

#### Core Lotus

- Network upgrade support (https://github.com/filecoin-project/lotus/pull/3781)
- Upgrade markets to `v0.6.2` (https://github.com/filecoin-project/lotus/pull/3974)
- Validate chain sync response indices when fetching messages (https://github.com/filecoin-project/lotus/pull/3939)
- Add height diff to sync wait (https://github.com/filecoin-project/lotus/pull/3926)
- Replace Requires with Wants (https://github.com/filecoin-project/lotus/pull/3898)
- Update state diffing for market actor (https://github.com/filecoin-project/lotus/pull/3889)
- Parallel fetch for sync (https://github.com/filecoin-project/lotus/pull/3887)
- Fix SectorState (https://github.com/filecoin-project/lotus/pull/3881)

#### User Experience

- Add basic deal stats api server for spacerace slingshot (https://github.com/filecoin-project/lotus/pull/3963)
- When doing `sectors update-state`, show a list of existing states if user inputs an invalid one (https://github.com/filecoin-project/lotus/pull/3944)
- Fix `lotus-miner storage find` error (https://github.com/filecoin-project/lotus/pull/3927)
- Log shutdown method for lotus daemon and miner (https://github.com/filecoin-project/lotus/pull/3925)
- Update build and setup instruction link (https://github.com/filecoin-project/lotus/pull/3919)
- Add an option to hide removed sectors from `sectors list` output (https://github.com/filecoin-project/lotus/pull/3903)

#### Testing and validation

- Add init.State#Remove() for testing (https://github.com/filecoin-project/lotus/pull/3971)
- lotus-shed: add consensus check command (https://github.com/filecoin-project/lotus/pull/3933)
- Add keyinfo verify and jwt token command to lotus-shed (https://github.com/filecoin-project/lotus/pull/3914)
- Fix conformance gen (https://github.com/filecoin-project/lotus/pull/3892)

# 0.7.1 / 2020-09-17

This optional release of Lotus introduces some critical fixes to the window PoSt process. It also upgrades some core dependencies, and introduces many improvements to the mining process, deal-making cycle, and overall User Experience.

## Changes

#### Some notable improvements:

- Correctly construct params for `SubmitWindowedPoSt` messages (https://github.com/filecoin-project/lotus/pull/3909)
- Skip sectors correctly for Window PoSt (https://github.com/filecoin-project/lotus/pull/3839)
- Split window PoST submission into multiple messages (https://github.com/filecoin-project/lotus/pull/3689)
- Improve journal coverage (https://github.com/filecoin-project/lotus/pull/2455)
- Allow retrievals while sealing (https://github.com/filecoin-project/lotus/pull/3778)
- Don't prune locally published messages (https://github.com/filecoin-project/lotus/pull/3772)
- Add get-ask, set-ask retrieval commands (https://github.com/filecoin-project/lotus/pull/3886)
- Consistently name winning and window post in logs (https://github.com/filecoin-project/lotus/pull/3873))
- Add auto flag to mpool replace (https://github.com/filecoin-project/lotus/pull/3752))

#### Dependencies

- Upgrade markets to `v0.6.1` (https://github.com/filecoin-project/lotus/pull/3906)
- Upgrade specs-actors to `v0.9.10` (https://github.com/filecoin-project/lotus/pull/3846)
- Upgrade badger (https://github.com/filecoin-project/lotus/pull/3739)

# 0.7.0 / 2020-09-10

This consensus-breaking release of Lotus is designed to test a network upgrade on the space race testnet. The changes that break consensus are:

- Upgrading the Drand network used from the test Drand network to the League of Entropy main drand network. This is the same Drand network that will be used in the Filecoin mainnet.
- Upgrading to specs-actors v0.9.8, which adds a new method to the Multisig actor.

## Changes

#### Core Lotus

- Fix IsAncestorOf (https://github.com/filecoin-project/lotus/pull/3717)
- Update to specs-actors v0.9.8 (https://github.com/filecoin-project/lotus/pull/3725)
- Increase chain throughput by 20% (https://github.com/filecoin-project/lotus/pull/3732)
- Updare to go-libp2p-pubsub `master` (https://github.com/filecoin-project/lotus/pull/3735)
- Drand upgrade (https://github.com/filecoin-project/lotus/pull/3670)
- Multisig API additions (https://github.com/filecoin-project/lotus/pull/3590)

#### Storage Miner

- Increase the number of times precommit2 is attempted before moving back to precommit1 (https://github.com/filecoin-project/lotus/pull/3720)

#### Message pool

- Relax mpool add strictness checks for local pushes (https://github.com/filecoin-project/lotus/pull/3724)


#### Maintenance

- Fix devnets (https://github.com/filecoin-project/lotus/pull/3712)
- Fix(chainwatch): compare prev miner with cur miner (https://github.com/filecoin-project/lotus/pull/3715)
- CI: fix statediff build; make optional (https://github.com/filecoin-project/lotus/pull/3729)
- Feat: Chaos abort (https://github.com/filecoin-project/lotus/pull/3733)

## Contributors

The following contributors had commits go into this release.
We are grateful for every contribution!

| Contributor        | Commits | Lines ±       |
|--------------------|---------|---------------|
| arajasek           | 28      | +1144/-239    |
| Kubuxu             | 19      | +452/-261     |
| whyrusleeping      | 13      | +456/-87      |
| vyzo               | 11      | +318/-20      |
| raulk              | 10      | +1289/-350    |
| magik6k            | 6       | +188/-55      |
| dirkmc             | 3       | +31/-8        |
| alanshaw           | 3       | +176/-37      |
| Stebalien          | 2       | +9/-12        |
| lanzafame          | 1       | +1/-1         |
| frrist             | 1       | +1/-1         |
| mishmosh           | 1       | +1/-1         |
| nonsense           | 1       | +1/-0         |

# 0.6.2 / 2020-09-09

This release introduces some critical fixes to message selection and gas estimation logic. It also adds the ability for nodes to mark a certain tipset as checkpointed, as well as various minor improvements and bugfixes.

## Changes

#### Messagepool

- Warn when optimal selection fails to pack a block and we fall back to random selection (https://github.com/filecoin-project/lotus/pull/3708)
- Add basic command for printing gas performance of messages in the mpool (https://github.com/filecoin-project/lotus/pull/3701)
- Adjust optimal selection to always try to fill blocks (https://github.com/filecoin-project/lotus/pull/3685)
- Fix very minor bug in repub baseFeeLowerBound (https://github.com/filecoin-project/lotus/pull/3663)
- Add an auto flag to mpool replace (https://github.com/filecoin-project/lotus/pull/3676)
- Fix mpool optimal selection packing failure (https://github.com/filecoin-project/lotus/pull/3698)

#### Core Lotus

- Don't use latency as initital estimate for blocksync (https://github.com/filecoin-project/lotus/pull/3648)
- Add niceSleep 1 second when drand errors (https://github.com/filecoin-project/lotus/pull/3664)
- Fix isChainNearSync check in block validator (https://github.com/filecoin-project/lotus/pull/3650)
- Add peer to peer manager before fetching the tipset (https://github.com/filecoin-project/lotus/pull/3667)
- Add StageFetchingMessages to sync status (https://github.com/filecoin-project/lotus/pull/3668)
- Pass tipset through upgrade logic (https://github.com/filecoin-project/lotus/pull/3673)
- Allow nodes to mark tipsets as checkpointed (https://github.com/filecoin-project/lotus/pull/3680)
- Remove hard-coded late-fee in window PoSt (https://github.com/filecoin-project/lotus/pull/3702)
- Gas: Fix median calc (https://github.com/filecoin-project/lotus/pull/3686)

#### Storage

- Storage manager: bail out with an error if unsealed cid is undefined (https://github.com/filecoin-project/lotus/pull/3655)
- Storage: return true from Sealer.ReadPiece() on success (https://github.com/filecoin-project/lotus/pull/3657)

#### Maintenance

- Resolve lotus, test-vectors, statediff dependency cycle (https://github.com/filecoin-project/lotus/pull/3688)
- Paych: add docs on how to use paych status (https://github.com/filecoin-project/lotus/pull/3690)
- Initial CODEOWNERS (https://github.com/filecoin-project/lotus/pull/3691)

# 0.6.1 / 2020-09-08

This optional release introduces a minor improvement to the sync process, ensuring nodes don't fall behind and then resync.

## Changes

- Update `test-vectors` (https://github.com/filecoin-project/lotus/pull/3645)
- Revert "only subscribe to pubsub topics once we are synced" (https://github.com/filecoin-project/lotus/pull/3643)

# 0.6.0 / 2020-09-07

This consensus-breaking release of Lotus is designed to test a network upgrade on the space race testnet. The changes that break consensus are:

- Tweaking of some cryptoecon parameters in specs-actors 0.9.7 (https://github.com/filecoin-project/specs-actors/releases/tag/v0.9.7)
- Rebalancing FIL distribution to make testnet FIL scarce, which prevents base fee spikes and sets better expectations for mainnet

This release also introduces many improvements to Lotus! Among them are a new version of go-fil-markets that supports non-blocking retrieval, various spam reduction measures in the messagepool and p2p logic, and UX improvements to payment channels, dealmaking, and state inspection.

## Changes

#### Core Lotus and dependencies

- Implement faucet funds reallocation logic (https://github.com/filecoin-project/lotus/pull/3632)
- Network upgrade: Upgrade to correct fork threshold (https://github.com/filecoin-project/lotus/pull/3628)
- Update to specs 0.9.7 and markets 0.6.0 (https://github.com/filecoin-project/lotus/pull/3627)
- Network upgrade: Perform base fee tamping (https://github.com/filecoin-project/lotus/pull/3623)
- Chain events: if cache best() is nil, return chain head (https://github.com/filecoin-project/lotus/pull/3611)
- Update to specs actors v0.9.6 (https://github.com/filecoin-project/lotus/pull/3603)

#### Messagepool

- Temporarily allow negative chains (https://github.com/filecoin-project/lotus/pull/3625)
- Improve publish/republish logic (https://github.com/filecoin-project/lotus/pull/3592)
- Fix selection bug; priority messages were not included if other chains were negative (https://github.com/filecoin-project/lotus/pull/3580)
- Add defensive check for minimum GasFeeCap for inclusion within the next 20 blocks (https://github.com/filecoin-project/lotus/pull/3579)
- Add additional info about gas premium (https://github.com/filecoin-project/lotus/pull/3578)
- Fix GasPremium capping logic  (https://github.com/filecoin-project/lotus/pull/3552)

#### Payment channels

- Get available funds by address or by from/to (https://github.com/filecoin-project/lotus/pull/3547)
- Create `lotus paych status` command (https://github.com/filecoin-project/lotus/pull/3523)
- Rename CLI command from "paych get" to "paych add-funds" (https://github.com/filecoin-project/lotus/pull/3520)

#### Peer-to-peer

- Only subscribe to pubsub topics once we are synced (https://github.com/filecoin-project/lotus/pull/3602)
- Reduce mpool add failure log spam (https://github.com/filecoin-project/lotus/pull/3562)
- Republish messages even if the chains have negative performance(https://github.com/filecoin-project/lotus/pull/3557)
- Adjust gossipsub gossip factor (https://github.com/filecoin-project/lotus/pull/3556)
- Integrate pubsub Random Early Drop (https://github.com/filecoin-project/lotus/pull/3518)

#### Miscellaneous

- Fix panic in OnDealExpiredSlashed (https://github.com/filecoin-project/lotus/pull/3553)
- Robustify state manager against holes in actor method numbers (https://github.com/filecoin-project/lotus/pull/3538)

#### UX

- VM: Fix an error message (https://github.com/filecoin-project/lotus/pull/3608)
- Documentation: Batch replacement,update lotus-storage-miner to lotus-miner (https://github.com/filecoin-project/lotus/pull/3571)
- CLI: Robust actor lookup (https://github.com/filecoin-project/lotus/pull/3535)
- Add agent flag to net peers (https://github.com/filecoin-project/lotus/pull/3534)
- Add watch option to storage-deals list (https://github.com/filecoin-project/lotus/pull/3527)

#### Testing & tooling

- Decommission chain-validation (https://github.com/filecoin-project/lotus/pull/3606)
- Metrics: add expected height metric (https://github.com/filecoin-project/lotus/pull/3586)
- PCR: Use current tipset during refund (https://github.com/filecoin-project/lotus/pull/3570)
- Lotus-shed: Add math command (https://github.com/filecoin-project/lotus/pull/3568)
- PCR: Add tipset aggergation (https://github.com/filecoin-project/lotus/pull/3565)- Fix broken paych tests (https://github.com/filecoin-project/lotus/pull/3551)
- Make chain export ~1000x times faster (https://github.com/filecoin-project/lotus/pull/3533)
- Chainwatch: Stop SyncIncomingBlocks from leaking into chainwatch processing; No panics during processing (https://github.com/filecoin-project/lotus/pull/3526)
- Conformance: various changes (https://github.com/filecoin-project/lotus/pull/3521)

# 0.5.10 / 2020-09-03

This patch includes a crucial fix to the message pool selection logic, strongly disfavouring messages that might cause a miner penalty.

## Changes

- Fix calculation of GasReward in messagepool (https://github.com/filecoin-project/lotus/pull/3528)

# 0.5.9 / 2020-09-03

This patch includes a hotfix to the `GasEstimateFeeCap` method, capping the estimated fee to a reasonable level by default.

## Changes

- Added target height to sync wait (https://github.com/filecoin-project/lotus/pull/3502)
- Disable codecov annotations (https://github.com/filecoin-project/lotus/pull/3514)
- Cap fees to reasonable level by default (https://github.com/filecoin-project/lotus/pull/3516)
- Add APIs and command to inspect bandwidth usage (https://github.com/filecoin-project/lotus/pull/3497)
- Track expected nonce in mpool, ignore messages with large nonce gaps (https://github.com/filecoin-project/lotus/pull/3450)

# 0.5.8 / 2020-09-02

This patch includes some bugfixes to the sector sealing process, and updates go-fil-markets. It also improves the performance of blocksync, adds a method to export chain state trees, and improves chainwatch.

## Changes

- Upgrade markets to v0.5.9 (https://github.com/filecoin-project/lotus/pull/3496)
- Improve blocksync to load fewer messages: (https://github.com/filecoin-project/lotus/pull/3494)
- Fix a panic in the ffi-wrapper's `ReadPiece` (https://github.com/filecoin-project/lotus/pull/3492/files)
- Fix a deadlock in the sealing scheduler (https://github.com/filecoin-project/lotus/pull/3489)
- Add test vectors for tipset tests (https://github.com/filecoin-project/lotus/pull/3485/files)
- Improve the advance-block debug command (https://github.com/filecoin-project/lotus/pull/3476)
- Add toggle for message processing to Lotus PCR (https://github.com/filecoin-project/lotus/pull/3470)
- Allow exporting recent chain state trees (https://github.com/filecoin-project/lotus/pull/3463)
- Remove height from chain rand (https://github.com/filecoin-project/lotus/pull/3458)
- Disable GC on chain badger datastore (https://github.com/filecoin-project/lotus/pull/3457)
- Account for `GasPremium` in `GasEstimateFeeCap` (https://github.com/filecoin-project/lotus/pull/3456)
- Update go-libp2p-pubsub to `master` (https://github.com/filecoin-project/lotus/pull/3455)
- Chainwatch improvements (https://github.com/filecoin-project/lotus/pull/3442)

# 0.5.7 / 2020-08-31

This patch release includes some bugfixes and enhancements to the sector lifecycle and message pool logic.

## Changes

- Rebuild unsealed infos on miner restart (https://github.com/filecoin-project/lotus/pull/3401)
- CLI to attach storage paths to workers (https://github.com/filecoin-project/lotus/pull/3405)
- Do not select negative performing message chains for inclusion (https://github.com/filecoin-project/lotus/pull/3392)
- Remove a redundant error-check (https://github.com/filecoin-project/lotus/pull/3421)
- Correctly move unsealed sectors in `FinalizeSectors` (https://github.com/filecoin-project/lotus/pull/3424)
- Improve worker selection logic (https://github.com/filecoin-project/lotus/pull/3425)
- Don't use context to close bitswap (https://github.com/filecoin-project/lotus/pull/3430)
- Correctly estimate gas premium when there is only one message on chain (https://github.com/filecoin-project/lotus/pull/3428)

# 0.5.6 / 2020-08-29

Hotfix release that fixes a panic in the sealing scheduler (https://github.com/filecoin-project/lotus/pull/3389).

# 0.5.5

This patch release introduces a large number of improvements to the sealing process.
It also updates go-fil-markets to
[version 0.5.8](https://github.com/filecoin-project/go-fil-markets/releases/tag/v0.5.8),
and go-libp2p-pubsub to [v0.3.5](https://github.com/libp2p/go-libp2p-pubsub/releases/tag/v0.3.5).

#### Downstream upgrades

- Upgrades markets to v0.5.8 (https://github.com/filecoin-project/lotus/pull/3384)
- Upgrades go-libp2p-pubsub to v0.3.5 (https://github.com/filecoin-project/lotus/pull/3305)

#### Sector sealing

- The following improvements were introduced in https://github.com/filecoin-project/lotus/pull/3350.

  - Allow `lotus-miner sectors remove` to remove a sector in any state.
  - Create a separate state in the storage FSM dedicated to submitting the Commit message.
  - Recovery for when the Deal IDs of deals in a sector get changed in a reorg.
  - Auto-retry sending Precommit and Commit messages if they run out of gas
  - Auto-retry sector remove tasks when they fail
  - Compact worker windows, and allow their tasks to be executed in any order

- Don't simply skip PoSt for bad sectors (https://github.com/filecoin-project/lotus/pull/3323)

#### Message Pool

- Spam Protection: Track required funds for pending messages (https://github.com/filecoin-project/lotus/pull/3313)

#### Chainwatch

- Add more power and reward metrics (https://github.com/filecoin-project/lotus/pull/3367)
- Fix raciness in sector deal table (https://github.com/filecoin-project/lotus/pull/3275)
- Parallelize miner processing (https://github.com/filecoin-project/lotus/pull/3380)
- Accept Lotus API and token (https://github.com/filecoin-project/lotus/pull/3337)

# 0.5.4

A patch release, containing a few nice bugfixes and improvements:

- Fix parsing of peer ID in `lotus-miner actor set-peer-id` (@whyrusleeping)
- Update dependencies, fixing several bugs (@Stebalien)
- Fix remaining linter warnings (@Stebalien)
- Use safe string truncation (@Ingar)
- Allow tweaking of blocksync message window size (@whyrusleeping)
- Add some additional gas stats to metrics (@Kubuxu)
- Fix an edge case bug in message selection, add many tests (@vyzo)

# 0.5.3

Yet another hotfix release.
A lesson for readers, having people who have been awake for 12+ hours review
your hotfix PR is not a good idea. Find someone who has enough slept recently
enough to give you good code review, otherwise you'll end up quickly bumping
versions again.

- Fixed a bug in the mempool that was introduced in v0.5.2

# 0.5.2 / 2020-08-24

This is a hotfix release.

- Fix message selection to not include messages that are invalid for block
  inclusion.
- Improve SelectMessage handling of the case where the message pools tipset
  differs from our mining base.

# 0.5.1 / 2020-08-24

The Space Race release!
This release contains the genesis car file and bootstrap peers for the space
race network.

Additionally, we included two small fixes to genesis creation:
- Randomize ticket value in genesis generation
- Correctly set t099 (burnt funds actor) to have valid account actor state

# 0.5.0 / 2020-08-20

This version of Lotus will be used for the incentivized testnet Space Race competition,
and can be considered mainnet-ready code. It includes some protocol
changes, upgrades of core dependencies, and various bugfixes and UX/performance improvements.

## Highlights

Among the highlights included in this release are:

- Gas changes: We implemented EIP-1559 and introduced real gas values.
- Deal-making: We now support "Committed Capacity" sectors, "fast-retrieval" deals,
  and the packing of multiple deals into a single sector.
- Renamed features: We renamed some of the binaries, environment variables, and default
  paths associated with a Lotus node.

### Gas changes

We made some significant changes to the mechanics of gas in this release.

#### Network fee

We implemented something similar to
[Ethereum's EIP-1559](https://github.com/ethereum/EIPs/blob/master/EIPS/eip-1559.md).
The `Message` structure had three changes:
- The `GasPrice` field has been removed
- A new `GasFeeCap` field has been added, which controls the maximum cost
  the sender incurs for the message
- A new `GasPremium` field has been added, which controls the reward a miner
  earns for including the message

A sender will never be charged more than `GasFeeCap * GasLimit`.
A miner will typically earn `GasPremium * GasLimit` as a reward.

The `Blockheader` structure has one new field, called `ParentBaseFee`.
Informally speaking,the `ParentBaseFee`
is increased when blocks are densely packed with messages, and decreased otherwise.

The `ParentBaseFee` is used when calculating how much a sender burns when executing a message. _Burning_ simply refers to sending attoFIL to a dedicated, unreachable account.
A message causes `ParentBaseFee * GasUsed` attoFIL to be burnt.

#### Real gas values

This release also includes our first "real" gas costs for primitive operations.
The costs were designed to account for both the _time_ that message execution takes,
as well as the _space_ a message adds to the state tree.

## Deal-making changes

There are three key changes to the deal-making process.

#### Committed Capacity sectors

Miners can now pledge "Committed Capacity" (CC) sectors, which are explicitly
stated as containing junk data, and must not include any deals. Miners can do this
to increase their storage power, and win block rewards from this pledged storage.

They can mark these sectors as "upgradable" with `lotus-miner sectors mark-for-upgrade`.
If the miner receives and accepts one or more storage deals, the sector that includes
those deals will _replace_ the CC sector. This is intended to maximize the amount of useful
storage on the Filecoin network.

#### Fast-retrieval deals

Clients can now include a `fast-retrieval` flag when proposing deals with storage miners.
If set to true, the miner will include an extra copy of the deal data. This
data can be quickly served in a retrieval deal, since it will not need to be unsealed.

#### Multiple deals per sector

Miners can now pack multiple deals into a single sector, so long as all the deals
fit into the sector capacity. This should increase the packing efficiency of miners.

### Renamed features

To improve the user experience, we updated several names to mainatin
standard prefixing, and to better reflect the meaning of the features being referenced.

In particular, the Lotus miner binary is now called `lotus-miner`, the default
path for miner data is now `~/.lotusminer`, and the environment variable
that sets the path for miner data is now `$LOTUS_MINER_PATH`. A full list of renamed
features can be found [here](https://github.com/filecoin-project/lotus/issues/2304).

## Changelog

#### Downstream upgrades
- Upgrades markets to v0.5.6 (https://github.com/filecoin-project/lotus/pull/3058)
- Upgrades specs-actors to v0.9.3 (https://github.com/filecoin-project/lotus/pull/3151)

#### Core protocol
- Introduces gas values, replacing placeholders (https://github.com/filecoin-project/lotus/pull/2343)
- Implements EIP-1559, introducing a network base fee, message gas fee cap, and message gas fee premium (https://github.com/filecoin-project/lotus/pull/2874)
- Implements Poisson Sortition for elections (https://github.com/filecoin-project/lotus/pull/2084)

#### Deal-making lifecycle
- Introduces "Committed Capacity" sectors (https://github.com/filecoin-project/lotus/pull/2220)
- Introduces "fast-retrieval" flag for deals (https://github.com/filecoin-project/lotus/pull/2323
- Supports packing multiple deals into one sector (https://github.com/filecoin-project/storage-fsm/pull/38)

#### Enhancements

- Optimized message pool selection logic (https://github.com/filecoin-project/lotus/pull/2838)
- Window-based scheduling of sealing tasks (https://github.com/filecoin-project/sector-storage/pull/67)
- Faster window PoSt (https://github.com/filecoin-project/lotus/pull/2209/files)
- Refactors the payment channel manager (https://github.com/filecoin-project/lotus/pull/2640)
- Refactors blocksync (https://github.com/filecoin-project/lotus/pull/2715/files)

#### UX

- Provide status updates for data-transfer (https://github.com/filecoin-project/lotus/pull/3162, https://github.com/filecoin-project/lotus/pull/3191)
- Miners can customise asks (https://github.com/filecoin-project/lotus/pull/2046)
- Miners can toggle auto-acceptance of deals (https://github.com/filecoin-project/lotus/pull/1994)
- Miners can maintain a blocklist of piece CIDs (https://github.com/filecoin-project/lotus/pull/2069)

## Contributors

The following contributors had 10 or more commits go into this release.
We are grateful for every contribution!

| Contributor        | Commits | Lines ±       |
|--------------------|---------|---------------|
| magik6k            | 361     | +13197/-6136  |
| Kubuxu             | 227     | +5670/-2587   |
| arajasek           | 120     | +2916/-1264   |
| whyrusleeping      | 112     | +3979/-1089   |
| vyzo               | 99      | +3343/-1305   |
| dirkmc             | 68      | +8732/-3621   |
| laser              | 45      | +1489/-501    |
| hannahhoward       | 43      | +2654/-990    |
| frrist             | 37      | +6630/-4338   |
| schomatis          | 28      | +3016/-1368   |
| placer14           | 27      | +824/-350     |
| raulk              | 25      | +28718/-29849 |
| mrsmkl             | 22      | +560/-368     |
| travisperson       | 18      | +1354/-314    |
| nonsense           | 16      | +2956/-2842   |
| ingar              | 13      | +331/-123     |
| daviddias          | 11      | +311/-11      |
| Stebalien          | 11      | +1204/-980    |
| RobQuistNL         | 10      | +69/-74       |

# 0.1.0 / 2019-12-11

We are very excited to release **lotus** 0.1.0. This is our testnet release. To install lotus and join the testnet, please visit [lotu.sh](lotu.sh). Please file bug reports as [issues](https://github.com/filecoin-project/lotus/issues).

A huge thank you to all contributors for this testnet release!<|MERGE_RESOLUTION|>--- conflicted
+++ resolved
@@ -1,8 +1,5 @@
 # Lotus changelog
 
-<<<<<<< HEAD
-# 1.24.0 / 2023-11-22
-=======
 # v 1.25.0 / 2023-11-22
 
 This is a highly recommended feature release of Lotus. This optional release supports the Filecoin network version 21 upgrade, codenamed Watermelon 🍉, in addition to the numerous improvements and enhancements for node operators, ETH RPC-providers and storage providers.
@@ -126,8 +123,7 @@
 - chore: update bootstrap nodes ([filecoin-project/lotus#11288](https://github.com/filecoin-project/lotus/pull/11288))
 - chore: add bootstrap node on calibration ([filecoin-project/lotus#11175](https://github.com/filecoin-project/lotus/pull/11175))
 
-# v1.24.0-rc2 / 2023-10-17
->>>>>>> 81ce7a44
+# 1.24.0 / 2023-11-22
 
 This is the stable release for the upcoming **MANDATORY**  Filecoin network upgrade v21, codenamed Watermelon 🍉, at **epoch 3469380 - 2023-12-12T13:30:00Z**.
 
