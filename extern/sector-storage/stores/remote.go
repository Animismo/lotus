package stores

import (
	"context"
	"encoding/json"
	"fmt"
	"io"
	"io/ioutil"
	"math/bits"
	"mime"
	"net/http"
	"net/url"
	"os"
	gopath "path"
	"path/filepath"
	"sort"
	"sync"

	"github.com/filecoin-project/lotus/extern/sector-storage/fsutil"
	"github.com/filecoin-project/lotus/extern/sector-storage/storiface"
	"github.com/filecoin-project/lotus/extern/sector-storage/tarutil"

	"github.com/filecoin-project/go-state-types/abi"
	"github.com/filecoin-project/specs-storage/storage"

	"github.com/hashicorp/go-multierror"
	"golang.org/x/xerrors"
)

var FetchTempSubdir = "fetching"

var CopyBuf = 1 << 20

type Remote struct {
	local Store
	index SectorIndex
	auth  http.Header

	limit chan struct{}

	fetchLk  sync.Mutex
	fetching map[abi.SectorID]chan struct{}

	pfHandler partialFileHandler
}

func (r *Remote) RemoveCopies(ctx context.Context, s abi.SectorID, types storiface.SectorFileType) error {
	// TODO: do this on remotes too
	//  (not that we really need to do that since it's always called by the
	//   worker which pulled the copy)

	return r.local.RemoveCopies(ctx, s, types)
}

func NewRemote(local Store, index SectorIndex, auth http.Header, fetchLimit int, pfHandler partialFileHandler) *Remote {
	return &Remote{
		local: local,
		index: index,
		auth:  auth,

		limit: make(chan struct{}, fetchLimit),

		fetching:  map[abi.SectorID]chan struct{}{},
		pfHandler: pfHandler,
	}
}

func (r *Remote) AcquireSector(ctx context.Context, s storage.SectorRef, existing storiface.SectorFileType, allocate storiface.SectorFileType, pathType storiface.PathType, op storiface.AcquireMode) (storiface.SectorPaths, storiface.SectorPaths, error) {
	if existing|allocate != existing^allocate {
		return storiface.SectorPaths{}, storiface.SectorPaths{}, xerrors.New("can't both find and allocate a sector")
	}

	for {
		r.fetchLk.Lock()

		c, locked := r.fetching[s.ID]
		if !locked {
			r.fetching[s.ID] = make(chan struct{})
			r.fetchLk.Unlock()
			break
		}

		r.fetchLk.Unlock()

		select {
		case <-c:
			continue
		case <-ctx.Done():
			return storiface.SectorPaths{}, storiface.SectorPaths{}, ctx.Err()
		}
	}

	defer func() {
		r.fetchLk.Lock()
		close(r.fetching[s.ID])
		delete(r.fetching, s.ID)
		r.fetchLk.Unlock()
	}()

	paths, stores, err := r.local.AcquireSector(ctx, s, existing, allocate, pathType, op)
	if err != nil {
		return storiface.SectorPaths{}, storiface.SectorPaths{}, xerrors.Errorf("local acquire error: %w", err)
	}

	var toFetch storiface.SectorFileType
	for _, fileType := range storiface.PathTypes {
		if fileType&existing == 0 {
			continue
		}

		if storiface.PathByType(paths, fileType) == "" {
			toFetch |= fileType
		}
	}

	apaths, ids, err := r.local.AcquireSector(ctx, s, storiface.FTNone, toFetch, pathType, op)
	if err != nil {
		return storiface.SectorPaths{}, storiface.SectorPaths{}, xerrors.Errorf("allocate local sector for fetching: %w", err)
	}

	odt := storiface.FSOverheadSeal
	if pathType == storiface.PathStorage {
		odt = storiface.FsOverheadFinalized
	}

	releaseStorage, err := r.local.Reserve(ctx, s, toFetch, ids, odt)
	if err != nil {
		return storiface.SectorPaths{}, storiface.SectorPaths{}, xerrors.Errorf("reserving storage space: %w", err)
	}
	defer releaseStorage()

	for _, fileType := range storiface.PathTypes {
		if fileType&existing == 0 {
			continue
		}

		if storiface.PathByType(paths, fileType) != "" {
			continue
		}

		dest := storiface.PathByType(apaths, fileType)
		storageID := storiface.PathByType(ids, fileType)

		url, err := r.acquireFromRemote(ctx, s.ID, fileType, dest)
		if err != nil {
			return storiface.SectorPaths{}, storiface.SectorPaths{}, err
		}

		storiface.SetPathByType(&paths, fileType, dest)
		storiface.SetPathByType(&stores, fileType, storageID)

		if err := r.index.StorageDeclareSector(ctx, ID(storageID), s.ID, fileType, op == storiface.AcquireMove); err != nil {
			log.Warnf("declaring sector %v in %s failed: %+v", s, storageID, err)
			continue
		}

		if op == storiface.AcquireMove {
			if err := r.deleteFromRemote(ctx, url); err != nil {
				log.Warnf("deleting sector %v from %s (delete %s): %+v", s, storageID, url, err)
			}
		}
	}

	return paths, stores, nil
}

func tempFetchDest(spath string, create bool) (string, error) {
	st, b := filepath.Split(spath)
	tempdir := filepath.Join(st, FetchTempSubdir)
	if create {
		if err := os.MkdirAll(tempdir, 0755); err != nil { // nolint
			return "", xerrors.Errorf("creating temp fetch dir: %w", err)
		}
	}

	return filepath.Join(tempdir, b), nil
}

func (r *Remote) acquireFromRemote(ctx context.Context, s abi.SectorID, fileType storiface.SectorFileType, dest string) (string, error) {
	si, err := r.index.StorageFindSector(ctx, s, fileType, 0, false)
	if err != nil {
		return "", err
	}

	if len(si) == 0 {
		return "", xerrors.Errorf("failed to acquire sector %v from remote(%d): %w", s, fileType, storiface.ErrSectorNotFound)
	}

	sort.Slice(si, func(i, j int) bool {
		return si[i].Weight < si[j].Weight
	})

	var merr error
	for _, info := range si {
		// TODO: see what we have local, prefer that

		for _, url := range info.URLs {
			tempDest, err := tempFetchDest(dest, true)
			if err != nil {
				return "", err
			}

			if err := os.RemoveAll(dest); err != nil {
				return "", xerrors.Errorf("removing dest: %w", err)
			}

			err = r.fetch(ctx, url, tempDest)
			if err != nil {
				merr = multierror.Append(merr, xerrors.Errorf("fetch error %s (storage %s) -> %s: %w", url, info.ID, tempDest, err))
				continue
			}

			if err := move(tempDest, dest); err != nil {
				return "", xerrors.Errorf("fetch move error (storage %s) %s -> %s: %w", info.ID, tempDest, dest, err)
			}

			if merr != nil {
				log.Warnw("acquireFromRemote encountered errors when fetching sector from remote", "errors", merr)
			}
			return url, nil
		}
	}

	return "", xerrors.Errorf("failed to acquire sector %v from remote (tried %v): %w", s, si, merr)
}

func (r *Remote) fetch(ctx context.Context, url, outname string) error {
	log.Infof("Fetch %s -> %s", url, outname)

	if len(r.limit) >= cap(r.limit) {
		log.Infof("Throttling fetch, %d already running", len(r.limit))
	}

	// TODO: Smarter throttling
	//  * Priority (just going sequentially is still pretty good)
	//  * Per interface
	//  * Aware of remote load
	select {
	case r.limit <- struct{}{}:
		defer func() { <-r.limit }()
	case <-ctx.Done():
		return xerrors.Errorf("context error while waiting for fetch limiter: %w", ctx.Err())
	}

	req, err := http.NewRequest("GET", url, nil)
	if err != nil {
		return xerrors.Errorf("request: %w", err)
	}
	req.Header = r.auth
	req = req.WithContext(ctx)

	resp, err := http.DefaultClient.Do(req)
	if err != nil {
		return xerrors.Errorf("do request: %w", err)
	}
	defer resp.Body.Close() // nolint

	if resp.StatusCode != 200 {
		return xerrors.Errorf("non-200 code: %d", resp.StatusCode)
	}

	/*bar := pb.New64(w.sizeForType(typ))
	bar.ShowPercent = true
	bar.ShowSpeed = true
	bar.Units = pb.U_BYTES

	barreader := bar.NewProxyReader(resp.Body)

	bar.Start()
	defer bar.Finish()*/

	mediatype, _, err := mime.ParseMediaType(resp.Header.Get("Content-Type"))
	if err != nil {
		return xerrors.Errorf("parse media type: %w", err)
	}

	if err := os.RemoveAll(outname); err != nil {
		return xerrors.Errorf("removing dest: %w", err)
	}

	switch mediatype {
	case "application/x-tar":
		return tarutil.ExtractTar(resp.Body, outname)
	case "application/octet-stream":
		f, err := os.Create(outname)
		if err != nil {
			return err
		}
		_, err = io.CopyBuffer(f, resp.Body, make([]byte, CopyBuf))
		if err != nil {
			f.Close() // nolint
			return err
		}
		return f.Close()
	default:
		return xerrors.Errorf("unknown content type: '%s'", mediatype)
	}
}

func (r *Remote) MoveStorage(ctx context.Context, s storage.SectorRef, types storiface.SectorFileType) error {
	// Make sure we have the data local
	_, _, err := r.AcquireSector(ctx, s, types, storiface.FTNone, storiface.PathStorage, storiface.AcquireMove)
	if err != nil {
		return xerrors.Errorf("acquire src storage (remote): %w", err)
	}

	return r.local.MoveStorage(ctx, s, types)
}

func (r *Remote) Remove(ctx context.Context, sid abi.SectorID, typ storiface.SectorFileType, force bool) error {
	if bits.OnesCount(uint(typ)) != 1 {
		return xerrors.New("delete expects one file type")
	}

	if err := r.local.Remove(ctx, sid, typ, force); err != nil {
		return xerrors.Errorf("remove from local: %w", err)
	}

	si, err := r.index.StorageFindSector(ctx, sid, typ, 0, false)
	if err != nil {
		return xerrors.Errorf("finding existing sector %d(t:%d) failed: %w", sid, typ, err)
	}

	for _, info := range si {
		for _, url := range info.URLs {
			if err := r.deleteFromRemote(ctx, url); err != nil {
				log.Warnf("remove %s: %+v", url, err)
				continue
			}
			break
		}
	}

	return nil
}

func (r *Remote) deleteFromRemote(ctx context.Context, url string) error {
	log.Infof("Delete %s", url)

	req, err := http.NewRequest("DELETE", url, nil)
	if err != nil {
		return xerrors.Errorf("request: %w", err)
	}
	req.Header = r.auth
	req = req.WithContext(ctx)

	resp, err := http.DefaultClient.Do(req)
	if err != nil {
		return xerrors.Errorf("do request: %w", err)
	}
	defer resp.Body.Close() // nolint

	if resp.StatusCode != 200 {
		return xerrors.Errorf("non-200 code: %d", resp.StatusCode)
	}

	return nil
}

func (r *Remote) FsStat(ctx context.Context, id ID) (fsutil.FsStat, error) {
	st, err := r.local.FsStat(ctx, id)
	switch err {
	case nil:
		return st, nil
	case errPathNotFound:
		break
	default:
		return fsutil.FsStat{}, xerrors.Errorf("local stat: %w", err)
	}

	si, err := r.index.StorageInfo(ctx, id)
	if err != nil {
		return fsutil.FsStat{}, xerrors.Errorf("getting remote storage info: %w", err)
	}

	if len(si.URLs) == 0 {
		return fsutil.FsStat{}, xerrors.Errorf("no known URLs for remote storage %s", id)
	}

	rl, err := url.Parse(si.URLs[0])
	if err != nil {
		return fsutil.FsStat{}, xerrors.Errorf("failed to parse url: %w", err)
	}

	rl.Path = gopath.Join(rl.Path, "stat", string(id))

	req, err := http.NewRequest("GET", rl.String(), nil)
	if err != nil {
		return fsutil.FsStat{}, xerrors.Errorf("request: %w", err)
	}
	req.Header = r.auth
	req = req.WithContext(ctx)

	resp, err := http.DefaultClient.Do(req)
	if err != nil {
		return fsutil.FsStat{}, xerrors.Errorf("do request: %w", err)
	}
	switch resp.StatusCode {
	case 200:
		break
	case 404:
		return fsutil.FsStat{}, errPathNotFound
	case 500:
		b, err := ioutil.ReadAll(resp.Body)
		if err != nil {
			return fsutil.FsStat{}, xerrors.Errorf("fsstat: got http 500, then failed to read the error: %w", err)
		}

		return fsutil.FsStat{}, xerrors.Errorf("fsstat: got http 500: %s", string(b))
	}

	var out fsutil.FsStat
	if err := json.NewDecoder(resp.Body).Decode(&out); err != nil {
		return fsutil.FsStat{}, xerrors.Errorf("decoding fsstat: %w", err)
	}

	defer resp.Body.Close() // nolint

	return out, nil
}

func (r *Remote) checkAllocated(ctx context.Context, url string, spt abi.RegisteredSealProof, offset, size abi.PaddedPieceSize) (bool, error) {
	url = fmt.Sprintf("%s/%d/allocated/%d/%d", url, spt, offset.Unpadded(), size.Unpadded())
	req, err := http.NewRequest("GET", url, nil)
	if err != nil {
		return false, xerrors.Errorf("request: %w", err)
	}
	req.Header = r.auth.Clone()
	req = req.WithContext(ctx)

	resp, err := http.DefaultClient.Do(req)
	if err != nil {
		return false, xerrors.Errorf("do request: %w", err)
	}
	defer resp.Body.Close() // nolint

	switch resp.StatusCode {
	case http.StatusOK:
		return true, nil
	case http.StatusRequestedRangeNotSatisfiable:
		return false, nil
	default:
		return false, xerrors.Errorf("unexpected http response: %d", resp.StatusCode)
	}
}

func (r *Remote) readRemote(ctx context.Context, url string, offset, size abi.PaddedPieceSize) (io.ReadCloser, error) {
	if len(r.limit) >= cap(r.limit) {
		log.Infof("Throttling remote read, %d already running", len(r.limit))
	}

	// TODO: Smarter throttling
	//  * Priority (just going sequentially is still pretty good)
	//  * Per interface
	//  * Aware of remote load
	select {
	case r.limit <- struct{}{}:
		defer func() { <-r.limit }()
	case <-ctx.Done():
		return nil, xerrors.Errorf("context error while waiting for fetch limiter: %w", ctx.Err())
	}

	req, err := http.NewRequest("GET", url, nil)
	if err != nil {
		return nil, xerrors.Errorf("request: %w", err)
	}

	if r.auth != nil {
		req.Header = r.auth.Clone()
	}
	req.Header.Set("Range", fmt.Sprintf("bytes=%d-%d", offset, offset+size-1))
	req = req.WithContext(ctx)

	resp, err := http.DefaultClient.Do(req)
	if err != nil {
		return nil, xerrors.Errorf("do request: %w", err)
	}

	if resp.StatusCode != http.StatusOK && resp.StatusCode != http.StatusPartialContent {
		resp.Body.Close() // nolint
		return nil, xerrors.Errorf("non-200 code: %d", resp.StatusCode)
	}

	return resp.Body, nil
}

<<<<<<< HEAD
// CheckIsUnsealed checks if we have an unsealed piece at the given offset in an already unsealed sector file for the given piece
// either locally or on any of the workers.
// Returns true if we have the unsealed piece, false otherwise.
func (r *Remote) CheckIsUnsealed(ctx context.Context, s storage.SectorRef, offset, size abi.PaddedPieceSize) (bool, error) {
	ft := storiface.FTUnsealed

	paths, _, err := r.local.AcquireSector(ctx, s, ft, storiface.FTNone, storiface.PathStorage, storiface.AcquireMove)
	if err != nil {
		return false, xerrors.Errorf("acquire local: %w", err)
	}

	path := storiface.PathByType(paths, ft)
	if path != "" {
		// if we have the unsealed file locally, check if it has the unsealed piece.
		log.Infof("Read local %s (+%d,%d)", path, offset, size)
		ssize, err := s.ProofType.SectorSize()
		if err != nil {
			return false, err
		}

		// open the unsealed sector file for the given sector size located at the given path.
		pf, err := r.pfHandler.OpenPartialFile(abi.PaddedPieceSize(ssize), path)
		if err != nil {
			return false, xerrors.Errorf("opening partial file: %w", err)
		}
		log.Debugf("local partial file opened %s (+%d,%d)", path, offset, size)

		// even though we have an unsealed file for the given sector, we still need to determine if we have the unsealed piece
		// in the unsealed sector file. That is what `HasAllocated` checks for.
		has, err := r.pfHandler.HasAllocated(pf, storiface.UnpaddedByteIndex(offset.Unpadded()), size.Unpadded())
		if err != nil {
			return false, xerrors.Errorf("has allocated: %w", err)
		}

		if err := r.pfHandler.Close(pf); err != nil {
			return false, xerrors.Errorf("failed to close partial file: %s", err)
		}
		log.Debugf("checked if local partial file has the piece %s (+%d,%d), returning answer=%t", path, offset, size, has)
		return has, nil
	}

	si, err := r.index.StorageFindSector(ctx, s.ID, ft, 0, false)
	if err != nil {
		return false, xerrors.Errorf("StorageFindSector: %s", err)
	}

	if len(si) == 0 {
		return false, nil
	}

	sort.Slice(si, func(i, j int) bool {
		return si[i].Weight < si[j].Weight
	})

	for _, info := range si {
		for _, url := range info.URLs {
			ok, err := r.checkAllocated(ctx, url, s.ProofType, offset, size)
			if err != nil {
				log.Warnw("check if remote has piece", "url", url, "error", err)
				continue
			}
			if !ok {
				continue
			}

			return true, nil
		}
	}

	return false, nil
}

=======
>>>>>>> fadc79a4
// Reader returns a reader for an unsealed piece at the given offset in the given sector.
// If the Miner has the unsealed piece locally, it will return a reader that reads from the local copy.
// If the Miner does NOT have the unsealed piece locally, it will query all workers that have the unsealed sector file
// to know if they have the unsealed piece and will then read the unsealed piece data from a worker that has it.
//
// Returns a nil reader if :
// 1. no worker(local worker included) has an unsealed file for the given sector OR
// 2. no worker(local worker included) has the unsealed piece in their unsealed sector file.
// Will return a nil reader and a nil error in such a case.
func (r *Remote) Reader(ctx context.Context, s storage.SectorRef, offset, size abi.PaddedPieceSize) (io.ReadCloser, error) {
	ft := storiface.FTUnsealed

	// check if we have the unsealed sector file locally
	paths, _, err := r.local.AcquireSector(ctx, s, ft, storiface.FTNone, storiface.PathStorage, storiface.AcquireMove)
	if err != nil {
		return nil, xerrors.Errorf("acquire local: %w", err)
	}

	path := storiface.PathByType(paths, ft)

	if path != "" {
		// if we have the unsealed file locally, return a reader that can be used to read the contents of the
		// unsealed piece.
		log.Infof("Read local %s (+%d,%d)", path, offset, size)
		ssize, err := s.ProofType.SectorSize()
		if err != nil {
			return nil, err
		}
		log.Debugf("fetched sector size %s (+%d,%d)", path, offset, size)

		// open the unsealed sector file for the given sector size located at the given path.
		pf, err := r.pfHandler.OpenPartialFile(abi.PaddedPieceSize(ssize), path)
		if err != nil {
			return nil, xerrors.Errorf("opening partial file: %w", err)
		}
		log.Debugf("local partial file opened %s (+%d,%d)", path, offset, size)

		// even though we have an unsealed file for the given sector, we still need to determine if we have the unsealed piece
		// in the unsealed sector file. That is what `HasAllocated` checks for.
		has, err := r.pfHandler.HasAllocated(pf, storiface.UnpaddedByteIndex(offset.Unpadded()), size.Unpadded())
		if err != nil {
			return nil, xerrors.Errorf("has allocated: %w", err)
		}
		log.Debugf("check if partial file is allocated %s (+%d,%d)", path, offset, size)

		if !has {
			log.Debugf("miner has unsealed file but not unseal piece, %s (+%d,%d)", path, offset, size)
			if err := r.pfHandler.Close(pf); err != nil {
				return nil, xerrors.Errorf("close partial file: %w", err)
			}
			return nil, nil
		}

		log.Infof("returning piece reader for local unsealed piece sector=%+v, (offset=%d, size=%d)", s.ID, offset, size)
		return r.pfHandler.Reader(pf, storiface.PaddedByteIndex(offset), size)
	}

	// --- We don't have the unsealed sector file locally

	// if we don't have the unsealed sector file locally, we'll first lookup the Miner Sector Store Index
	// to determine which workers have the unsealed file and then query those workers to know
	// if they have the unsealed piece in the unsealed sector file.
	si, err := r.index.StorageFindSector(ctx, s.ID, ft, 0, false)
	if err != nil {
		log.Debugf("Reader, did not find unsealed file on any of the workers %s (+%d,%d)", path, offset, size)
		return nil, err
	}

	if len(si) == 0 {
		return nil, xerrors.Errorf("failed to read sector %v from remote(%d): %w", s, ft, storiface.ErrSectorNotFound)
	}

	sort.Slice(si, func(i, j int) bool {
		return si[i].Weight > si[j].Weight
	})

	var lastErr error
	for _, info := range si {
		for _, url := range info.URLs {
			// checkAllocated makes a JSON RPC query to a remote worker to determine if it has
			// unsealed piece in their unsealed sector file.
			ok, err := r.checkAllocated(ctx, url, s.ProofType, offset, size)
			if err != nil {
				log.Warnw("check if remote has piece", "url", url, "error", err)
				lastErr = err
				continue
			}
			if !ok {
				continue
			}

			// readRemote fetches a reader that we can use to read the unsealed piece from the remote worker.
			// It uses a ranged HTTP query to ensure we ONLY read the unsealed piece and not the entire unsealed file.
			rd, err := r.readRemote(ctx, url, offset, size)
			if err != nil {
				log.Warnw("reading from remote", "url", url, "error", err)
				lastErr = err
				continue
			}
			log.Infof("Read remote %s (+%d,%d)", url, offset, size)
			return rd, nil
		}
	}

	// we couldn't find a unsealed file with the unsealed piece, will return a nil reader.
	log.Debugf("returning nil reader, did not find unsealed piece for %+v (+%d,%d), last error=%s", s, offset, size, lastErr)
	return nil, nil
}

func (r *Remote) Reserve(ctx context.Context, sid storage.SectorRef, ft storiface.SectorFileType, storageIDs storiface.SectorPaths, overheadTab map[storiface.SectorFileType]int) (func(), error) {
	log.Warnf("reserve called on remote store, sectorID: %v", sid.ID)
	return func() {

	}, nil
}

var _ Store = &Remote{}<|MERGE_RESOLUTION|>--- conflicted
+++ resolved
@@ -419,72 +419,6 @@
 	return out, nil
 }
 
-func (r *Remote) checkAllocated(ctx context.Context, url string, spt abi.RegisteredSealProof, offset, size abi.PaddedPieceSize) (bool, error) {
-	url = fmt.Sprintf("%s/%d/allocated/%d/%d", url, spt, offset.Unpadded(), size.Unpadded())
-	req, err := http.NewRequest("GET", url, nil)
-	if err != nil {
-		return false, xerrors.Errorf("request: %w", err)
-	}
-	req.Header = r.auth.Clone()
-	req = req.WithContext(ctx)
-
-	resp, err := http.DefaultClient.Do(req)
-	if err != nil {
-		return false, xerrors.Errorf("do request: %w", err)
-	}
-	defer resp.Body.Close() // nolint
-
-	switch resp.StatusCode {
-	case http.StatusOK:
-		return true, nil
-	case http.StatusRequestedRangeNotSatisfiable:
-		return false, nil
-	default:
-		return false, xerrors.Errorf("unexpected http response: %d", resp.StatusCode)
-	}
-}
-
-func (r *Remote) readRemote(ctx context.Context, url string, offset, size abi.PaddedPieceSize) (io.ReadCloser, error) {
-	if len(r.limit) >= cap(r.limit) {
-		log.Infof("Throttling remote read, %d already running", len(r.limit))
-	}
-
-	// TODO: Smarter throttling
-	//  * Priority (just going sequentially is still pretty good)
-	//  * Per interface
-	//  * Aware of remote load
-	select {
-	case r.limit <- struct{}{}:
-		defer func() { <-r.limit }()
-	case <-ctx.Done():
-		return nil, xerrors.Errorf("context error while waiting for fetch limiter: %w", ctx.Err())
-	}
-
-	req, err := http.NewRequest("GET", url, nil)
-	if err != nil {
-		return nil, xerrors.Errorf("request: %w", err)
-	}
-
-	if r.auth != nil {
-		req.Header = r.auth.Clone()
-	}
-	req.Header.Set("Range", fmt.Sprintf("bytes=%d-%d", offset, offset+size-1))
-	req = req.WithContext(ctx)
-
-	resp, err := http.DefaultClient.Do(req)
-	if err != nil {
-		return nil, xerrors.Errorf("do request: %w", err)
-	}
-
-	if resp.StatusCode != http.StatusOK && resp.StatusCode != http.StatusPartialContent {
-		resp.Body.Close() // nolint
-		return nil, xerrors.Errorf("non-200 code: %d", resp.StatusCode)
-	}
-
-	return resp.Body, nil
-}
-
-<<<<<<< HEAD
 // CheckIsUnsealed checks if we have an unsealed piece at the given offset in an already unsealed sector file for the given piece
 // either locally or on any of the workers.
 // Returns true if we have the unsealed piece, false otherwise.
@@ -557,8 +491,6 @@
 	return false, nil
 }
 
-=======
->>>>>>> fadc79a4
 // Reader returns a reader for an unsealed piece at the given offset in the given sector.
 // If the Miner has the unsealed piece locally, it will return a reader that reads from the local copy.
 // If the Miner does NOT have the unsealed piece locally, it will query all workers that have the unsealed sector file
@@ -675,4 +607,69 @@
 	}, nil
 }
 
+func (r *Remote) checkAllocated(ctx context.Context, url string, spt abi.RegisteredSealProof, offset, size abi.PaddedPieceSize) (bool, error) {
+	url = fmt.Sprintf("%s/%d/allocated/%d/%d", url, spt, offset.Unpadded(), size.Unpadded())
+	req, err := http.NewRequest("GET", url, nil)
+	if err != nil {
+		return false, xerrors.Errorf("request: %w", err)
+	}
+	req.Header = r.auth.Clone()
+	req = req.WithContext(ctx)
+
+	resp, err := http.DefaultClient.Do(req)
+	if err != nil {
+		return false, xerrors.Errorf("do request: %w", err)
+	}
+	defer resp.Body.Close() // nolint
+
+	switch resp.StatusCode {
+	case http.StatusOK:
+		return true, nil
+	case http.StatusRequestedRangeNotSatisfiable:
+		return false, nil
+	default:
+		return false, xerrors.Errorf("unexpected http response: %d", resp.StatusCode)
+	}
+}
+
+func (r *Remote) readRemote(ctx context.Context, url string, offset, size abi.PaddedPieceSize) (io.ReadCloser, error) {
+	if len(r.limit) >= cap(r.limit) {
+		log.Infof("Throttling remote read, %d already running", len(r.limit))
+	}
+
+	// TODO: Smarter throttling
+	//  * Priority (just going sequentially is still pretty good)
+	//  * Per interface
+	//  * Aware of remote load
+	select {
+	case r.limit <- struct{}{}:
+		defer func() { <-r.limit }()
+	case <-ctx.Done():
+		return nil, xerrors.Errorf("context error while waiting for fetch limiter: %w", ctx.Err())
+	}
+
+	req, err := http.NewRequest("GET", url, nil)
+	if err != nil {
+		return nil, xerrors.Errorf("request: %w", err)
+	}
+
+	if r.auth != nil {
+		req.Header = r.auth.Clone()
+	}
+	req.Header.Set("Range", fmt.Sprintf("bytes=%d-%d", offset, offset+size-1))
+	req = req.WithContext(ctx)
+
+	resp, err := http.DefaultClient.Do(req)
+	if err != nil {
+		return nil, xerrors.Errorf("do request: %w", err)
+	}
+
+	if resp.StatusCode != http.StatusOK && resp.StatusCode != http.StatusPartialContent {
+		resp.Body.Close() // nolint
+		return nil, xerrors.Errorf("non-200 code: %d", resp.StatusCode)
+	}
+
+	return resp.Body, nil
+}
+
 var _ Store = &Remote{}