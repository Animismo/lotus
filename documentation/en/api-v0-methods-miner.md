--- conflicted
+++ resolved
@@ -359,7 +359,6 @@
 Inputs:
 ```json
 [
-<<<<<<< HEAD
   [
     {
       "SealProof": 8,
@@ -371,10 +370,6 @@
     }
   ],
   "Bw==",
-=======
-  null,
-  null,
->>>>>>> eecb0831
   10101,
   15
 ]
@@ -2168,13 +2163,9 @@
     },
     "ID": "07070707-0707-0707-0707-070707070707"
   },
-<<<<<<< HEAD
   [
     "Ynl0ZSBhcnJheQ=="
   ],
-=======
-  null,
->>>>>>> eecb0831
   {
     "Code": 0,
     "Message": "string value"
@@ -2199,11 +2190,7 @@
     },
     "ID": "07070707-0707-0707-0707-070707070707"
   },
-<<<<<<< HEAD
   "Bw==",
-=======
-  null,
->>>>>>> eecb0831
   {
     "Code": 0,
     "Message": "string value"
