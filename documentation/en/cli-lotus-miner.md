# lotus-miner
```
NAME:
   lotus-miner - Filecoin decentralized storage network miner

USAGE:
   lotus-miner [global options] command [command options] [arguments...]

VERSION:
<<<<<<< HEAD
   1.11.0
=======
   1.11.1-dev
>>>>>>> c31e5596

COMMANDS:
   init     Initialize a lotus miner repo
   run      Start a lotus miner process
   stop     Stop a running lotus miner
   config   Manage node config
   backup   Create node metadata backup
   version  Print version
   help, h  Shows a list of commands or help for one command
   CHAIN:
     actor  manipulate the miner actor
     info   Print miner info
   DEVELOPER:
     auth          Manage RPC permissions
     log           Manage logging
     wait-api      Wait for lotus api to come online
     fetch-params  Fetch proving parameters
   MARKET:
     storage-deals    Manage storage deals and related configuration
     retrieval-deals  Manage retrieval deals and related configuration
     data-transfers   Manage data transfers
   NETWORK:
     net  Manage P2P Network
   RETRIEVAL:
     pieces  interact with the piecestore
   STORAGE:
     sectors  interact with sector store
     proving  View proving information
     storage  manage sector storage
     sealing  interact with sealing pipeline

GLOBAL OPTIONS:
   --actor value, -a value                  specify other actor to check state for (read only)
<<<<<<< HEAD
   --color                                  (default: false)
   --miner-repo value, --storagerepo value  Specify miner repo path. flag(storagerepo) and env(LOTUS_STORAGE_PATH) are DEPRECATION, will REMOVE SOON (default: "/Users/jennijuju/.lotusminer") [$LOTUS_MINER_PATH, $LOTUS_STORAGE_PATH]
=======
   --color                                  use color in display output (default: depends on output being a TTY)
   --miner-repo value, --storagerepo value  Specify miner repo path. flag(storagerepo) and env(LOTUS_STORAGE_PATH) are DEPRECATION, will REMOVE SOON (default: "~/.lotusminer") [$LOTUS_MINER_PATH, $LOTUS_STORAGE_PATH]
   --vv                                     enables very verbose mode, useful for debugging the CLI (default: false)
>>>>>>> c31e5596
   --help, -h                               show help (default: false)
   --version, -v                            print the version (default: false)
```

## lotus-miner init
```
NAME:
   lotus-miner init - Initialize a lotus miner repo

USAGE:
   lotus-miner init command [command options] [arguments...]

COMMANDS:
   restore  Initialize a lotus miner repo from a backup
   service  Initialize a lotus miner sub-service
   help, h  Shows a list of commands or help for one command

OPTIONS:
   --actor value                specify the address of an already created miner actor
   --create-worker-key          create separate worker key (default: false)
   --worker value, -w value     worker key to use (overrides --create-worker-key)
   --owner value, -o value      owner key to use
   --sector-size value          specify sector size to use (default: "32GiB")
   --pre-sealed-sectors value   specify set of presealed sectors for starting as a genesis miner
   --pre-sealed-metadata value  specify the metadata file for the presealed sectors
   --nosync                     don't check full-node sync status (default: false)
   --symlink-imported-sectors   attempt to symlink to presealed sectors instead of copying them into place (default: false)
   --no-local-storage           don't use storageminer repo for sector storage (default: false)
   --gas-premium value          set gas premium for initialization messages in AttoFIL (default: "0")
   --from value                 select which address to send actor creation message from
   --help, -h                   show help (default: false)
   --version, -v                print the version (default: false)
   
```

### lotus-miner init restore
```
NAME:
   lotus-miner init restore - Initialize a lotus miner repo from a backup

USAGE:
   lotus-miner init restore [command options] [backupFile]

OPTIONS:
   --nosync                don't check full-node sync status (default: false)
   --config value          config file (config.toml)
   --storage-config value  storage paths config (storage.json)
   --help, -h              show help (default: false)
   
```

### lotus-miner init service
```
NAME:
   lotus-miner init service - Initialize a lotus miner sub-service

USAGE:
   lotus-miner init service [command options] [backupFile]

OPTIONS:
   --config value            config file (config.toml)
   --nosync                  don't check full-node sync status (default: false)
   --type value              type of service to be enabled
   --api-sealer value        sealer API info (lotus-miner auth api-info --perm=admin)
   --api-sector-index value  sector Index API info (lotus-miner auth api-info --perm=admin)
   --help, -h                show help (default: false)
   
```

## lotus-miner run
```
NAME:
   lotus-miner run - Start a lotus miner process

USAGE:
   lotus-miner run [command options] [arguments...]

OPTIONS:
   --miner-api value     2345
   --enable-gpu-proving  enable use of GPU for mining operations (default: true)
   --nosync              don't check full-node sync status (default: false)
   --manage-fdlimit      manage open file limit (default: true)
   --help, -h            show help (default: false)
   
```

## lotus-miner stop
```
NAME:
   lotus-miner stop - Stop a running lotus miner

USAGE:
   lotus-miner stop [command options] [arguments...]

OPTIONS:
   --help, -h  show help (default: false)
   
```

## lotus-miner config
```
NAME:
   lotus-miner config - Manage node config

USAGE:
   lotus-miner config command [command options] [arguments...]

COMMANDS:
   default  Print default node config
   updated  Print updated node config
   help, h  Shows a list of commands or help for one command

OPTIONS:
   --help, -h     show help (default: false)
   --version, -v  print the version (default: false)
   
```

### lotus-miner config default
```
NAME:
   lotus-miner config default - Print default node config

USAGE:
   lotus-miner config default [command options] [arguments...]

OPTIONS:
   --no-comment  don't comment default values (default: false)
   --help, -h    show help (default: false)
   
```

### lotus-miner config updated
```
NAME:
   lotus-miner config updated - Print updated node config

USAGE:
   lotus-miner config updated [command options] [arguments...]

OPTIONS:
   --no-comment  don't comment default values (default: false)
   --help, -h    show help (default: false)
   
```

## lotus-miner backup
```
NAME:
   lotus-miner backup - Create node metadata backup

USAGE:
   lotus-miner backup [command options] [backup file path]

DESCRIPTION:
   The backup command writes a copy of node metadata under the specified path

Online backups:
For security reasons, the daemon must be have LOTUS_BACKUP_BASE_PATH env var set
to a path where backup files are supposed to be saved, and the path specified in
this command must be within this base path

OPTIONS:
   --offline   create backup without the node running (default: false)
   --help, -h  show help (default: false)
   
```

## lotus-miner version
```
NAME:
   lotus-miner version - Print version

USAGE:
   lotus-miner version [command options] [arguments...]

OPTIONS:
   --help, -h  show help (default: false)
   
```

## lotus-miner actor
```
NAME:
   lotus-miner actor - manipulate the miner actor

USAGE:
   lotus-miner actor command [command options] [arguments...]

COMMANDS:
   set-addrs              set addresses that your miner can be publicly dialed on
   withdraw               withdraw available balance
   repay-debt             pay down a miner's debt
   set-peer-id            set the peer id of your miner
   set-owner              Set owner address (this command should be invoked twice, first with the old owner as the senderAddress, and then with the new owner)
   control                Manage control addresses
   propose-change-worker  Propose a worker address change
   confirm-change-worker  Confirm a worker address change
   compact-allocated      compact allocated sectors bitfield
   help, h                Shows a list of commands or help for one command

OPTIONS:
   --help, -h     show help (default: false)
   --version, -v  print the version (default: false)
   
```

### lotus-miner actor set-addrs
```
NAME:
   lotus-miner actor set-addrs - set addresses that your miner can be publicly dialed on

USAGE:
   lotus-miner actor set-addrs [command options] [arguments...]

OPTIONS:
   --gas-limit value  set gas limit (default: 0)
   --unset            unset address (default: false)
   --help, -h         show help (default: false)
   
```

### lotus-miner actor withdraw
```
NAME:
   lotus-miner actor withdraw - withdraw available balance

USAGE:
   lotus-miner actor withdraw [command options] [amount (FIL)]

OPTIONS:
   --help, -h  show help (default: false)
   
```

### lotus-miner actor repay-debt
```
NAME:
   lotus-miner actor repay-debt - pay down a miner's debt

USAGE:
   lotus-miner actor repay-debt [command options] [amount (FIL)]

OPTIONS:
   --from value  optionally specify the account to send funds from
   --help, -h    show help (default: false)
   
```

### lotus-miner actor set-peer-id
```
NAME:
   lotus-miner actor set-peer-id - set the peer id of your miner

USAGE:
   lotus-miner actor set-peer-id [command options] [arguments...]

OPTIONS:
   --gas-limit value  set gas limit (default: 0)
   --help, -h         show help (default: false)
   
```

### lotus-miner actor set-owner
```
NAME:
   lotus-miner actor set-owner - Set owner address (this command should be invoked twice, first with the old owner as the senderAddress, and then with the new owner)

USAGE:
   lotus-miner actor set-owner [command options] [newOwnerAddress senderAddress]

OPTIONS:
   --really-do-it  Actually send transaction performing the action (default: false)
   --help, -h      show help (default: false)
   
```

### lotus-miner actor control
```
NAME:
   lotus-miner actor control - Manage control addresses

USAGE:
   lotus-miner actor control command [command options] [arguments...]

COMMANDS:
   list     Get currently set control addresses
   set      Set control address(-es)
   help, h  Shows a list of commands or help for one command

OPTIONS:
   --help, -h     show help (default: false)
   --version, -v  print the version (default: false)
   
```

#### lotus-miner actor control list
```
NAME:
   lotus-miner actor control list - Get currently set control addresses

USAGE:
   lotus-miner actor control list [command options] [arguments...]

OPTIONS:
   --verbose   (default: false)
   --color     use color in display output (default: depends on output being a TTY)
   --help, -h  show help (default: false)
   
```

#### lotus-miner actor control set
```
NAME:
   lotus-miner actor control set - Set control address(-es)

USAGE:
   lotus-miner actor control set [command options] [...address]

OPTIONS:
   --really-do-it  Actually send transaction performing the action (default: false)
   --help, -h      show help (default: false)
   
```

### lotus-miner actor propose-change-worker
```
NAME:
   lotus-miner actor propose-change-worker - Propose a worker address change

USAGE:
   lotus-miner actor propose-change-worker [command options] [address]

OPTIONS:
   --really-do-it  Actually send transaction performing the action (default: false)
   --help, -h      show help (default: false)
   
```

### lotus-miner actor confirm-change-worker
```
NAME:
   lotus-miner actor confirm-change-worker - Confirm a worker address change

USAGE:
   lotus-miner actor confirm-change-worker [command options] [address]

OPTIONS:
   --really-do-it  Actually send transaction performing the action (default: false)
   --help, -h      show help (default: false)
   
```

### lotus-miner actor compact-allocated
```
NAME:
   lotus-miner actor compact-allocated - compact allocated sectors bitfield

USAGE:
   lotus-miner actor compact-allocated [command options] [arguments...]

OPTIONS:
   --mask-last-offset value  Mask sector IDs from 0 to 'higest_allocated - offset' (default: 0)
   --mask-upto-n value       Mask sector IDs from 0 to 'n' (default: 0)
   --really-do-it            Actually send transaction performing the action (default: false)
   --help, -h                show help (default: false)
   
```

## lotus-miner info
```
NAME:
   lotus-miner info - Print miner info

USAGE:
   lotus-miner info command [command options] [arguments...]

COMMANDS:
   all      dump all related miner info
   help, h  Shows a list of commands or help for one command

OPTIONS:
   --hide-sectors-info  hide sectors info (default: false)
   --help, -h           show help (default: false)
   --version, -v        print the version (default: false)
   
```

### lotus-miner info all
```
NAME:
   lotus-miner info all - dump all related miner info

USAGE:
   lotus-miner info all [command options] [arguments...]

OPTIONS:
   --help, -h  show help (default: false)
   
```

## lotus-miner auth
```
NAME:
   lotus-miner auth - Manage RPC permissions

USAGE:
   lotus-miner auth command [command options] [arguments...]

COMMANDS:
   create-token  Create token
   api-info      Get token with API info required to connect to this node
   help, h       Shows a list of commands or help for one command

OPTIONS:
   --help, -h     show help (default: false)
   --version, -v  print the version (default: false)
   
```

### lotus-miner auth create-token
```
NAME:
   lotus-miner auth create-token - Create token

USAGE:
   lotus-miner auth create-token [command options] [arguments...]

OPTIONS:
   --perm value  permission to assign to the token, one of: read, write, sign, admin
   --help, -h    show help (default: false)
   
```

### lotus-miner auth api-info
```
NAME:
   lotus-miner auth api-info - Get token with API info required to connect to this node

USAGE:
   lotus-miner auth api-info [command options] [arguments...]

OPTIONS:
   --perm value  permission to assign to the token, one of: read, write, sign, admin
   --help, -h    show help (default: false)
   
```

## lotus-miner log
```
NAME:
   lotus-miner log - Manage logging

USAGE:
   lotus-miner log command [command options] [arguments...]

COMMANDS:
   list       List log systems
   set-level  Set log level
   help, h    Shows a list of commands or help for one command

OPTIONS:
   --help, -h     show help (default: false)
   --version, -v  print the version (default: false)
   
```

### lotus-miner log list
```
NAME:
   lotus-miner log list - List log systems

USAGE:
   lotus-miner log list [command options] [arguments...]

OPTIONS:
   --help, -h  show help (default: false)
   
```

### lotus-miner log set-level
```
NAME:
   lotus-miner log set-level - Set log level

USAGE:
   lotus-miner log set-level [command options] [level]

DESCRIPTION:
   Set the log level for logging systems:

   The system flag can be specified multiple times.

   eg) log set-level --system chain --system chainxchg debug

   Available Levels:
   debug
   info
   warn
   error

   Environment Variables:
   GOLOG_LOG_LEVEL - Default log level for all log systems
   GOLOG_LOG_FMT   - Change output log format (json, nocolor)
   GOLOG_FILE      - Write logs to file
   GOLOG_OUTPUT    - Specify whether to output to file, stderr, stdout or a combination, i.e. file+stderr


OPTIONS:
   --system value  limit to log system
   --help, -h      show help (default: false)
   
```

## lotus-miner wait-api
```
NAME:
   lotus-miner wait-api - Wait for lotus api to come online

USAGE:
   lotus-miner wait-api [command options] [arguments...]

CATEGORY:
   DEVELOPER

OPTIONS:
   --help, -h  show help (default: false)
   
```

## lotus-miner fetch-params
```
NAME:
   lotus-miner fetch-params - Fetch proving parameters

USAGE:
   lotus-miner fetch-params [command options] [sectorSize]

CATEGORY:
   DEVELOPER

OPTIONS:
   --help, -h  show help (default: false)
   
```

## lotus-miner storage-deals
```
NAME:
   lotus-miner storage-deals - Manage storage deals and related configuration

USAGE:
   lotus-miner storage-deals command [command options] [arguments...]

COMMANDS:
   import-data        Manually import data for a deal
   list               List all deals for this miner
   selection          Configure acceptance criteria for storage deal proposals
   set-ask            Configure the miner's ask
   get-ask            Print the miner's ask
   set-blocklist      Set the miner's list of blocklisted piece CIDs
   get-blocklist      List the contents of the miner's piece CID blocklist
   reset-blocklist    Remove all entries from the miner's piece CID blocklist
   set-seal-duration  Set the expected time, in minutes, that you expect sealing sectors to take. Deals that start before this duration will be rejected.
   pending-publish    list deals waiting in publish queue
   help, h            Shows a list of commands or help for one command

OPTIONS:
   --help, -h     show help (default: false)
   --version, -v  print the version (default: false)
   
```

### lotus-miner storage-deals import-data
```
NAME:
   lotus-miner storage-deals import-data - Manually import data for a deal

USAGE:
   lotus-miner storage-deals import-data [command options] <proposal CID> <file>

OPTIONS:
   --help, -h  show help (default: false)
   
```

### lotus-miner storage-deals list
```
NAME:
   lotus-miner storage-deals list - List all deals for this miner

USAGE:
   lotus-miner storage-deals list [command options] [arguments...]

OPTIONS:
   --verbose, -v  (default: false)
   --watch        watch deal updates in real-time, rather than a one time list (default: false)
   --help, -h     show help (default: false)
   
```

### lotus-miner storage-deals selection
```
NAME:
   lotus-miner storage-deals selection - Configure acceptance criteria for storage deal proposals

USAGE:
   lotus-miner storage-deals selection command [command options] [arguments...]

COMMANDS:
   list     List storage deal proposal selection criteria
   reset    Reset storage deal proposal selection criteria to default values
   reject   Configure criteria which necessitate automatic rejection
   help, h  Shows a list of commands or help for one command

OPTIONS:
   --help, -h     show help (default: false)
   --version, -v  print the version (default: false)
   
```

#### lotus-miner storage-deals selection list
```
NAME:
   lotus-miner storage-deals selection list - List storage deal proposal selection criteria

USAGE:
   lotus-miner storage-deals selection list [command options] [arguments...]

OPTIONS:
   --help, -h  show help (default: false)
   
```

#### lotus-miner storage-deals selection reset
```
NAME:
   lotus-miner storage-deals selection reset - Reset storage deal proposal selection criteria to default values

USAGE:
   lotus-miner storage-deals selection reset [command options] [arguments...]

OPTIONS:
   --help, -h  show help (default: false)
   
```

#### lotus-miner storage-deals selection reject
```
NAME:
   lotus-miner storage-deals selection reject - Configure criteria which necessitate automatic rejection

USAGE:
   lotus-miner storage-deals selection reject [command options] [arguments...]

OPTIONS:
   --online      (default: false)
   --offline     (default: false)
   --verified    (default: false)
   --unverified  (default: false)
   --help, -h    show help (default: false)
   
```

### lotus-miner storage-deals set-ask
```
NAME:
   lotus-miner storage-deals set-ask - Configure the miner's ask

USAGE:
   lotus-miner storage-deals set-ask [command options] [arguments...]

OPTIONS:
   --price PRICE           Set the price of the ask for unverified deals (specified as FIL / GiB / Epoch) to PRICE.
   --verified-price PRICE  Set the price of the ask for verified deals (specified as FIL / GiB / Epoch) to PRICE
   --min-piece-size SIZE   Set minimum piece size (w/bit-padding, in bytes) in ask to SIZE (default: 256B)
   --max-piece-size SIZE   Set maximum piece size (w/bit-padding, in bytes) in ask to SIZE (default: miner sector size)
   --help, -h              show help (default: false)
   
```

### lotus-miner storage-deals get-ask
```
NAME:
   lotus-miner storage-deals get-ask - Print the miner's ask

USAGE:
   lotus-miner storage-deals get-ask [command options] [arguments...]

OPTIONS:
   --help, -h  show help (default: false)
   
```

### lotus-miner storage-deals set-blocklist
```
NAME:
   lotus-miner storage-deals set-blocklist - Set the miner's list of blocklisted piece CIDs

USAGE:
   lotus-miner storage-deals set-blocklist [command options] [<path-of-file-containing-newline-delimited-piece-CIDs> (optional, will read from stdin if omitted)]

OPTIONS:
   --help, -h  show help (default: false)
   
```

### lotus-miner storage-deals get-blocklist
```
NAME:
   lotus-miner storage-deals get-blocklist - List the contents of the miner's piece CID blocklist

USAGE:
   lotus-miner storage-deals get-blocklist [command options] [arguments...]

OPTIONS:
   --help, -h  show help (default: false)
   
```

### lotus-miner storage-deals reset-blocklist
```
NAME:
   lotus-miner storage-deals reset-blocklist - Remove all entries from the miner's piece CID blocklist

USAGE:
   lotus-miner storage-deals reset-blocklist [command options] [arguments...]

OPTIONS:
   --help, -h  show help (default: false)
   
```

### lotus-miner storage-deals set-seal-duration
```
NAME:
   lotus-miner storage-deals set-seal-duration - Set the expected time, in minutes, that you expect sealing sectors to take. Deals that start before this duration will be rejected.

USAGE:
   lotus-miner storage-deals set-seal-duration [command options] <minutes>

OPTIONS:
   --help, -h  show help (default: false)
   
```

### lotus-miner storage-deals pending-publish
```
NAME:
   lotus-miner storage-deals pending-publish - list deals waiting in publish queue

USAGE:
   lotus-miner storage-deals pending-publish [command options] [arguments...]

OPTIONS:
   --publish-now  send a publish message now (default: false)
   --help, -h     show help (default: false)
   
```

## lotus-miner retrieval-deals
```
NAME:
   lotus-miner retrieval-deals - Manage retrieval deals and related configuration

USAGE:
   lotus-miner retrieval-deals command [command options] [arguments...]

COMMANDS:
   selection  Configure acceptance criteria for retrieval deal proposals
   list       List all active retrieval deals for this miner
   set-ask    Configure the provider's retrieval ask
   get-ask    Get the provider's current retrieval ask configured by the provider in the ask-store using the set-ask CLI command
   help, h    Shows a list of commands or help for one command

OPTIONS:
   --help, -h     show help (default: false)
   --version, -v  print the version (default: false)
   
```

### lotus-miner retrieval-deals selection
```
NAME:
   lotus-miner retrieval-deals selection - Configure acceptance criteria for retrieval deal proposals

USAGE:
   lotus-miner retrieval-deals selection command [command options] [arguments...]

COMMANDS:
   list     List retrieval deal proposal selection criteria
   reset    Reset retrieval deal proposal selection criteria to default values
   reject   Configure criteria which necessitate automatic rejection
   help, h  Shows a list of commands or help for one command

OPTIONS:
   --help, -h     show help (default: false)
   --version, -v  print the version (default: false)
   
```

#### lotus-miner retrieval-deals selection list
```
NAME:
   lotus-miner retrieval-deals selection list - List retrieval deal proposal selection criteria

USAGE:
   lotus-miner retrieval-deals selection list [command options] [arguments...]

OPTIONS:
   --help, -h  show help (default: false)
   
```

#### lotus-miner retrieval-deals selection reset
```
NAME:
   lotus-miner retrieval-deals selection reset - Reset retrieval deal proposal selection criteria to default values

USAGE:
   lotus-miner retrieval-deals selection reset [command options] [arguments...]

OPTIONS:
   --help, -h  show help (default: false)
   
```

#### lotus-miner retrieval-deals selection reject
```
NAME:
   lotus-miner retrieval-deals selection reject - Configure criteria which necessitate automatic rejection

USAGE:
   lotus-miner retrieval-deals selection reject [command options] [arguments...]

OPTIONS:
   --online    (default: false)
   --offline   (default: false)
   --help, -h  show help (default: false)
   
```

### lotus-miner retrieval-deals list
```
NAME:
   lotus-miner retrieval-deals list - List all active retrieval deals for this miner

USAGE:
   lotus-miner retrieval-deals list [command options] [arguments...]

OPTIONS:
   --help, -h  show help (default: false)
   
```

### lotus-miner retrieval-deals set-ask
```
NAME:
   lotus-miner retrieval-deals set-ask - Configure the provider's retrieval ask

USAGE:
   lotus-miner retrieval-deals set-ask [command options] [arguments...]

OPTIONS:
   --price value                      Set the price of the ask for retrievals (FIL/GiB)
   --unseal-price value               Set the price to unseal
   --payment-interval value           Set the payment interval (in bytes) for retrieval (default: 1MiB)
   --payment-interval-increase value  Set the payment interval increase (in bytes) for retrieval (default: 1MiB)
   --help, -h                         show help (default: false)
   
```

### lotus-miner retrieval-deals get-ask
```
NAME:
   lotus-miner retrieval-deals get-ask - Get the provider's current retrieval ask configured by the provider in the ask-store using the set-ask CLI command

USAGE:
   lotus-miner retrieval-deals get-ask [command options] [arguments...]

OPTIONS:
   --help, -h  show help (default: false)
   
```

## lotus-miner data-transfers
```
NAME:
   lotus-miner data-transfers - Manage data transfers

USAGE:
   lotus-miner data-transfers command [command options] [arguments...]

COMMANDS:
   list     List ongoing data transfers for this miner
   restart  Force restart a stalled data transfer
   cancel   Force cancel a data transfer
   help, h  Shows a list of commands or help for one command

OPTIONS:
   --help, -h     show help (default: false)
   --version, -v  print the version (default: false)
   
```

### lotus-miner data-transfers list
```
NAME:
   lotus-miner data-transfers list - List ongoing data transfers for this miner

USAGE:
   lotus-miner data-transfers list [command options] [arguments...]

OPTIONS:
   --verbose, -v  print verbose transfer details (default: false)
   --color        use color in display output (default: depends on output being a TTY)
   --completed    show completed data transfers (default: false)
   --watch        watch deal updates in real-time, rather than a one time list (default: false)
   --show-failed  show failed/cancelled transfers (default: false)
   --help, -h     show help (default: false)
   
```

### lotus-miner data-transfers restart
```
NAME:
   lotus-miner data-transfers restart - Force restart a stalled data transfer

USAGE:
   lotus-miner data-transfers restart [command options] [arguments...]

OPTIONS:
   --peerid value  narrow to transfer with specific peer
   --initiator     specify only transfers where peer is/is not initiator (default: false)
   --help, -h      show help (default: false)
   
```

### lotus-miner data-transfers cancel
```
NAME:
   lotus-miner data-transfers cancel - Force cancel a data transfer

USAGE:
   lotus-miner data-transfers cancel [command options] [arguments...]

OPTIONS:
   --peerid value          narrow to transfer with specific peer
   --initiator             specify only transfers where peer is/is not initiator (default: false)
   --cancel-timeout value  time to wait for cancel to be sent to client (default: 5s)
   --help, -h              show help (default: false)
   
```

## lotus-miner net
```
NAME:
   lotus-miner net - Manage P2P Network

USAGE:
   lotus-miner net command [command options] [arguments...]

COMMANDS:
   peers         Print peers
   connect       Connect to a peer
   listen        List listen addresses
   id            Get node identity
   findpeer      Find the addresses of a given peerID
   scores        Print peers' pubsub scores
   reachability  Print information about reachability from the internet
   bandwidth     Print bandwidth usage information
   block         Manage network connection gating rules
   help, h       Shows a list of commands or help for one command

OPTIONS:
   --help, -h     show help (default: false)
   --version, -v  print the version (default: false)
   
```

### lotus-miner net peers
```
NAME:
   lotus-miner net peers - Print peers

USAGE:
   lotus-miner net peers [command options] [arguments...]

OPTIONS:
   --agent, -a     Print agent name (default: false)
   --extended, -x  Print extended peer information in json (default: false)
   --help, -h      show help (default: false)
   
```

### lotus-miner net connect
```
NAME:
   lotus-miner net connect - Connect to a peer

USAGE:
   lotus-miner net connect [command options] [peerMultiaddr|minerActorAddress]

OPTIONS:
   --help, -h  show help (default: false)
   
```

### lotus-miner net listen
```
NAME:
   lotus-miner net listen - List listen addresses

USAGE:
   lotus-miner net listen [command options] [arguments...]

OPTIONS:
   --help, -h  show help (default: false)
   
```

### lotus-miner net id
```
NAME:
   lotus-miner net id - Get node identity

USAGE:
   lotus-miner net id [command options] [arguments...]

OPTIONS:
   --help, -h  show help (default: false)
   
```

### lotus-miner net findpeer
```
NAME:
   lotus-miner net findpeer - Find the addresses of a given peerID

USAGE:
   lotus-miner net findpeer [command options] [peerId]

OPTIONS:
   --help, -h  show help (default: false)
   
```

### lotus-miner net scores
```
NAME:
   lotus-miner net scores - Print peers' pubsub scores

USAGE:
   lotus-miner net scores [command options] [arguments...]

OPTIONS:
   --extended, -x  print extended peer scores in json (default: false)
   --help, -h      show help (default: false)
   
```

### lotus-miner net reachability
```
NAME:
   lotus-miner net reachability - Print information about reachability from the internet

USAGE:
   lotus-miner net reachability [command options] [arguments...]

OPTIONS:
   --help, -h  show help (default: false)
   
```

### lotus-miner net bandwidth
```
NAME:
   lotus-miner net bandwidth - Print bandwidth usage information

USAGE:
   lotus-miner net bandwidth [command options] [arguments...]

OPTIONS:
   --by-peer      list bandwidth usage by peer (default: false)
   --by-protocol  list bandwidth usage by protocol (default: false)
   --help, -h     show help (default: false)
   
```

### lotus-miner net block
```
NAME:
   lotus-miner net block - Manage network connection gating rules

USAGE:
   lotus-miner net block command [command options] [arguments...]

COMMANDS:
   add      Add connection gating rules
   remove   Remove connection gating rules
   list     list connection gating rules
   help, h  Shows a list of commands or help for one command

OPTIONS:
   --help, -h     show help (default: false)
   --version, -v  print the version (default: false)
   
```

#### lotus-miner net block add
```
NAME:
   lotus-miner net block add - Add connection gating rules

USAGE:
   lotus-miner net block add command [command options] [arguments...]

COMMANDS:
   peer     Block a peer
   ip       Block an IP address
   subnet   Block an IP subnet
   help, h  Shows a list of commands or help for one command

OPTIONS:
   --help, -h     show help (default: false)
   --version, -v  print the version (default: false)
   
```

##### lotus-miner net block add peer
```
NAME:
   lotus-miner net block add peer - Block a peer

USAGE:
   lotus-miner net block add peer [command options] <Peer> ...

OPTIONS:
   --help, -h  show help (default: false)
   
```

##### lotus-miner net block add ip
```
NAME:
   lotus-miner net block add ip - Block an IP address

USAGE:
   lotus-miner net block add ip [command options] <IP> ...

OPTIONS:
   --help, -h  show help (default: false)
   
```

##### lotus-miner net block add subnet
```
NAME:
   lotus-miner net block add subnet - Block an IP subnet

USAGE:
   lotus-miner net block add subnet [command options] <CIDR> ...

OPTIONS:
   --help, -h  show help (default: false)
   
```

#### lotus-miner net block remove
```
NAME:
   lotus-miner net block remove - Remove connection gating rules

USAGE:
   lotus-miner net block remove command [command options] [arguments...]

COMMANDS:
   peer     Unblock a peer
   ip       Unblock an IP address
   subnet   Unblock an IP subnet
   help, h  Shows a list of commands or help for one command

OPTIONS:
   --help, -h     show help (default: false)
   --version, -v  print the version (default: false)
   
```

##### lotus-miner net block remove peer
```
NAME:
   lotus-miner net block remove peer - Unblock a peer

USAGE:
   lotus-miner net block remove peer [command options] <Peer> ...

OPTIONS:
   --help, -h  show help (default: false)
   
```

##### lotus-miner net block remove ip
```
NAME:
   lotus-miner net block remove ip - Unblock an IP address

USAGE:
   lotus-miner net block remove ip [command options] <IP> ...

OPTIONS:
   --help, -h  show help (default: false)
   
```

##### lotus-miner net block remove subnet
```
NAME:
   lotus-miner net block remove subnet - Unblock an IP subnet

USAGE:
   lotus-miner net block remove subnet [command options] <CIDR> ...

OPTIONS:
   --help, -h  show help (default: false)
   
```

#### lotus-miner net block list
```
NAME:
   lotus-miner net block list - list connection gating rules

USAGE:
   lotus-miner net block list [command options] [arguments...]

OPTIONS:
   --help, -h  show help (default: false)
   
```

## lotus-miner pieces
```
NAME:
   lotus-miner pieces - interact with the piecestore

USAGE:
   lotus-miner pieces command [command options] [arguments...]

DESCRIPTION:
   The piecestore is a database that tracks and manages data that is made available to the retrieval market

COMMANDS:
   list-pieces  list registered pieces
   list-cids    list registered payload CIDs
   piece-info   get registered information for a given piece CID
   cid-info     get registered information for a given payload CID
   help, h      Shows a list of commands or help for one command

OPTIONS:
   --help, -h     show help (default: false)
   --version, -v  print the version (default: false)
   
```

### lotus-miner pieces list-pieces
```
NAME:
   lotus-miner pieces list-pieces - list registered pieces

USAGE:
   lotus-miner pieces list-pieces [command options] [arguments...]

OPTIONS:
   --help, -h  show help (default: false)
   
```

### lotus-miner pieces list-cids
```
NAME:
   lotus-miner pieces list-cids - list registered payload CIDs

USAGE:
   lotus-miner pieces list-cids [command options] [arguments...]

OPTIONS:
   --help, -h  show help (default: false)
   
```

### lotus-miner pieces piece-info
```
NAME:
   lotus-miner pieces piece-info - get registered information for a given piece CID

USAGE:
   lotus-miner pieces piece-info [command options] [arguments...]

OPTIONS:
   --help, -h  show help (default: false)
   
```

### lotus-miner pieces cid-info
```
NAME:
   lotus-miner pieces cid-info - get registered information for a given payload CID

USAGE:
   lotus-miner pieces cid-info [command options] [arguments...]

OPTIONS:
   --help, -h  show help (default: false)
   
```

## lotus-miner sectors
```
NAME:
   lotus-miner sectors - interact with sector store

USAGE:
   lotus-miner sectors command [command options] [arguments...]

COMMANDS:
   status             Get the seal status of a sector by its number
   list               List sectors
   refs               List References to sectors
   update-state       ADVANCED: manually update the state of a sector, this may aid in error recovery
   pledge             store random data in a sector
   extend             Extend sector expiration
   terminate          Terminate sector on-chain then remove (WARNING: This means losing power and collateral for the removed sector)
   remove             Forcefully remove a sector (WARNING: This means losing power and collateral for the removed sector (use 'terminate' for lower penalty))
   mark-for-upgrade   Mark a committed capacity sector for replacement by a sector with deals
   seal               Manually start sealing a sector (filling any unused space with junk)
   set-seal-delay     Set the time, in minutes, that a new sector waits for deals before sealing starts
   get-cc-collateral  Get the collateral required to pledge a committed capacity sector
   batching           manage batch sector operations
   help, h            Shows a list of commands or help for one command

OPTIONS:
   --help, -h     show help (default: false)
   --version, -v  print the version (default: false)
   
```

### lotus-miner sectors status
```
NAME:
   lotus-miner sectors status - Get the seal status of a sector by its number

USAGE:
   lotus-miner sectors status [command options] <sectorNum>

OPTIONS:
   --log            display event log (default: false)
   --on-chain-info  show sector on chain info (default: false)
   --help, -h       show help (default: false)
   
```

### lotus-miner sectors list
```
NAME:
   lotus-miner sectors list - List sectors

USAGE:
   lotus-miner sectors list [command options] [arguments...]

OPTIONS:
   --show-removed  show removed sectors (default: false)
   --color, -c     use color in display output (default: depends on output being a TTY)
   --fast          don't show on-chain info for better performance (default: false)
   --events        display number of events the sector has received (default: false)
   --seal-time     display how long it took for the sector to be sealed (default: false)
   --states value  filter sectors by a comma-separated list of states
   --help, -h      show help (default: false)
   
```

### lotus-miner sectors refs
```
NAME:
   lotus-miner sectors refs - List References to sectors

USAGE:
   lotus-miner sectors refs [command options] [arguments...]

OPTIONS:
   --help, -h  show help (default: false)
   
```

### lotus-miner sectors update-state
```
NAME:
   lotus-miner sectors update-state - ADVANCED: manually update the state of a sector, this may aid in error recovery

USAGE:
   lotus-miner sectors update-state [command options] <sectorNum> <newState>

OPTIONS:
   --really-do-it  pass this flag if you know what you are doing (default: false)
   --help, -h      show help (default: false)
   
```

### lotus-miner sectors pledge
```
NAME:
   lotus-miner sectors pledge - store random data in a sector

USAGE:
   lotus-miner sectors pledge [command options] [arguments...]

OPTIONS:
   --help, -h  show help (default: false)
   
```

### lotus-miner sectors extend
```
NAME:
   lotus-miner sectors extend - Extend sector expiration

USAGE:
   lotus-miner sectors extend [command options] <sectorNumbers...>

OPTIONS:
   --new-expiration value     new expiration epoch (default: 0)
   --v1-sectors               renews all v1 sectors up to the maximum possible lifetime (default: false)
   --tolerance value          when extending v1 sectors, don't try to extend sectors by fewer than this number of epochs (default: 20160)
   --expiration-ignore value  when extending v1 sectors, skip sectors whose current expiration is less than <ignore> epochs from now (default: 120)
   --expiration-cutoff value  when extending v1 sectors, skip sectors whose current expiration is more than <cutoff> epochs from now (infinity if unspecified) (default: 0)
                              
   --help, -h                 show help (default: false)
   
```

### lotus-miner sectors terminate
```
NAME:
   lotus-miner sectors terminate - Terminate sector on-chain then remove (WARNING: This means losing power and collateral for the removed sector)

USAGE:
   lotus-miner sectors terminate command [command options] <sectorNum>

COMMANDS:
   flush    Send a terminate message if there are sectors queued for termination
   pending  List sector numbers of sectors pending termination
   help, h  Shows a list of commands or help for one command

OPTIONS:
   --really-do-it  pass this flag if you know what you are doing (default: false)
   --help, -h      show help (default: false)
   --version, -v   print the version (default: false)
   
```

#### lotus-miner sectors terminate flush
```
NAME:
   lotus-miner sectors terminate flush - Send a terminate message if there are sectors queued for termination

USAGE:
   lotus-miner sectors terminate flush [command options] [arguments...]

OPTIONS:
   --help, -h  show help (default: false)
   
```

#### lotus-miner sectors terminate pending
```
NAME:
   lotus-miner sectors terminate pending - List sector numbers of sectors pending termination

USAGE:
   lotus-miner sectors terminate pending [command options] [arguments...]

OPTIONS:
   --help, -h  show help (default: false)
   
```

### lotus-miner sectors remove
```
NAME:
   lotus-miner sectors remove - Forcefully remove a sector (WARNING: This means losing power and collateral for the removed sector (use 'terminate' for lower penalty))

USAGE:
   lotus-miner sectors remove [command options] <sectorNum>

OPTIONS:
   --really-do-it  pass this flag if you know what you are doing (default: false)
   --help, -h      show help (default: false)
   
```

### lotus-miner sectors mark-for-upgrade
```
NAME:
   lotus-miner sectors mark-for-upgrade - Mark a committed capacity sector for replacement by a sector with deals

USAGE:
   lotus-miner sectors mark-for-upgrade [command options] <sectorNum>

OPTIONS:
   --help, -h  show help (default: false)
   
```

### lotus-miner sectors seal
```
NAME:
   lotus-miner sectors seal - Manually start sealing a sector (filling any unused space with junk)

USAGE:
   lotus-miner sectors seal [command options] <sectorNum>

OPTIONS:
   --help, -h  show help (default: false)
   
```

### lotus-miner sectors set-seal-delay
```
NAME:
   lotus-miner sectors set-seal-delay - Set the time, in minutes, that a new sector waits for deals before sealing starts

USAGE:
   lotus-miner sectors set-seal-delay [command options] <minutes>

OPTIONS:
   --help, -h  show help (default: false)
   
```

### lotus-miner sectors get-cc-collateral
```
NAME:
   lotus-miner sectors get-cc-collateral - Get the collateral required to pledge a committed capacity sector

USAGE:
   lotus-miner sectors get-cc-collateral [command options] [arguments...]

OPTIONS:
   --expiration value  the epoch when the sector will expire (default: 0)
   --help, -h          show help (default: false)
   
```

### lotus-miner sectors batching
```
NAME:
   lotus-miner sectors batching - manage batch sector operations

USAGE:
   lotus-miner sectors batching command [command options] [arguments...]

COMMANDS:
   commit     list sectors waiting in commit batch queue
   precommit  list sectors waiting in precommit batch queue
   help, h    Shows a list of commands or help for one command

OPTIONS:
   --help, -h     show help (default: false)
   --version, -v  print the version (default: false)
   
```

#### lotus-miner sectors batching commit
```
NAME:
   lotus-miner sectors batching commit - list sectors waiting in commit batch queue

USAGE:
   lotus-miner sectors batching commit [command options] [arguments...]

OPTIONS:
   --publish-now  send a batch now (default: false)
   --help, -h     show help (default: false)
   
```

#### lotus-miner sectors batching precommit
```
NAME:
   lotus-miner sectors batching precommit - list sectors waiting in precommit batch queue

USAGE:
   lotus-miner sectors batching precommit [command options] [arguments...]

OPTIONS:
   --publish-now  send a batch now (default: false)
   --help, -h     show help (default: false)
   
```

## lotus-miner proving
```
NAME:
   lotus-miner proving - View proving information

USAGE:
   lotus-miner proving command [command options] [arguments...]

COMMANDS:
   info       View current state information
   deadlines  View the current proving period deadlines information
   deadline   View the current proving period deadline information by its index 
   faults     View the currently known proving faulty sectors information
   check      Check sectors provable
   help, h    Shows a list of commands or help for one command

OPTIONS:
   --help, -h     show help (default: false)
   --version, -v  print the version (default: false)
   
```

### lotus-miner proving info
```
NAME:
   lotus-miner proving info - View current state information

USAGE:
   lotus-miner proving info [command options] [arguments...]

OPTIONS:
   --help, -h  show help (default: false)
   
```

### lotus-miner proving deadlines
```
NAME:
   lotus-miner proving deadlines - View the current proving period deadlines information

USAGE:
   lotus-miner proving deadlines [command options] [arguments...]

OPTIONS:
   --help, -h  show help (default: false)
   
```

### lotus-miner proving deadline
```
NAME:
   lotus-miner proving deadline - View the current proving period deadline information by its index 

USAGE:
   lotus-miner proving deadline [command options] <deadlineIdx>

OPTIONS:
   --help, -h  show help (default: false)
   
```

### lotus-miner proving faults
```
NAME:
   lotus-miner proving faults - View the currently known proving faulty sectors information

USAGE:
   lotus-miner proving faults [command options] [arguments...]

OPTIONS:
   --help, -h  show help (default: false)
   
```

### lotus-miner proving check
```
NAME:
   lotus-miner proving check - Check sectors provable

USAGE:
   lotus-miner proving check [command options] <deadlineIdx>

OPTIONS:
   --only-bad  print only bad sectors (default: false)
   --slow      run slower checks (default: false)
   --help, -h  show help (default: false)
   
```

## lotus-miner storage
```
NAME:
   lotus-miner storage - manage sector storage

USAGE:
   lotus-miner storage command [command options] [arguments...]

DESCRIPTION:
   Sectors can be stored across many filesystem paths. These
commands provide ways to manage the storage the miner will used to store sectors
long term for proving (references as 'store') as well as how sectors will be
stored while moving through the sealing pipeline (references as 'seal').

COMMANDS:
   attach   attach local storage path
   list     list local storage paths
   find     find sector in the storage system
   cleanup  trigger cleanup actions
   help, h  Shows a list of commands or help for one command

OPTIONS:
   --help, -h     show help (default: false)
   --version, -v  print the version (default: false)
   
```

### lotus-miner storage attach
```
NAME:
   lotus-miner storage attach - attach local storage path

USAGE:
   lotus-miner storage attach [command options] [arguments...]

DESCRIPTION:
   Storage can be attached to the miner using this command. The storage volume
list is stored local to the miner in $LOTUS_MINER_PATH/storage.json. We do not
recommend manually modifying this value without further understanding of the
storage system.

Each storage volume contains a configuration file which describes the
capabilities of the volume. When the '--init' flag is provided, this file will
be created using the additional flags.

Weight
A high weight value means data will be more likely to be stored in this path

Seal
Data for the sealing process will be stored here

Store
Finalized sectors that will be moved here for long term storage and be proven
over time
   

OPTIONS:
   --init               initialize the path first (default: false)
   --weight value       (for init) path weight (default: 10)
   --seal               (for init) use path for sealing (default: false)
   --store              (for init) use path for long-term storage (default: false)
   --max-storage value  (for init) limit storage space for sectors (expensive for very large paths!)
   --help, -h           show help (default: false)
   
```

### lotus-miner storage list
```
NAME:
   lotus-miner storage list - list local storage paths

USAGE:
   lotus-miner storage list command [command options] [arguments...]

COMMANDS:
   sectors  get list of all sector files
   help, h  Shows a list of commands or help for one command

OPTIONS:
   --color        use color in display output (default: depends on output being a TTY)
   --help, -h     show help (default: false)
   --version, -v  print the version (default: false)
   
```

#### lotus-miner storage list sectors
```
NAME:
   lotus-miner storage list sectors - get list of all sector files

USAGE:
   lotus-miner storage list sectors [command options] [arguments...]

OPTIONS:
   --color     use color in display output (default: depends on output being a TTY)
   --help, -h  show help (default: false)
   
```

### lotus-miner storage find
```
NAME:
   lotus-miner storage find - find sector in the storage system

USAGE:
   lotus-miner storage find [command options] [sector number]

OPTIONS:
   --help, -h  show help (default: false)
   
```

### lotus-miner storage cleanup
```
NAME:
   lotus-miner storage cleanup - trigger cleanup actions

USAGE:
   lotus-miner storage cleanup [command options] [arguments...]

OPTIONS:
   --removed   cleanup remaining files from removed sectors (default: true)
   --help, -h  show help (default: false)
   
```

## lotus-miner sealing
```
NAME:
   lotus-miner sealing - interact with sealing pipeline

USAGE:
   lotus-miner sealing command [command options] [arguments...]

COMMANDS:
   jobs        list running jobs
   workers     list workers
   sched-diag  Dump internal scheduler state
   abort       Abort a running job
   help, h     Shows a list of commands or help for one command

OPTIONS:
   --help, -h     show help (default: false)
   --version, -v  print the version (default: false)
   
```

### lotus-miner sealing jobs
```
NAME:
   lotus-miner sealing jobs - list running jobs

USAGE:
   lotus-miner sealing jobs [command options] [arguments...]

OPTIONS:
   --color          use color in display output (default: depends on output being a TTY)
   --show-ret-done  show returned but not consumed calls (default: false)
   --help, -h       show help (default: false)
   
```

### lotus-miner sealing workers
```
NAME:
   lotus-miner sealing workers - list workers

USAGE:
   lotus-miner sealing workers [command options] [arguments...]

OPTIONS:
   --color     use color in display output (default: depends on output being a TTY)
   --help, -h  show help (default: false)
   
```

### lotus-miner sealing sched-diag
```
NAME:
   lotus-miner sealing sched-diag - Dump internal scheduler state

USAGE:
   lotus-miner sealing sched-diag [command options] [arguments...]

OPTIONS:
   --force-sched  (default: false)
   --help, -h     show help (default: false)
   
```

### lotus-miner sealing abort
```
NAME:
   lotus-miner sealing abort - Abort a running job

USAGE:
   lotus-miner sealing abort [command options] [callid]

OPTIONS:
   --help, -h  show help (default: false)
   
```<|MERGE_RESOLUTION|>--- conflicted
+++ resolved
@@ -7,11 +7,7 @@
    lotus-miner [global options] command [command options] [arguments...]
 
 VERSION:
-<<<<<<< HEAD
-   1.11.0
-=======
    1.11.1-dev
->>>>>>> c31e5596
 
 COMMANDS:
    init     Initialize a lotus miner repo
@@ -45,14 +41,9 @@
 
 GLOBAL OPTIONS:
    --actor value, -a value                  specify other actor to check state for (read only)
-<<<<<<< HEAD
-   --color                                  (default: false)
-   --miner-repo value, --storagerepo value  Specify miner repo path. flag(storagerepo) and env(LOTUS_STORAGE_PATH) are DEPRECATION, will REMOVE SOON (default: "/Users/jennijuju/.lotusminer") [$LOTUS_MINER_PATH, $LOTUS_STORAGE_PATH]
-=======
    --color                                  use color in display output (default: depends on output being a TTY)
    --miner-repo value, --storagerepo value  Specify miner repo path. flag(storagerepo) and env(LOTUS_STORAGE_PATH) are DEPRECATION, will REMOVE SOON (default: "~/.lotusminer") [$LOTUS_MINER_PATH, $LOTUS_STORAGE_PATH]
    --vv                                     enables very verbose mode, useful for debugging the CLI (default: false)
->>>>>>> c31e5596
    --help, -h                               show help (default: false)
    --version, -v                            print the version (default: false)
 ```
