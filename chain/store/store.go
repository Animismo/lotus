--- conflicted
+++ resolved
@@ -766,28 +766,6 @@
 func (cs *ChainStore) BlockMsgsForTipset(ts *types.TipSet) ([]BlockMessages, error) {
 	applied := make(map[address.Address]uint64)
 
-<<<<<<< HEAD
-	cst := cbor.NewCborStore(cs.bs)
-
-	st, err := state.LoadStateTree(cst, ts.Blocks()[0].ParentStateRoot)
-	if err != nil {
-		return nil, xerrors.Errorf("failed to load state tree")
-	}
-
-	preloadAddr := func(a address.Address) error {
-		if _, ok := applied[a]; !ok {
-			act, err := st.GetActor(a)
-			if err != nil {
-				return err
-			}
-
-			applied[a] = act.Nonce
-		}
-		return nil
-	}
-
-=======
->>>>>>> 9afdda45
 	selectMsg := func(m *types.Message) (bool, error) {
 		// The first match for a sender is guaranteed to have correct nonce -- the block isn't valid otherwise
 		if _, ok := applied[m.From]; !ok {
